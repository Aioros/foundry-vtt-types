// @ts-check

import globals from "globals";
import { includeIgnoreFile } from "@eslint/compat";
import js from "@eslint/js";
import tsESLint from "typescript-eslint";
import tsParser from "@typescript-eslint/parser";
import eslintConfigPrettier from "eslint-config-prettier";
import tsdoc from "eslint-plugin-tsdoc";
import importPlugin from "eslint-plugin-import-x";

import * as path from "path";
import * as url from "url";

// import.meta.dirname isn't supported on enough Node versions.
const dirname = path.dirname(url.fileURLToPath(import.meta.url));

/**
 * @type {Record<string, { name: string; hasSubtype: boolean }>}
 */
const documents = {
  ActiveEffect: {
    name: "ActiveEffect",
    hasSubtype: true,
  },
  ActorDelta: {
    name: "ActorDelta",
    hasSubtype: true,
  },
  Actor: {
    name: "Actor",
    hasSubtype: true,
  },
  Adventure: {
    name: "Adventure",
    hasSubtype: false,
  },
  Card: {
    name: "Card",
    hasSubtype: false,
  },
  Cards: {
    name: "Cards",
    hasSubtype: false,
  },
  ChatMessage: {
    name: "ChatMessage",
    hasSubtype: true,
  },
  Combat: {
    name: "Combat",
    hasSubtype: false,
  },
  Combatant: {
    name: "Combatant",
    hasSubtype: false,
  },
  FogExploration: {
    name: "FogExploration",
    hasSubtype: false,
  },
  Folder: {
    name: "Folder",
    hasSubtype: true,
  },
  Item: {
    name: "Item",
    hasSubtype: true,
  },
  JournalEntryPage: {
    name: "JournalEntryPage",
    hasSubtype: true,
  },
  JournalEntry: {
    name: "JournalEntry",
    hasSubtype: false,
  },
  Macro: {
    name: "Macro",
    hasSubtype: true,
  },
  PlaylistSound: {
    name: "PlaylistSound",
    hasSubtype: false,
  },
  Playlist: {
    name: "Playlist",
    hasSubtype: false,
  },
  RegionBehavior: {
    name: "RegionBehavior",
    hasSubtype: true,
  },
  RollTable: {
    name: "RollTable",
    hasSubtype: false,
  },
  Scene: {
    name: "Scene",
    hasSubtype: false,
  },
  Setting: {
    name: "Setting",
    hasSubtype: false,
  },
  TableResult: {
    name: "TableResult",
    hasSubtype: true,
  },
  User: {
    name: "User",
    hasSubtype: false,
  },
  AmbientLight: {
    name: "AmbientLightDocument",
    hasSubtype: false,
  },
  AmbientSound: {
    name: "AmbientSoundDocument",
    hasSubtype: false,
  },
  Drawing: {
    name: "DrawingDocument",
    hasSubtype: false,
  },
  MeasuredTemplate: {
    name: "MeasuredTemplateDocument",
    hasSubtype: false,
  },
  Region: {
    name: "RegionDocument",
    hasSubtype: false,
  },
  Note: {
    name: "NoteDocument",
    hasSubtype: false,
  },
  Tile: {
    name: "TileDocument",
    hasSubtype: false,
  },
  Token: {
    name: "TokenDocument",
    hasSubtype: false,
  },
  Wall: {
    name: "WallDocument",
    hasSubtype: false,
  },
};

const placeables = [
  "AmbientLight",
  "AmbientSound",
  "Drawing",
  "MeasuredTemplate",
  "Note",
  "Region",
  "Tile",
  "Token",
  "Wall",
];

/** @type {{ selector: string; message: string }[]} */
const noRestrictedSyntax = [];

/** @type {Record<string, { message: string; fixWith?: string }>} */
const noRestrictedTypes = {};

/**
 * @param {string} name
 * @returns {string}
 */
function typeofSelector(name) {
  return `TSTypeQuery > Identifier[name=${JSON.stringify(name)}]`;
}

/**
 * Direct uses of a `Document` or a `PlaceableObject` are not okay.
 * Ok: `Actor.implementation`
 *
 * @param {string} name
 * @param {string} allowedPropsRegex
 * @returns {string}
 */
function directExpressionSelector(name, allowedPropsRegex) {
  let _allowed = "";
  if (allowedPropsRegex != "") {
    _allowed = `:not([property.name=/${allowedPropsRegex}/])`;
  }

  // Note(LukeAbby): currently `allowedPropsRegex` does nothing.
  // This is because I disable the checks against `X.prop` as I found it too noisy in practice.
  // If this were to be re-enabled the correct expression would be this:
  // `MemberExpression[object.type = "Identifier"][object.name = ${JSON.stringify(name)}]${allowed}`

  return `:expression > Identifier[name = ${JSON.stringify(name)}]:not([parent.type = "MemberExpression"])`;
}

for (const [documentType, documentData] of Object.entries(documents)) {
  const documentName = documentData.name;
  const hasSubtype = documentData.hasSubtype;

  noRestrictedSyntax.push({
    selector: typeofSelector(documentName),
    message: `Prefer \`${documentName}.Implementation\` or \`typeof CONFIG.${documentName}.documentClass\` as \`typeof ${documentName}\` does not account for a document class configured in \`CONFIG.${documentType}.documentClass\`.`,
  });

  noRestrictedSyntax.push({
    selector: directExpressionSelector(
      documentName,
      "^implementation|create|createDocuments|updateDocuments|deleteDocuments$",
    ),
    message: `Prefer \`${documentName}.implementation\` as \`${documentName}\` does not account for a document class configured in \`CONFIG.${documentType}.documentClass\`.`,
  });

  const ofType = hasSubtype ? ` or \`${documentName}.OfType\`` : "";

  noRestrictedTypes[documentName] = {
    message: `Prefer \`${documentName}.Implementation\`${ofType} as \`${documentName}\` does not account for a document class configured in \`CONFIG.${documentType}.documentClass\`.`,
  };
}

for (const placeable of placeables) {
  noRestrictedSyntax.push({
    selector: typeofSelector(placeable),
    message: `Prefer \`${placeable}.ObjectClass\` or \`typeof CONFIG.${placeable}.objectClass\` as \`typeof ${placeable}\` does not account for any packages that may have configured the placeable class.`,
  });

  noRestrictedSyntax.push({
    selector: directExpressionSelector(placeable, "^embeddedName$"),
    message: `Prefer \`CONFIG.${placeable}.objectClass\` as \`typeof ${placeable}\` does not account for any packages that may have configured the placeable class.`,
  });

  noRestrictedTypes[placeable] = {
    message: `Prefer \`${placeable}.Object\` as \`${placeable}\` does not account for any packages that may have configured the placeable class.`,
  };
}

/**
 * @type {import("@typescript-eslint/utils").TSESLint.FlatConfig.ConfigArray}
 */
const rules = [
  includeIgnoreFile(path.resolve(dirname, ".gitignore")),
  js.configs.recommended,
  ...tsESLint.configs.strictTypeChecked,
  ...tsESLint.configs.stylisticTypeChecked,
  importPlugin.flatConfigs.recommended,
  importPlugin.flatConfigs.typescript,
  eslintConfigPrettier,
  {
    // This is excluded because if it weren't then it would mess with the type checking of the rest of the repo as it loosens the types of many types.
    ignores: ["src/index-lenient.d.mts"],
  },
  {
    languageOptions: {
      parser: tsParser,
      parserOptions: {
        projectService: true,
        tsconfigRootDir: dirname,
        sourceType: "module",
      },
      ecmaVersion: 2025,
      sourceType: "module",
    },
    plugins: {
      tsdoc,
    },
    rules: {
      // When writing type definitions the mere existence of a private class member has an effect
      // on structural behavior. It's also probably impossible for a `.d.ts` to use a truly private
      // property as `this["#someProp"]` doesn't work.
      "no-unused-private-class-members": "off",

      // When array types get complex enough `Array<...>` is nicer looking than `(...)[]`.
      "@typescript-eslint/array-type": "off",
      "@typescript-eslint/ban-types": "off",
      "@typescript-eslint/consistent-indexed-object-style": "off",
      "@typescript-eslint/dot-notation": [
        "error",
        {
          // Using index signature syntax to avoid TypeScript errors is useful.
          allowPrivateClassPropertyAccess: true,
          allowProtectedClassPropertyAccess: true,
        },
      ],
      "@typescript-eslint/no-dynamic-delete": "off",
      // `allowInterfaces` allows the pattern of `interface X extends _X {}`.
      // This is sometimes done as a performance optimization, to allow declaration merging with a dynamic base, or simply to display a different name in intellisense.
      "@typescript-eslint/no-empty-object-type": ["error", { allowInterfaces: "with-single-extends" }],
      "@typescript-eslint/no-explicit-any": "off",
      "@typescript-eslint/no-extraneous-class": "off",
      "@typescript-eslint/no-invalid-void-type": "off",
      "@typescript-eslint/no-namespace": ["error", { allowDeclarations: true }],

      // non-null assertions are useful in tests
      "@typescript-eslint/no-non-null-assertion": "off",

      // TODO(LukeAbby): reenable once all document declaration merges can be removed
      "@typescript-eslint/no-unsafe-declaration-merging": "off",
      "@typescript-eslint/no-unused-expressions": "off", // expectTypeOf seems to trip this rule.
      "@typescript-eslint/no-unused-vars": [
        "error",
        {
          argsIgnorePattern: "^_",
          varsIgnorePattern: "^_",
        },
      ],
      "@typescript-eslint/no-unnecessary-type-parameters": "off",
      "@typescript-eslint/prefer-namespace-keyword": "error",
      "@typescript-eslint/unified-signatures": "off",

      // These are annoying in tests and not relevant in the main repo.
      "@typescript-eslint/no-confusing-void-expression": "off",
      "@typescript-eslint/unbound-method": "off",
      "@typescript-eslint/require-await": "off",
      "@typescript-eslint/no-floating-promises": "off",
      "@typescript-eslint/no-unnecessary-type-arguments": "off",
      "@typescript-eslint/related-getter-setter-pairs": "off",
      "@typescript-eslint/restrict-plus-operands": "off",
      "@typescript-eslint/restrict-template-expressions": ["error", { allowNumber: true }],

<<<<<<< HEAD
      "import-x/consistent-type-specifier-style": "off",
=======
      // Necessary for `@client/*` and `@common/*` import paths to not error
      "import-x/no-unresolved": "off",
      "import-x/consistent-type-specifier-style": ["warn", "prefer-top-level"],
>>>>>>> cd8ac1c0
      "import-x/extensions": [
        "error",
        "always",
        // TODO(LukeAbby): `eslint-plugin-import-x` needs to release a version with `pathGroupOverrides`
        // Once it does this can be enabled.
        // {
        //   checkTypeImports: true,
        //   pathGroupOverrides: [
        //     {
        //       pattern: "fvtt-types/configuration",
        //       action: "ignore",
        //     },
        //     {
        //       pattern: "fvtt-types/utils",
        //       action: "ignore",
        //     },
        //   ],
        // },
      ],
      "import-x/first": "warn",
      "import-x/newline-after-import": "warn",
      "import-x/no-absolute-path": "error",
      "import-x/no-amd": "error",
      "import-x/no-anonymous-default-export": "warn",
      "import-x/no-commonjs": "error",
      "import-x/no-duplicates": ["error", { "prefer-inline": true }],
      "import-x/no-empty-named-blocks": "warn",
      "import-x/no-extraneous-dependencies": "error",
      "import-x/no-import-module-exports": "error",
      "import-x/no-named-default": "warn",
      // Some classes like `DataModel` are both default and named exports.
      "import-x/no-named-as-default": "off",
      "import-x/no-self-import": "error",
      "import-x/no-unused-modules": "warn",
      "import-x/no-useless-path-segments": "warn",
      "import-x/no-webpack-loader-syntax": "error",
      "import-x/no-named-as-default-member": "off",

      "tsdoc/syntax": "warn",

      "no-restricted-syntax": ["warn", ...noRestrictedSyntax],
      "@typescript-eslint/no-restricted-types": [
        "warn",
        {
          types: noRestrictedTypes,
        },
      ],
    },
    settings: {
      "import-x/parsers": {
        "@typescript-eslint/parser": [".ts", ".cts", ".mts"],
      },
      "import-x/resolver": {
        typescript: {
          alwaysTryTypes: true,
        },
      },
    },
  },

  {
    files: ["**/*.js"],
    languageOptions: {
      globals: {
        ...globals.node,
      },
    },
    rules: {
      // JSDoc and TSDoc are mutually incompatible.
      // In theory we could use the JSDoc plugin for JS files but it has its own problems and there
      // isn't that much JSDoc usage in the repo.
      "tsdoc/syntax": "off",
    },
  },

  {
    files: ["tests/**"],
    rules: {
      // Using interfaces is normally helpful so that users can declaration merge fvtt-types if necessary.
      // However in tests it doesn't matter.
      "@typescript-eslint/consistent-type-definitions": "off",

      // There aren't even function bodies in the majority of the codebase.
      // It can make sense to have empty functions in tests.
      "@typescript-eslint/no-empty-function": "off",

      // Testing deprecated things is still useful for quality assurance.
      "@typescript-eslint/no-deprecated": "off",

      // While test are broken these errors are disabled.
      "@typescript-eslint/no-unsafe-member-access": "off",
      "@typescript-eslint/no-unsafe-call": "off",
      "@typescript-eslint/no-redundant-type-constituents": "off",
      "@typescript-eslint/no-unnecessary-condition": "off",
      "@typescript-eslint/no-unsafe-assignment": "off",
      "@typescript-eslint/no-unsafe-return": "off",
      "@typescript-eslint/no-unsafe-argument": "off",
    },
  },
];

export default rules;<|MERGE_RESOLUTION|>--- conflicted
+++ resolved
@@ -320,13 +320,9 @@
       "@typescript-eslint/restrict-plus-operands": "off",
       "@typescript-eslint/restrict-template-expressions": ["error", { allowNumber: true }],
 
-<<<<<<< HEAD
-      "import-x/consistent-type-specifier-style": "off",
-=======
       // Necessary for `@client/*` and `@common/*` import paths to not error
       "import-x/no-unresolved": "off",
-      "import-x/consistent-type-specifier-style": ["warn", "prefer-top-level"],
->>>>>>> cd8ac1c0
+      "import-x/consistent-type-specifier-style": "off",
       "import-x/extensions": [
         "error",
         "always",
