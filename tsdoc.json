{
  "$schema": "https://developer.microsoft.com/json-schemas/tsdoc/v0/tsdoc.schema.json",
  "tagDefinitions": [
    {
      "tagName": "@linkcode",
      "syntaxKind": "inline"
<<<<<<< HEAD
    },
    {
      "tagName": "@abstract",
=======
    },
    {
      "tagName": "@abstract",
      "syntaxKind": "modifier"
    },
    {
      // See https://github.com/microsoft/TypeScript/pull/58729
      "tagName": "@immediate",
      "syntaxKind": "modifier"
    },
    {
      "tagName": "@template",
      "syntaxKind": "block"
    },
    {
      "tagName": "@yields",
>>>>>>> 241f1ea3
      "syntaxKind": "modifier"
    },
    {
      "tagName": "@private",
      "syntaxKind": "modifier"
    },
    {
      "tagName": "@template",
      "syntaxKind": "block"
    },
    {
      "tagName": "@yields",
      "syntaxKind": "modifier"
    }
  ]
}<|MERGE_RESOLUTION|>--- conflicted
+++ resolved
@@ -4,11 +4,6 @@
     {
       "tagName": "@linkcode",
       "syntaxKind": "inline"
-<<<<<<< HEAD
-    },
-    {
-      "tagName": "@abstract",
-=======
     },
     {
       "tagName": "@abstract",
@@ -25,20 +20,11 @@
     },
     {
       "tagName": "@yields",
->>>>>>> 241f1ea3
       "syntaxKind": "modifier"
     },
     {
       "tagName": "@private",
       "syntaxKind": "modifier"
-    },
-    {
-      "tagName": "@template",
-      "syntaxKind": "block"
-    },
-    {
-      "tagName": "@yields",
-      "syntaxKind": "modifier"
     }
   ]
 }