--- conflicted
+++ resolved
@@ -97,10 +97,9 @@
     : never
   : T;
 
-<<<<<<< HEAD
 /** Keys of functions of console.log / globalThis.logger */
 export type LoggingLevels = "debug" | "log" | "info" | "warn" | "error";
-=======
+
 export type AnyKey = keyof any;
 
 /**
@@ -119,7 +118,6 @@
  * This type is used to make a constraint where T must be statically known to .
  */
 export type OverlapsWith<T, U> = [T & U] extends [never] ? U : T;
->>>>>>> fc5b5c67
 
 /**
  * Use this whenever a type is given that should match some constraint but is
@@ -158,7 +156,6 @@
 };
 
 /**
-<<<<<<< HEAD
  * Replaces the type `{}` with `Record<string, never>` which is usually a better
  * representation of an empty object. The type `{}` actually allows any type be
  * assigned to it except for `null` and `undefined`.
@@ -197,7 +194,8 @@
   T extends Record<string, unknown>,
   D extends Record<string, unknown> = Record<string, never>,
 > = [{}] extends [T] ? D : T;
-=======
+
+/**
  * This is a helper type that allows you to ensure that a record conforms to a
  * certain shape. This is useful when you want to ensure that a record has all
  * keys of a certain type.
@@ -207,5 +205,4 @@
  */
 export type ConformRecord<T extends object, V> = {
   [K in keyof T]: [T[K]] extends [V] ? T[K] : never;
-};
->>>>>>> fc5b5c67
+};