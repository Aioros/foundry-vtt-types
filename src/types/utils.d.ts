--- conflicted
+++ resolved
@@ -111,13 +111,12 @@
     : U
   : U;
 
-<<<<<<< HEAD
 /**
  * If `T` is `Promise<TResult>` then `TResult`; otherwise `T`.
  * @typeParam T - the type which, if a Promise, will be unwrapped.
  */
 type PromisedType<T> = T extends Promise<infer TResult> ? TResult : T;
-=======
+
 type StoredDocument<D extends foundry.abstract.Document<any, any>> = D & {
   id: string;
   data: D['data'] & {
@@ -126,5 +125,4 @@
   };
 };
 
-type TemporaryDocument<D> = D extends StoredDocument<infer U> ? U : D;
->>>>>>> d0dc894a
+type TemporaryDocument<D> = D extends StoredDocument<infer U> ? U : D;