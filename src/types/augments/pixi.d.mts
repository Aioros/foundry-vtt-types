import * as _PIXI from "pixi.js";
import * as pixiParticles from "@pixi/particle-emitter";
import * as graphicsSmooth from "@pixi/graphics-smooth";

export * from "pixi.js";

/**
 * Foundry exports PIXI into the global namespace
 */
export as namespace PIXI;

declare abstract class AnyPIXIShader extends PIXI.Shader {
  constructor(arg0: never, ...args: never[]);
}

declare abstract class AnyPIXIFilter extends PIXI.Filter {
  constructor(arg0: never, ...args: never[]);
}

declare abstract class AnyPIXIBatchGeometry extends PIXI.BatchGeometry {
  constructor(arg0: never, ...args: never[]);
}

declare abstract class AnyPIXIBatchRenderer extends PIXI.BatchRenderer {
  constructor(arg0: never, ...args: never[]);
}

declare global {
  namespace PIXI {
    export import smooth = graphicsSmooth;
    export import particles = pixiParticles;

    export class Graphics extends PIXI.smooth.SmoothGraphics {}

<<<<<<< HEAD
    export import Shader = _PIXI.Shader;
    namespace Shader {
      type AnyConstructor = typeof AnyPIXIShader;
    }

    export import Filter = _PIXI.Filter;
    namespace Filter {
      type AnyConstructor = typeof AnyPIXIFilter;
    }

    export import BatchGeometry = _PIXI.BatchGeometry;
    namespace BatchGeometry {
      type AnyConstructor = typeof AnyPIXIBatchGeometry;
    }

    export import BatchRenderer = _PIXI.BatchRenderer;
    namespace BatchRenderer {
      type AnyConstructor = typeof AnyPIXIBatchGeometry;
=======
    export import DisplayObject = _PIXI.DisplayObject;

    namespace DisplayObject {
      type AnyConstructor = typeof AnyDisplayObject;
>>>>>>> 424785b5
    }
  }
}

declare abstract class AnyDisplayObject extends DisplayObject {
  constructor(arg0: never, ...args: never[]);
}

declare module "pixi.js" {
  export const LegacyGraphics: typeof _PIXI.Graphics;
  export type LegacyGraphics = _PIXI.Graphics;

  export enum UPDATE_PRIORITY {
    /**
     * @remarks Foundry defined custom ticker priority
     * Handled in Canvas##activateTicker
     */
    OBJECTS = 23,

    /**
     * @remarks Foundry defined custom ticker priority
     * Handled in Canvas##activateTicker
     */
    PERCEPTION = 2,
  }
}<|MERGE_RESOLUTION|>--- conflicted
+++ resolved
@@ -25,6 +25,10 @@
   constructor(arg0: never, ...args: never[]);
 }
 
+declare abstract class AnyDisplayObject extends PIXI.DisplayObject {
+  constructor(arg0: never, ...args: never[]);
+}
+
 declare global {
   namespace PIXI {
     export import smooth = graphicsSmooth;
@@ -32,37 +36,36 @@
 
     export class Graphics extends PIXI.smooth.SmoothGraphics {}
 
-<<<<<<< HEAD
     export import Shader = _PIXI.Shader;
+
     namespace Shader {
       type AnyConstructor = typeof AnyPIXIShader;
     }
 
     export import Filter = _PIXI.Filter;
+
     namespace Filter {
       type AnyConstructor = typeof AnyPIXIFilter;
     }
 
     export import BatchGeometry = _PIXI.BatchGeometry;
+
     namespace BatchGeometry {
       type AnyConstructor = typeof AnyPIXIBatchGeometry;
     }
 
     export import BatchRenderer = _PIXI.BatchRenderer;
+
     namespace BatchRenderer {
-      type AnyConstructor = typeof AnyPIXIBatchGeometry;
-=======
+      type AnyConstructor = typeof AnyPIXIBatchRenderer;
+    }
+
     export import DisplayObject = _PIXI.DisplayObject;
 
     namespace DisplayObject {
       type AnyConstructor = typeof AnyDisplayObject;
->>>>>>> 424785b5
     }
   }
-}
-
-declare abstract class AnyDisplayObject extends DisplayObject {
-  constructor(arg0: never, ...args: never[]);
 }
 
 declare module "pixi.js" {
