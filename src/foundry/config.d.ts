/**
 * This interface is used to configure the used document classes at a type level.
 * Module and system authors should use declaration merging to provide the types
 * of their configured document classes. It is extremely important that this is
 * kept in sync with the configuration that actually happens at runtime.
 *
 * @example
 * ```typescript
 * // myActor.ts
 * class MyActor extends Actor {}
 *
 * // entryPoint.ts
 * import { MyActor } from './myActor'
 *
 * hooks.once('init', () => {
 *   CONFIG.Actor.documentClass = typeof MyActor;
 * });
 *
 * declare global {
 *   interface DocumentClassConfig {
 *     Actor: typeof MyActor
 *   }
 * }
 * ```
 */
//eslint-disable-next-line @typescript-eslint/no-empty-interface
interface DocumentClassConfig {}

/**
 * Runtime configuration settings for Foundry VTT which exposes a large number of variables which determine how
 * aspects of the software behaves.
 *
 * Unlike the CONST analog which is frozen and immutable, the CONFIG object may be updated during the course of a
 * session or modified by system and module developers to adjust how the application behaves.
 */
interface CONFIG {
  /**
   * Configure debugging flags to display additional information
   */
  debug: {
    /**
     * @defaultValue `false`
     */
    fog: boolean;

    /**
     * @defaultValue `false`
     */
    hooks: boolean;

    /**
     * @defaultValue `false`
     */
    sight: boolean;

    /**
     * @defaultValue `false`
     */
    sightRays: boolean;

    /**
     * @defaultValue `false`
     */
    av: boolean;

    /**
     * @defaultValue `false`
     */
    avclient: boolean;

    /**
     * @defaultValue `false`
     */
    mouseInteraction: boolean;

    /**
     * @defaultValue `false`
     */
    time: boolean;
  };

  /**
   * Configuration for the ActiveEffect embedded Entity
   */
  ActiveEffect: {
    /**
     * @defaultValue `ActiveEffect`
     */
<<<<<<< HEAD
    documentClass: ConstructorOf<ActiveEffect>;
=======
    documentClass: 'ActiveEffect' extends keyof DocumentClassConfig
      ? DocumentClassConfig['ActiveEffect']
      : typeof ActiveEffect;
>>>>>>> c47055dd

    /**
     * @defaultValue `ActiveEffectConfig`
     */
    sheetClass: ConstructorOf<ActiveEffectConfig>;
  };

  /**
   * Configuration for the Actor document
   */
  Actor: {
    /**
     * @defaultValue `Actor`
     */
<<<<<<< HEAD
    documentClass: ConstructorOf<Actor>;
=======
    documentClass: 'Actor' extends keyof DocumentClassConfig ? DocumentClassConfig['Actor'] : typeof Actor;
>>>>>>> c47055dd

    /**
     * @defaultValue `Actors`
     */
    collection: ConstructorOf<Actors>;

    /**
     * @defaultValue `{}`
     */
    sheetClasses: EntitySheetConfig.SheetClasses;

    /**
     * @defaultValue `'fas fa-user'`
     */
    sidebarIcon: string;

    /**
     * @defaultValue `{}`
     */
    typeLabels: Partial<Record<string, string>>;
  };

  /**
   * Configuration settings for the Canvas and its contained layers and objects
   */
  Canvas: {
    /**
     * @defaultValue `8`
     */
    blurStrength: number;

    /**
     * @defaultValue `0x242448`
     */
    darknessColor: number;

    /**
     * @defaultValue `0.4`
     */
    darknessLightPenalty: number;

    /**
     * @defaultValue `0xeeeeee`
     */
    daylightColor: number;

    dispositionColors: {
      /**
       * @defaultValue `0xe72124`
       */
      HOSTILE: number;

      /**
       * @defaultValue `0xf1d836`
       */
      NEUTRAL: number;

      /**
       * @defaultValue `0x43dfdf`
       */
      FRIENDLY: number;

      /**
       * @defaultValue `0x555555`
       */
      INACTIVE: number;

      /**
       * @defaultValue `0x33bc4e`
       */
      PARTY: number;

      /**
       * @defaultValue `0xff9829`
       */
      CONTROLLED: number;
    };

    /**
     * @defaultValue `0x7f7f7f`
     */
    exploredColor: number;

    /**
     * @defaultValue `0x000000`
     */
    unexploredColor: number;

    lightLevels: {
      /**
       * @defaultValue `0`
       */
      dark: number;

      /**
       * @defaultValue `0.5`
       */
      dim: number;

      /**
       * @defaultValue `1.0`
       */
      bright: number;
    };

    /**
     * @defaultValue `0xb86200`
     */
    normalLightColor: number;

    /**
     * @defaultValue `3.0`
     */
    maxZoom: number;

    /**
     * @defaultValue `4`
     */
    objectBorderThickness: number;

    lightAnimations: {
      torch: {
        /**
         * @defaultValue `'LIGHT.AnimationTorch'`
         */
        label: string;

        /**
         * @defaultValue PointSource.prototype.animateTorch
         */
        animation: PointSource.AnimationFunction;

        /**
         * @defaultValue `TorchIlluminationShader`
         */
        illuminationShader: ConstructorOf<AbstractBaseShader>;

        /**
         * @defaultValue `TorchColorationShader`
         */
        colorationShader: ConstructorOf<AbstractBaseShader>;
      };

      pulse: {
        /**
         * @defaultValue `'LIGHT.AnimationPulse'`
         */
        label: string;

        /**
         * @defaultValue `PointSource.prototype.animatePulse`
         */
        animation: PointSource.AnimationFunction;

        /**
         * @defaultValue `PulseIlluminationShader`
         */
        illuminationShader: ConstructorOf<AbstractBaseShader>;

        /**
         * @defaultValue `PulseColorationShader`
         */
        colorationShader: ConstructorOf<AbstractBaseShader>;
      };

      chroma: {
        /**
         * @defaultValue `'LIGHT.AnimationChroma'`
         */
        label: string;

        /**
         * @defaultValue `PointSource.prototype.animateTime`
         */
        animation: PointSource.AnimationFunction;

        /**
         * @defaultValue `ChromaColorationShader`
         */
        colorationShader: ConstructorOf<AbstractBaseShader>;
      };

      wave: {
        /**
         * @defaultValue `'LIGHT.AnimationWave'`
         */
        label: string;

        /**
         * @defaultValue `PointSource.prototype.animateTime`
         */
        animation: PointSource.AnimationFunction;

        /**
         * @defaultValue `WaveIlluminationShader`
         */
        illuminationShader: ConstructorOf<AbstractBaseShader>;

        /**
         * @defaultValue `WaveColorationShader`
         */
        colorationShader: ConstructorOf<AbstractBaseShader>;
      };

      fog: {
        /**
         * @defaultValue `'LIGHT.AnimationFog'`
         */
        label: string;

        /**
         * @defaultValue `PointSource.prototype.animateTime`
         */
        animation: PointSource.AnimationFunction;

        /**
         * @defaultValue `FogColorationShader`
         */
        colorationShader: ConstructorOf<AbstractBaseShader>;
      };

      sunburst: {
        /**
         * @defaultValue `'LIGHT.AnimationSunburst'`
         */
        label: string;

        /**
         * @defaultValue `PointSource.prototype.animateTime`
         */
        animation: PointSource.AnimationFunction;

        /**
         * @defaultValue `SunburstIlluminationShader`
         */
        illuminationShader: ConstructorOf<AbstractBaseShader>;

        /**
         * @defaultValue `SunburstColorationShader`
         */
        colorationShader: ConstructorOf<AbstractBaseShader>;
      };

      dome: {
        /**
         * @defaultValue `'LIGHT.AnimationLightDome'`
         */
        label: string;

        /**
         * @defaultValue `PointSource.prototype.animateTime`
         */
        animation: PointSource.AnimationFunction;

        /**
         * @defaultValue `LightDomeColorationShader`
         */
        colorationShader: ConstructorOf<AbstractBaseShader>;
      };

      emanation: {
        /**
         * @defaultValue `'LIGHT.AnimationEmanation'`
         */
        label: string;

        /**
         * @defaultValue `PointSource.prototype.animateTime`
         */
        animation: PointSource.AnimationFunction;

        /**
         * @defaultValue `EmanationColorationShader`
         */
        colorationShader: ConstructorOf<AbstractBaseShader>;
      };

      hexa: {
        /**
         * @defaultValue `'LIGHT.AnimationHexaDome';`
         */
        label: string;

        /**
         * @defaultValue `PointSource.prototype.animateTime`
         */
        animation: PointSource.AnimationFunction;

        /**
         * @defaultValue `HexaDomeColorationShader`
         */
        colorationShader: ConstructorOf<AbstractBaseShader>;
      };

      ghost: {
        /**
         * @defaultValue `'LIGHT.AnimationGhostLight'`
         */
        label: string;

        /**
         * @defaultValue `PointSource.prototype.animateTime`
         */
        animation: PointSource.AnimationFunction;

        /**
         * @defaultValue `GhostLightIlluminationShader`
         */
        illuminationShader: ConstructorOf<AbstractBaseShader>;

        /**
         * @defaultValue `GhostLightColorationShader`
         */
        colorationShader: ConstructorOf<AbstractBaseShader>;
      };

      energy: {
        /**
         * @defaultValue `'LIGHT.AnimationEnergyField'`
         */
        label: string;

        /**
         * @defaultValue `PointSource.prototype.animateTime`
         */
        animation: PointSource.AnimationFunction;

        /**
         * @defaultValue `EnergyFieldColorationShader`
         */
        colorationShader: ConstructorOf<AbstractBaseShader>;
      };

      roiling: {
        /**
         * @defaultValue `'LIGHT.AnimationRoilingMass'`
         */
        label: string;

        /**
         * @defaultValue `PointSource.prototype.animateTime`
         */
        animation: PointSource.AnimationFunction;

        /**
         * @defaultValue `RoilingIlluminationShader`
         */
        illuminationShader: ConstructorOf<AbstractBaseShader>;
      };

      hole: {
        /**
         * @defaultValue `'LIGHT.AnimationBlackHole'`
         */
        label: string;

        /**
         * @defaultValue `PointSource.prototype.animateTime`
         */
        animation: PointSource.AnimationFunction;

        /**
         * @defaultValue `BlackHoleIlluminationShader`
         */
        illuminationShader: ConstructorOf<AbstractBaseShader>;
      };
    } & Partial<
      Record<
        string,
        {
          label: string;
          animation: PointSource.AnimationFunction;
          illuminationShader?: ConstructorOf<AbstractBaseShader>;
          colorationShader?: ConstructorOf<AbstractBaseShader>;
        }
      >
    >;
  };

  /**
   * Configuration for the ChatMessage entity
   */
  ChatMessage: {
    /**
     * @defaultValue `ChatMessage`
     */
<<<<<<< HEAD
    documentClass: ConstructorOf<ChatMessage>;
=======
    documentClass: 'ChatMessage' extends keyof DocumentClassConfig
      ? DocumentClassConfig['ChatMessage']
      : typeof ChatMessage;
>>>>>>> c47055dd

    /**
     * @defaultValue `Messages`
     */
    collection: ConstructorOf<Messages>;

    /**
     * @defaultValue `'templates/sidebar/chat-message.html'`
     */
    template: string;

    /**
     * @defaultValue `'fas fa-comments'`
     */
    sidebarIcon: string;

    /**
     * @defaultValue `100`
     */
    batchSize: number;
  };

  /**
   * Configuration for the Combat entity
   */
  Combat: {
    /**
     * @defaultValue `Combat`
     */
<<<<<<< HEAD
    documentClass: ConstructorOf<Combat>;
=======
    documentClass: 'Combat' extends keyof DocumentClassConfig ? DocumentClassConfig['Combat'] : typeof Combat;
>>>>>>> c47055dd

    /**
     * @defaultValue `CombatEncounters`
     */
    collection: ConstructorOf<CombatEncounters>;

    /**
     * @defaultValue `'dead'`
     */
    defeatedStatusId: string;

    /**
     * @defaultValue `'fas fa-fist-raised'`
     */
    sidebarIcon: string;

    initiative: {
      /**
       * @defaultValue `null`
       */
      formula: string | null;

      /**
       * @defaultValue `2`
       */
      decimals: number;
    };
  };

  Dice: {
    /**
     * @defaultValue `[Die, FateDie]`
     */
    types: Array<ConstructorOf<DiceTerm>>;

    rollModes: {
      /**
       * @defaultValue `'CHAT.RollPublic'`
       */
      roll: string;

      /**
       * @defaultValue `'CHAT.RollPrivate'`
       */
      gmroll: string;

      /**
       * @defaultValue `CHAT.RollBlind'`
       */
      blindroll: string;

      /**
       * @defaultValue `'CHAT.RollSelf'`
       */
      selfroll: string;
    } & Partial<Record<string, string>>;

    /**
     * @defaultValue `[Roll]`
     */
    rolls: Array<ConstructorOf<Roll>>;

    terms: {
      c: typeof Coin;
      d: typeof Die;
      f: typeof FateDie;
    } & Partial<Record<string, ConstructorOf<DiceTerm>>>;

    /**
     * @defaultValue `MersenneTwister.random`
     */
    randomUniform: () => number;
  };

  /**
   * Configuration for the Folder entity
   */
  Folder: {
    /**
     * @defaultValue `Folder`
     */
<<<<<<< HEAD
    documentClass: ConstructorOf<Folder>;
=======
    documentClass: 'Folder' extends keyof DocumentClassConfig ? DocumentClassConfig['Folder'] : typeof Folder;
>>>>>>> c47055dd

    /**
     * @defaultValue `FolderConfig`
     */
    sheetClass: ConstructorOf<FolderConfig>;
  };

  /**
   * Configuration for the default Item entity class
   */
  Item: {
    /**
     * @defaultValue `Item`
     */
<<<<<<< HEAD
    documentClass: ConstructorOf<Item>;
=======
    documentClass: 'Item' extends keyof DocumentClassConfig ? DocumentClassConfig['Item'] : typeof Item;
>>>>>>> c47055dd

    /**
     * @defaultValue `Items`
     */
    collection: ConstructorOf<Items>;

    /**
     * @defaultValue `ItemSheet`
     */
    sheetClass: ConstructorOf<ItemSheet>;

    /**
     * @defaultValue `{}`
     */
    sheetClasses: EntitySheetConfig.SheetClasses;

    /**
     * @defaultValue `'fas fa-suitcase'`
     */
    sidebarIcon: string;

    /**
     * defaultValue `{}`
     */
    typeLabels: Partial<Record<string, string>>;
  };

  /**
   * Configuration for the JournalEntry entity
   */
  JournalEntry: {
    /**
     * @defaultValue `JournalEntry`
     */
<<<<<<< HEAD
    documentClass: ConstructorOf<JournalEntry>;
=======
    documentClass: 'JournalEntry' extends keyof DocumentClassConfig
      ? DocumentClassConfig['JournalEntry']
      : typeof JournalEntry;
>>>>>>> c47055dd

    /**
     * @defaultValue `Journal`
     */
    collection: ConstructorOf<Journal>;

    /**
     * @defaultValue `JournalSheet`
     */
    sheetClass: ConstructorOf<JournalSheet>;

    noteIcons: {
      /**
       * @defaultValue `'icons/svg/anchor.svg'`
       */
      Anchor: string;

      /**
       * @defaultValue `'icons/svg/barrel.svg'`
       */
      Barrel: string;

      /**
       * @defaultValue `'icons/svg/book.svg'`
       */
      Book: string;

      /**
       * @defaultValue `'icons/svg/bridge.svg'`
       */
      Bridge: string;

      /**
       * @defaultValue `'icons/svg/cave.svg'`
       */
      Cave: string;

      /**
       * @defaultValue `'icons/svg/castle.svg`
       */
      Castle: string;

      /**
       * @defaultValue `'icons/svg/chest.svg'`
       */
      Chest: string;

      /**
       * @defaultValue `'icons/svg/city.svg'`
       */
      City: string;

      /**
       * @defaultValue `'icons/svg/coins.svg'`
       */
      Coins: string;

      /**
       * @defaultValue `'icons/svg/fire.svg'`
       */
      Fire: string;

      /**
       * @defaultValue `'icons/svg/hanging-sign.svg'`
       */
      'Hanging Sign': string;

      /**
       * @defaultValue `'icons/svg/house.svg'`
       */
      House: string;

      /**
       * @defaultValue `'icons/svg/mountain.svg'`
       */
      Mountain: string;

      /**
       * @defaultValue `'icons/svg/oak.svg'`
       */
      'Oak Tree': string;

      /**
       * @defaultValue `'icons/svg/obelisk.svg'`
       */
      Obelisk: string;

      /**
       * @defaultValue `'icons/svg/pawprint.svg'`
       */
      Pawprint: string;

      /**
       * @defaultValue `'icons/svg/ruins.svg'`
       */
      Ruins: string;

      /**
       * @defaultValue `'icons/svg/tankard.svg'`
       */
      Tankard: string;

      /**
       * @defaultValue `'icons/svg/temple.svg'`
       */
      Temple: string;

      /**
       * @defaultValue `'icons/svg/tower.svg'`
       */
      Tower: string;

      /**
       * @defaultValue `'icons/svg/trap.svg'`
       */
      Trap: string;

      /**
       * @defaultValue `'icons/svg/skull.svg'`
       */
      Skull: string;

      /**
       * @defaultValue `'icons/svg/statue.svg'`
       */
      Statue: string;

      /**
       * @defaultValue `'icons/svg/sword.svg'`
       */
      Sword: string;

      /**
       * @defaultValue `'icons/svg/village.svg'`
       */
      Village: string;

      /**
       * @defaultValue `'icons/svg/waterfall.svg'`
       */
      Waterfall: string;
      /**
       * @defaultValue `'icons/svg/windmill.svg'`
       */
      Windmill: string;
    } & Partial<Record<string, string>>;

    /**
     * @defaultValue `'fas fa-book-open'`
     */
    sidebarIcon: string;
  };

  /**
   * Configuration for the Macro entity
   */
  Macro: {
    /**
     * @defaultValue `Macro`
     */
<<<<<<< HEAD
    documentClass: ConstructorOf<Macro>;
=======
    documentClass: 'Macro' extends keyof DocumentClassConfig ? DocumentClassConfig['Macro'] : typeof Macro;
>>>>>>> c47055dd

    /**
     * @defaultValue `Macros`
     */
    collection: ConstructorOf<Macros>;

    /**
     * @defaultValue `MacroConfig`
     */
    sheetClass: ConstructorOf<MacroConfig>;

    /**
     * @defaultValue `'fas fa-terminal'`
     */
    sidebarIcon: string;
  };

  /**
   * Configuration for MeasuredTemplate settings and options
   */
  MeasuredTemplate: {
    types: {
      /**
       * @defaultValue `'Circle'`
       */
      circle: string;

      /**
       * @defaultValue `'Cone'`
       */
      cone: string;

      /**
       * @defaultValue `'Rectangle'`
       */
      rect: string;

      /**
       * @defaultValue `'Ray'`
       */
      ray: string;
    } & Partial<Record<string, string>>;

    defaults: {
      /**
       * @defaultValue `53.13`
       */
      angle: number;

      /**
       * @defaultValue `1`
       */
      width: number;
    };
  };

  /**
   * Configuration for the default Playlist entity class
   */
  Playlist: {
    /**
     * @defaultValue `Playlist`
     */
<<<<<<< HEAD
    documentClass: ConstructorOf<Playlist>;
=======
    documentClass: 'Playlist' extends keyof DocumentClassConfig ? DocumentClassConfig['Playlist'] : typeof Playlist;
>>>>>>> c47055dd

    /**
     * @defaultValue `Playlists`
     */
    collection: ConstructorOf<Playlists>;

    /**
     * @defaultValue null
     */
    sheetClass: ConstructorOf<PlaylistConfig> | null;

    /**
     * @defaultValue `'fas fa-music'`
     */
    sidebarIcon: string;
  };

  /**
   * Configuration for RollTable random draws
   */
  RollTable: {
    /**
     * @defaultValue `RollTable`
     */
<<<<<<< HEAD
    documentClass: ConstructorOf<RollTable>;
=======
    documentClass: 'RollTable' extends keyof DocumentClassConfig ? DocumentClassConfig['RollTable'] : typeof RollTable;
>>>>>>> c47055dd

    /**
     * @defaultValue `RollTables`
     */
    collection: ConstructorOf<RollTables>;

    /**
     * @defaultValue `RollTableConfig`
     */
    sheetClass: ConstructorOf<RollTableConfig>;

    /**
     * @defaultValue `'fas fa-th-list'`
     */
    sidebarIcon: string;

    /**
     * @defaultValue `'icons/svg/d20-black.svg'`
     */
    resultIcon: string;

    /**
     * @defaultValue `'templates/dice/table-result.html'`
     */
    resultTemplate: string;
  };

  /**
   * Configuration for the default Scene entity class
   */
  Scene: {
    /**
     * @defaultValue `Scene`
     */
<<<<<<< HEAD
    documentClass: ConstructorOf<Scene>;
=======
    documentClass: 'Scene' extends keyof DocumentClassConfig ? DocumentClassConfig['Scene'] : typeof Scene;
>>>>>>> c47055dd

    /**
     * @defaultValue `Scenes`
     */
    collection: ConstructorOf<Scenes>;

    /**
     * @defaultValue `SceneConfig`
     */
    sheetClass: ConstructorOf<SceneConfig>;

    /**
     * @defaultValue `'fas fa-map'`
     */
    sidebarIcon: string;
  };

  /**
   * Configuration for the User entity, it's roles, and permissions
   */
  User: {
    /**
     * @defaultValue `User`
     */
<<<<<<< HEAD
    documentClass: ConstructorOf<User>;
=======
    documentClass: 'User' extends keyof DocumentClassConfig ? DocumentClassConfig['User'] : typeof User;
>>>>>>> c47055dd

    /**
     * @defaultValue `Users`
     */
    collection: ConstructorOf<Users>;

    /**
     * @defaultValue `PlayerConfig`
     */
    sheetClass: ConstructorOf<PlayerConfig>;

    /**
     * @defaultValue `CONST.USER_PERMISSIONS`
     */
    permissions: {
      BROADCAST_AUDIO: Config.Permission;
      BROADCAST_VIDEO: Config.Permission;
      ACTOR_CREATE: Config.Permission;
      DRAWING_CREATE: Config.Permission;
      ITEM_CREATE: Config.Permission;
      FILES_BROWSE: Config.Permission;
      FILES_UPLOAD: Config.Permission;
      JOURNAL_CREATE: Config.Permission;
      MACRO_SCRIPT: Config.Permission;
      MESSAGE_WHISPER: Config.Permission;
      SETTINGS_MODIFY: Config.Permission;
      SHOW_CURSOR: Config.Permission;
      SHOW_RULER: Config.Permission;
      TEMPLATE_CREATE: Config.Permission;
      TOKEN_CREATE: Config.Permission;
      TOKEN_CONFIGURE: Config.Permission;
      WALL_DOORS: Config.Permission;
    } & Partial<Record<string, Config.Permission>>;
  };

  /**
   * Configure the default Token text style so that it may be reused and overridden by modules
   * @defaultValue
   * ```typescript
   * new PIXI.TextStyle({
   *   fontFamily: 'Signika',
   *   fontSize: 36,
   *   fill: '#FFFFFF',
   *   stroke: '#111111',
   *   strokeThickness: 1,
   *   dropShadow: true,
   *   dropShadowColor: '#000000',
   *   dropShadowBlur: 4,
   *   dropShadowAngle: 0,
   *   dropShadowDistance: 0,
   *   align: 'center',
   *   wordWrap: false,
   *   padding: 1
   * })
   * ```
   **/
  canvasTextStyle: PIXI.TextStyle;

  /**
   * The control icons used for rendering common HUD operations
   */
  controlIcons: {
    /**
     * @defaultValue `'icons/svg/combat.svg'`
     */
    combat: string;

    /**
     * @defaultValue `'icons/svg/cowled.svg'`
     */
    visibility: string;

    /**
     * @defaultValue `'icons/svg/aura.svg'`
     */
    effects: string;

    /**
     * @defaultValue `'icons/svg/padlock.svg'`
     */
    lock: string;

    /**
     * @defaultValue `'icons/svg/up.svg'`
     */
    up: string;

    /**
     * @defaultValue `'icons/svg/down.svg'`
     */
    down: string;

    /**
     * @defaultValue `'icons/svg/skull.svg'`
     */
    defeated: string;

    /**
     * @defaultValue `'icons/svg/fire.svg'`
     */
    light: string;

    /**
     * @defaultValue `'icons/svg/explosion.svg'`
     */
    template: string;

    /**
     * @defaultValue `'icons/svg/sound.svg'`
     */
    sound: string;

    /**
     * @defaultValue `'icons/svg/door-steel.svg'`
     */
    doorClosed: string;

    /**
     * @defaultValue `'icons/svg/door-exit.svg'`
     */
    doorOpen: string;

    /**
     * @defaultValue `'icons/svg/padlock.svg'`
     */
    doorLocked: string;
  } & Partial<Record<string, string>>;

  /**
   * Suggested font families that are displayed wherever a choice is presented
   * @defaultValue `['Arial', 'Arial Black', 'Comic Sans MS', 'Courier New', 'Times New Roman', 'Signika', 'Modesto Condensed']`
   */
  fontFamilies: string[];

  /**
   * The default font family used for text labels on the PIXI Canvas
   * @defaultValue `'Signika'`
   */
  defaultFontFamily: string;

  /**
   * An array of status effect icons which can be applied to Tokens
   * @defaultValue
   * ```typescript
   * [
   *   {
   *     id: 'dead';
   *     label: 'EFFECT.StatusDead';
   *     icon: 'icons/svg/skull.svg';
   *   },
   *   {
   *     id: 'unconscious';
   *     label: 'EFFECT.StatusUnconscious';
   *     icon: 'icons/svg/unconscious.svg';
   *   },
   *   {
   *     id: 'sleep';
   *     label: 'EFFECT.StatusAsleep';
   *     icon: 'icons/svg/sleep.svg';
   *   },
   *   {
   *     id: 'stun';
   *     label: 'EFFECT.StatusStunned';
   *     icon: 'icons/svg/daze.svg';
   *   },
   *   {
   *     id: 'prone';
   *     label: 'EFFECT.StatusProne';
   *     icon: 'icons/svg/falling.svg';
   *   },
   *   {
   *     id: 'restrain';
   *     label: 'EFFECT.StatusRestrained';
   *     icon: 'icons/svg/net.svg';
   *   },
   *   {
   *     id: 'paralysis';
   *     label: 'EFFECT.StatusParalysis';
   *     icon: 'icons/svg/paralysis.svg';
   *   },
   *   {
   *     id: 'fly';
   *     label: 'EFFECT.StatusFlying';
   *     icon: 'icons/svg/wing.svg';
   *   },
   *   {
   *     id: 'blind';
   *     label: 'EFFECT.StatusBlind';
   *     icon: 'icons/svg/blind.svg';
   *   },
   *   {
   *     id: 'deaf';
   *     label: 'EFFECT.StatusDeaf';
   *     icon: 'icons/svg/deaf.svg';
   *   },
   *   {
   *     id: 'silence';
   *     label: 'EFFECT.StatusSilenced';
   *     icon: 'icons/svg/silenced.svg';
   *   },
   *   {
   *     id: 'fear';
   *     label: 'EFFECT.StatusFear';
   *     icon: 'icons/svg/terror.svg';
   *   },
   *   {
   *     id: 'burning';
   *     label: 'EFFECT.StatusBurning';
   *     icon: 'icons/svg/fire.svg';
   *   },
   *   {
   *     id: 'frozen';
   *     label: 'EFFECT.StatusFrozen';
   *     icon: 'icons/svg/frozen.svg';
   *   },
   *   {
   *     id: 'shock';
   *     label: 'EFFECT.StatusShocked';
   *     icon: 'icons/svg/lightning.svg';
   *   },
   *   {
   *     id: 'corrode';
   *     label: 'EFFECT.StatusCorrode';
   *     icon: 'icons/svg/acid.svg';
   *   },
   *   {
   *     id: 'bleeding';
   *     label: 'EFFECT.StatusBleeding';
   *     icon: 'icons/svg/blood.svg';
   *   },
   *   {
   *     id: 'disease';
   *     label: 'EFFECT.StatusDisease';
   *     icon: 'icons/svg/biohazard.svg';
   *   },
   *   {
   *     id: 'poison';
   *     label: 'EFFECT.StatusPoison';
   *     icon: 'icons/svg/poison.svg';
   *   },
   *   {
   *     id: 'radiation';
   *     label: 'EFFECT.StatusRadiation';
   *     icon: 'icons/svg/radiation.svg';
   *   },
   *   {
   *     id: 'regen';
   *     label: 'EFFECT.StatusRegen';
   *     icon: 'icons/svg/regen.svg';
   *   },
   *   {
   *     id: 'degen';
   *     label: 'EFFECT.StatusDegen';
   *     icon: 'icons/svg/degen.svg';
   *   },
   *   {
   *     id: 'upgrade';
   *     label: 'EFFECT.StatusUpgrade';
   *     icon: 'icons/svg/upgrade.svg';
   *   },
   *   {
   *     id: 'downgrade';
   *     label: 'EFFECT.StatusDowngrade';
   *     icon: 'icons/svg/downgrade.svg';
   *   },
   *   {
   *     id: 'target';
   *     label: 'EFFECT.StatusTarget';
   *     icon: 'icons/svg/target.svg';
   *   },
   *   {
   *     id: 'eye';
   *     label: 'EFFECT.StatusMarked';
   *     icon: 'icons/svg/eye.svg';
   *   },
   *   {
   *     id: 'curse';
   *     label: 'EFFECT.StatusCursed';
   *     icon: 'icons/svg/sun.svg';
   *   },
   *   {
   *     id: 'bless';
   *     label: 'EFFECT.StatusBlessed';
   *     icon: 'icons/svg/angel.svg';
   *   },
   *   {
   *     id: 'fireShield';
   *     label: 'EFFECT.StatusFireShield';
   *     icon: 'icons/svg/fire-shield.svg';
   *   },
   *   {
   *     id: 'coldShield';
   *     label: 'EFFECT.StatusIceShield';
   *     icon: 'icons/svg/ice-shield.svg';
   *   },
   *   {
   *     id: 'magicShield';
   *     label: 'EFFECT.StatusMagicShield';
   *     icon: 'icons/svg/mage-shield.svg';
   *   },
   *   {
   *     id: 'holyShield';
   *     label: 'EFFECT.StatusHolyShield';
   *     icon: 'icons/svg/holy-shield.svg';
   *   }
   * ]
   * ```
   */
  statusEffects: { id: string; label: string; icon: string }[];

  /**
   * A mapping of core audio effects used which can be replaced by systems or mods
   */
  sounds: {
    /**
     * @defaultValue `'sounds/dice.wav'`
     */
    dice: string;

    /**
     * @defaultValue `'sounds/lock.wav'`
     */
    lock: string;

    /**
     * @defaultValue `'sounds/notify.wav'`
     */
    notification: string;

    /**
     * @defaultValue `'sounds/drums.wav'`
     */
    combat: string;
  };

  /**
   * Define the set of supported languages for localization
   */
  supportedLanguages: {
    en: string;
  } & Partial<Record<string, string>>;

  /**
   * Configuration for time tracking
   */
  time: {
    /**
     * @defaultValue `0`
     */
    turnTime: number;

    /**
     * @defaultValue `0`
     */
    roundTime: number;
  };

  /**
   * Default configuration options for TinyMCE editors
   */
  TinyMCE: RawEditorSettings;

  /**
   * Configure the Application classes used to render various core UI elements in the application
   */
  ui: {
    /**
     * @defaultValue `ActorDirectory`
     */
    actors: ConstructorOf<ActorDirectory>;

    /**
     * @defaultValue `ChatLog`
     */
    chat: ConstructorOf<ChatLog>;

    /**
     * @defaultValue `CombatTracker`
     */
    combat: ConstructorOf<CombatTracker>;

    /**
     * @defaultValue `CompendiumDirectory`
     */
    compendium: ConstructorOf<CompendiumDirectory>;

    /**
     * @defaultValue `SceneControls`
     */
    controls: ConstructorOf<SceneControls>;

    /**
     * @defaultValue `Hotbar`
     */
    hotbar: ConstructorOf<Hotbar>;

    /**
     * @defaultValue `ItemDirectory`
     */
    items: ConstructorOf<ItemDirectory>;

    /**
     * @defaultValue `JournalDirectory`
     */
    journal: ConstructorOf<JournalDirectory>;

    /**
     * @defaultValue `MacroDirectory`
     */
    macros: ConstructorOf<MacroDirectory>;

    /**
     * @defaultValue `MainMenu`
     */
    menu: ConstructorOf<MainMenu>;

    /**
     * @defaultValue `SceneNavigation`
     */
    nav: ConstructorOf<SceneNavigation>;

    /**
     * @defaultValue `Notifications`
     */
    notifications: ConstructorOf<Notifications>;

    /**
     * @defaultValue `Pause`
     */
    pause: ConstructorOf<Pause>;

    /**
     * @defaultValue `PlayerList`
     */
    players: ConstructorOf<PlayerList>;

    /**
     * @defaultValue `PlaylistDirectory`
     */
    playlists: ConstructorOf<PlaylistDirectory>;

    /**
     * @defaultValue `SceneDirectory`
     */
    scenes: ConstructorOf<SceneDirectory>;

    /**
     * @defaultValue `Settings`
     */
    settings: ConstructorOf<Settings>;

    /**
     * @defaultValue `Sidebar`
     */
    sidebar: ConstructorOf<Sidebar>;

    /**
     * @defaultValue `RollTableDirectory`
     */
    tables: ConstructorOf<RollTableDirectory>;

    /**
     * @defaultValue `CameraViews`
     */
    webrtc: ConstructorOf<CameraViews>;
  };

  /**
   * Available Weather Effects implementations
   */
  weatherEffects: {
    /**
     * @defaultValue `AutumnLeavesWeatherEffect`
     */
    leaves: ConstructorOf<SpecialEffect>;

    /**
     * @defaultValue `RainWeatherEffect`
     */
    rain: ConstructorOf<SpecialEffect>;

    /**
     * @defaultValue `SnowWeatherEffect`
     */
    snow: ConstructorOf<SpecialEffect>;
  } & Partial<Record<string, ConstructorOf<SpecialEffect>>>;

  /**
   * Configuration for the WebRTC implementation class
   */
  WebRTC: {
    /**
     * @defaultValue `EasyRTCClient`
     */
    clientClass: ConstructorOf<AVClient>;

    /**
     * @defaultValue `50`
     */
    detectPeerVolumeInterval: number;

    /**
     * @defaultValue `20`
     */
    detectSelfVolumeInterval: number;

    /**
     * @defaultValue `25`
     */
    emitVolumeInterval: number;

    /**
     * @defaultValue `2`
     */
    speakingThresholdEvents: number;

    /**
     * @defaultValue `10`
     */
    speakingHistoryLength: number;
  };
}

declare const CONFIG: CONFIG;

declare namespace Config {
  interface Permission {
    label: string;
    hint: string;
    disableGM: boolean;
    defaultRole: foundry.CONST.UserRole;
  }
}<|MERGE_RESOLUTION|>--- conflicted
+++ resolved
@@ -86,13 +86,9 @@
     /**
      * @defaultValue `ActiveEffect`
      */
-<<<<<<< HEAD
-    documentClass: ConstructorOf<ActiveEffect>;
-=======
     documentClass: 'ActiveEffect' extends keyof DocumentClassConfig
       ? DocumentClassConfig['ActiveEffect']
       : typeof ActiveEffect;
->>>>>>> c47055dd
 
     /**
      * @defaultValue `ActiveEffectConfig`
@@ -107,11 +103,7 @@
     /**
      * @defaultValue `Actor`
      */
-<<<<<<< HEAD
-    documentClass: ConstructorOf<Actor>;
-=======
     documentClass: 'Actor' extends keyof DocumentClassConfig ? DocumentClassConfig['Actor'] : typeof Actor;
->>>>>>> c47055dd
 
     /**
      * @defaultValue `Actors`
@@ -498,13 +490,9 @@
     /**
      * @defaultValue `ChatMessage`
      */
-<<<<<<< HEAD
-    documentClass: ConstructorOf<ChatMessage>;
-=======
     documentClass: 'ChatMessage' extends keyof DocumentClassConfig
       ? DocumentClassConfig['ChatMessage']
       : typeof ChatMessage;
->>>>>>> c47055dd
 
     /**
      * @defaultValue `Messages`
@@ -534,11 +522,7 @@
     /**
      * @defaultValue `Combat`
      */
-<<<<<<< HEAD
-    documentClass: ConstructorOf<Combat>;
-=======
     documentClass: 'Combat' extends keyof DocumentClassConfig ? DocumentClassConfig['Combat'] : typeof Combat;
->>>>>>> c47055dd
 
     /**
      * @defaultValue `CombatEncounters`
@@ -620,11 +604,7 @@
     /**
      * @defaultValue `Folder`
      */
-<<<<<<< HEAD
-    documentClass: ConstructorOf<Folder>;
-=======
     documentClass: 'Folder' extends keyof DocumentClassConfig ? DocumentClassConfig['Folder'] : typeof Folder;
->>>>>>> c47055dd
 
     /**
      * @defaultValue `FolderConfig`
@@ -639,11 +619,7 @@
     /**
      * @defaultValue `Item`
      */
-<<<<<<< HEAD
-    documentClass: ConstructorOf<Item>;
-=======
     documentClass: 'Item' extends keyof DocumentClassConfig ? DocumentClassConfig['Item'] : typeof Item;
->>>>>>> c47055dd
 
     /**
      * @defaultValue `Items`
@@ -678,13 +654,9 @@
     /**
      * @defaultValue `JournalEntry`
      */
-<<<<<<< HEAD
-    documentClass: ConstructorOf<JournalEntry>;
-=======
     documentClass: 'JournalEntry' extends keyof DocumentClassConfig
       ? DocumentClassConfig['JournalEntry']
       : typeof JournalEntry;
->>>>>>> c47055dd
 
     /**
      * @defaultValue `Journal`
@@ -845,11 +817,7 @@
     /**
      * @defaultValue `Macro`
      */
-<<<<<<< HEAD
-    documentClass: ConstructorOf<Macro>;
-=======
     documentClass: 'Macro' extends keyof DocumentClassConfig ? DocumentClassConfig['Macro'] : typeof Macro;
->>>>>>> c47055dd
 
     /**
      * @defaultValue `Macros`
@@ -913,11 +881,7 @@
     /**
      * @defaultValue `Playlist`
      */
-<<<<<<< HEAD
-    documentClass: ConstructorOf<Playlist>;
-=======
     documentClass: 'Playlist' extends keyof DocumentClassConfig ? DocumentClassConfig['Playlist'] : typeof Playlist;
->>>>>>> c47055dd
 
     /**
      * @defaultValue `Playlists`
@@ -942,11 +906,7 @@
     /**
      * @defaultValue `RollTable`
      */
-<<<<<<< HEAD
-    documentClass: ConstructorOf<RollTable>;
-=======
     documentClass: 'RollTable' extends keyof DocumentClassConfig ? DocumentClassConfig['RollTable'] : typeof RollTable;
->>>>>>> c47055dd
 
     /**
      * @defaultValue `RollTables`
@@ -981,11 +941,7 @@
     /**
      * @defaultValue `Scene`
      */
-<<<<<<< HEAD
-    documentClass: ConstructorOf<Scene>;
-=======
     documentClass: 'Scene' extends keyof DocumentClassConfig ? DocumentClassConfig['Scene'] : typeof Scene;
->>>>>>> c47055dd
 
     /**
      * @defaultValue `Scenes`
@@ -1010,11 +966,7 @@
     /**
      * @defaultValue `User`
      */
-<<<<<<< HEAD
-    documentClass: ConstructorOf<User>;
-=======
     documentClass: 'User' extends keyof DocumentClassConfig ? DocumentClassConfig['User'] : typeof User;
->>>>>>> c47055dd
 
     /**
      * @defaultValue `Users`
