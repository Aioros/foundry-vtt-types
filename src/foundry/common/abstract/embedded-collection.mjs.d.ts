--- conflicted
+++ resolved
@@ -1,10 +1,6 @@
 import _Collection from '../utils/collection.mjs';
 import { AnyDocumentData } from './data.mjs';
-<<<<<<< HEAD
-import { DocumentConstructor, SourceDataType } from '../../../types/helperTypes';
-=======
 import { DocumentConstructor, ToObjectFalseType } from '../../../types/helperTypes';
->>>>>>> d6c6e0a2
 
 type Collection<T> = Omit<_Collection<T>, 'set' | 'delete'>;
 
