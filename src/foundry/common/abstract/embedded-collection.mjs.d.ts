import { ToObjectFalseType } from "../../../types/helperTypes";
import _Collection from "../utils/collection.mjs";
import { AnyDocumentData } from "./data.mjs";
import type Document from "./document.mjs.js";

type Collection<T> = Omit<_Collection<T>, "set" | "delete">;

interface CollectionConstructor {
  new (): Collection<any>;
  new <T>(entries?: readonly (readonly [string, T])[] | null): Collection<T>;
  new <T>(iterable: Iterable<readonly [string, T]>): Collection<T>;
  readonly [Symbol.species]: CollectionConstructor;
  readonly prototype: Collection<any>;
}

declare const Collection: CollectionConstructor;

/**
 * An extension of the Collection.
 * Used for the specific task of containing embedded Document instances within a parent Document.
 */
declare class EmbeddedCollection<
<<<<<<< HEAD
  ContainedDocumentConstructor extends Document.Constructor,
  ParentDocumentData extends AnyDocumentData
=======
  ContainedDocumentConstructor extends DocumentConstructor,
  ParentDocumentData extends AnyDocumentData,
>>>>>>> f7f02614
> extends Collection<InstanceType<ContainedDocumentConstructor>> {
  /**
   * @param documentData  - The parent DocumentData instance to which this collection belongs
   * @param sourceArray   - The source data array for the collection in the parent Document data
   * @param documentClass - The Document class implementation contained by the collection
   */
  constructor(
    documentData: ParentDocumentData,
    sourceArray: ConstructorParameters<ContainedDocumentConstructor>[0][],
    documentClass: ContainedDocumentConstructor,
  );

  /**
   * The parent DocumentData to which this EmbeddedCollection instance belongs.
   */
  readonly parent: ParentDocumentData;

  /**
   * The parent DocumentData to which this EmbeddedCollection instance belongs.
   */
  readonly document: ParentDocumentData["document"];

  /**
   * The Document implementation used to construct instances within this collection
   */
  readonly documentClass: ContainedDocumentConstructor;

  /**
   * The source data array from which the embedded collection is created
   */
  readonly _source: DeepPartial<InstanceType<ContainedDocumentConstructor>["data"]["_source"]>[];

  /**
   * Initialize the EmbeddedCollection object by constructing its contained Document instances
   */
  protected _initialize(): void;

  set(
    key: string,
    value: InstanceType<ContainedDocumentConstructor>,
    { modifySource }: { modifySource?: boolean },
  ): this;

  delete(key: string, { modifySource }: { modifySource?: boolean }): boolean;

  /**
   * Convert the EmbeddedCollection to an array of simple objects.
   * @param source - Draw data for contained Documents from the underlying data source?
   *                 (default: `true`)
   * @returns The extracted array of primitive objects
   */
  toObject(source?: true): ReturnType<InstanceType<ContainedDocumentConstructor>["data"]["toJSON"]>[];
  toObject(source: false): ToObjectFalseType<InstanceType<ContainedDocumentConstructor>["data"]>[];
}

export default EmbeddedCollection;<|MERGE_RESOLUTION|>--- conflicted
+++ resolved
@@ -20,13 +20,8 @@
  * Used for the specific task of containing embedded Document instances within a parent Document.
  */
 declare class EmbeddedCollection<
-<<<<<<< HEAD
   ContainedDocumentConstructor extends Document.Constructor,
-  ParentDocumentData extends AnyDocumentData
-=======
-  ContainedDocumentConstructor extends DocumentConstructor,
   ParentDocumentData extends AnyDocumentData,
->>>>>>> f7f02614
 > extends Collection<InstanceType<ContainedDocumentConstructor>> {
   /**
    * @param documentData  - The parent DocumentData instance to which this collection belongs
