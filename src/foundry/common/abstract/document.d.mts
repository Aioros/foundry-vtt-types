--- conflicted
+++ resolved
@@ -255,17 +255,13 @@
          * @defaultValue `false`
          */
         keepId: boolean;
-<<<<<<< HEAD
 
         /**
          * Track the clone source
          * @defaultValue `false`
          */
         addSource: boolean;
-      } & DocumentConstructionContext
-=======
       } & Document.ConstructionContext<this["parent"]>
->>>>>>> ef5f129e
     >, // Adding StoredDocument to the return causes a recursive type error in Scene
   ): Save extends true ? Promise<this> : this;
 
@@ -316,7 +312,6 @@
    */
   static createDocuments<T extends Document.AnyConstructor>(
     this: T,
-<<<<<<< HEAD
     data: Array<fields.SchemaField.AssignmentType<InstanceType<T>["schema"]["fields"]> & Record<string, unknown>>,
     operation?: InexactPartial<Omit<DatabaseOperationsFor<T["metadata"]["name"], "create">, "data">> & {
       temporary?: false | undefined;
@@ -329,30 +324,6 @@
       temporary: true;
     },
   ): Promise<InstanceType<ConfiguredDocumentClass<T>>[] | undefined>;
-=======
-    data: Array<
-      | fields.SchemaField.AssignmentType<InstanceType<T>["schema"]["fields"]>
-      | (fields.SchemaField.AssignmentType<InstanceType<T>["schema"]["fields"]> & Record<string, unknown>)
-    >,
-    context: Document.ModificationContext<InstanceType<T>["parent"]> & { temporary: false },
-  ): Promise<StoredDocument<InstanceType<Document.ConfiguredClass<T>>>[]>;
-  static createDocuments<T extends Document.AnyConstructor>(
-    this: T,
-    data: Array<
-      | fields.SchemaField.AssignmentType<InstanceType<T>["schema"]["fields"]>
-      | (fields.SchemaField.AssignmentType<InstanceType<T>["schema"]["fields"]> & Record<string, unknown>)
-    >,
-    context: Document.ModificationContext<InstanceType<T>["parent"]> & { temporary: boolean },
-  ): Promise<InstanceType<Document.ConfiguredClass<T>>[]>;
-  static createDocuments<T extends Document.AnyConstructor>(
-    this: T,
-    data?: Array<
-      | fields.SchemaField.AssignmentType<InstanceType<T>["schema"]["fields"]>
-      | (fields.SchemaField.AssignmentType<InstanceType<T>["schema"]["fields"]> & Record<string, unknown>)
-    >,
-    context?: Document.ModificationContext<InstanceType<T>["parent"]>,
-  ): Promise<StoredDocument<InstanceType<Document.ConfiguredClass<T>>>[]>;
->>>>>>> ef5f129e
 
   /**
    * Update multiple Document instances using provided differential data.
@@ -391,13 +362,8 @@
    */
   static updateDocuments<T extends Document.AnyConstructor>(
     this: T,
-<<<<<<< HEAD
     updates?: Array<DeepPartial<ConstructorDataType<T> & Record<string, unknown>>>,
     operation?: InexactPartial<Omit<DatabaseOperationsFor<InstanceType<T>["documentName"], "update">, "updates">>,
-=======
-    updates?: Array<DeepPartial<ConstructorDataType<T> | (ConstructorDataType<T> & Record<string, unknown>)>>,
-    context?: Document.ModificationContext<InstanceType<T>["parent"]> & foundry.utils.MergeObjectOptions,
->>>>>>> ef5f129e
   ): Promise<InstanceType<ConfiguredDocumentClass<T>>[]>;
 
   /**
@@ -440,11 +406,7 @@
   static deleteDocuments<T extends Document.AnyConstructor>(
     this: T,
     ids?: string[],
-<<<<<<< HEAD
     operation?: InexactPartial<Omit<DatabaseOperationsFor<InstanceType<T>["documentName"], "delete">, "ids">>,
-=======
-    context?: Document.ModificationContext<InstanceType<T>["parent"]>,
->>>>>>> ef5f129e
   ): Promise<InstanceType<ConfiguredDocumentClass<T>>[]>;
 
   /**
@@ -479,31 +441,17 @@
   static create<T extends Document.AnyConstructor>(
     this: T,
     data: ConstructorDataType<T> | (ConstructorDataType<T> & Record<string, unknown>),
-<<<<<<< HEAD
     operation?: InexactPartial<Omit<DatabaseOperationsFor<T["metadata"]["name"], "create">, "data">> & {
       temporary?: false | undefined;
     },
-=======
-    context: Document.ModificationContext<InstanceType<T>["parent"]> & { temporary: false },
->>>>>>> ef5f129e
   ): Promise<ConfiguredStoredDocument<T> | undefined>;
   static create<T extends Document.AnyConstructor>(
     this: T,
     data: ConstructorDataType<T> | (ConstructorDataType<T> & Record<string, unknown>),
-<<<<<<< HEAD
     operation?: InexactPartial<Omit<DatabaseOperationsFor<T["metadata"]["name"], "create">, "data">> & {
       temporary: true;
     },
   ): Promise<InstanceType<ConfiguredDocumentClass<T>> | undefined>;
-=======
-    context: Document.ModificationContext<InstanceType<T>["parent"]> & { temporary: boolean },
-  ): Promise<InstanceType<ConfiguredDocumentClass<T>> | undefined>;
-  static create<T extends Document.AnyConstructor>(
-    this: T,
-    data: ConstructorDataType<T> | (ConstructorDataType<T> & Record<string, unknown>),
-    context?: Document.ModificationContext<InstanceType<T>["parent"]>,
-  ): Promise<ConfiguredStoredDocument<T> | undefined>;
->>>>>>> ef5f129e
 
   /**
    * Update this Document using incremental data, saving it to the database.
@@ -517,15 +465,8 @@
    * @remarks If no document has actually been updated, the returned {@link Promise} resolves to `undefined`.
    */
   override update(
-<<<<<<< HEAD
     data?: fields.SchemaField.AssignmentType<Schema, EmptyObject> & Record<string, unknown>,
     operation?: InexactPartial<Omit<DatabaseOperationsFor<ConcreteMetadata["name"], "update">, "updates">>,
-=======
-    data?:
-      | fields.SchemaField.AssignmentType<Schema, {}>
-      | (fields.SchemaField.AssignmentType<Schema, {}> & Record<string, unknown>),
-    context?: Document.ModificationContext<this["parent"]> & foundry.utils.MergeObjectOptions,
->>>>>>> ef5f129e
   ): Promise<this | undefined>;
 
   /**
@@ -537,13 +478,9 @@
    *
    * @remarks If no document has actually been deleted, the returned {@link Promise} resolves to `undefined`.
    */
-<<<<<<< HEAD
   delete(
     operation?: InexactPartial<Omit<DatabaseOperationsFor<ConcreteMetadata["name"], "delete">, "ids">>,
   ): Promise<this | undefined>;
-=======
-  delete(context?: Document.ModificationContext<this["parent"]>): Promise<this | undefined>;
->>>>>>> ef5f129e
 
   /**
    * Get a World-level Document of this type by its id.
@@ -627,7 +564,6 @@
   >(
     embeddedName: EmbeddedName,
     data?: Array<ConstructorDataType<ConfiguredDocumentClassForName<EmbeddedName>>>,
-<<<<<<< HEAD
     operation?: InexactPartial<DatabaseOperationsFor<EmbeddedName, "create">> & {
       temporary?: false | undefined;
     },
@@ -641,16 +577,6 @@
       temporary: true;
     },
   ): Promise<InstanceType<ConfiguredDocumentClassForName<EmbeddedName>>[] | undefined>;
-=======
-    context?: Omit<Document.ModificationContext<this["parent"]>, "temporary"> & { temporary?: Temporary }, // Possibly a way to specify the parent here, but seems less relevant?
-  ): Promise<
-    Array<
-      Temporary extends true
-        ? InstanceType<ConfiguredDocumentClassForName<EmbeddedName>>
-        : StoredDocument<InstanceType<ConfiguredDocumentClassForName<EmbeddedName>>>
-    >
-  >;
->>>>>>> ef5f129e
 
   /**
    * Update multiple embedded Document instances within a parent Document using provided differential data.
@@ -668,11 +594,7 @@
   >(
     embeddedName: EmbeddedName,
     updates?: Array<Record<string, unknown>>,
-<<<<<<< HEAD
     operation?: DatabaseOperationsFor<ConcreteMetadata["name"], "update">,
-=======
-    context?: Document.ModificationContext<this["parent"]>,
->>>>>>> ef5f129e
   ): Promise<Array<StoredDocument<InstanceType<ConfiguredDocumentClassForName<EmbeddedName>>>>>;
 
   /**
@@ -690,11 +612,7 @@
   >(
     embeddedName: EmbeddedName,
     ids: Array<string>,
-<<<<<<< HEAD
     operation?: DatabaseOperationsFor<ConcreteMetadata["name"], "delete">,
-=======
-    context?: Document.ModificationContext<this["parent"]>,
->>>>>>> ef5f129e
   ): Promise<Array<StoredDocument<InstanceType<ConfiguredDocumentClassForName<EmbeddedName>>>>>;
 
   /**
@@ -881,14 +799,9 @@
    */
   protected static _onUpdateOperation<T extends Document.AnyConstructor>(
     this: T,
-<<<<<<< HEAD
     documents: InstanceType<Document.ConfiguredClass<T>>[],
     operation: DatabaseOperationsFor<InstanceType<T>["documentName"], "update">,
     user: foundry.documents.BaseUser,
-=======
-    documents: Array<InstanceType<ConfiguredDocumentClass<T>>>,
-    context: Document.ModificationContext<InstanceType<T>["parent"]>,
->>>>>>> ef5f129e
   ): Promise<void>;
 
   /**
@@ -929,16 +842,10 @@
    */
   protected static _preDeleteOperation<T extends Document.AnyConstructor>(
     this: T,
-<<<<<<< HEAD
     documents: InstanceType<Document.ConfiguredClass<T>>[],
     operation: DatabaseOperationsFor<InstanceType<T>["documentName"], "delete">,
     user: foundry.documents.BaseUser,
   ): Promise<boolean | void>;
-=======
-    documents: Array<InstanceType<ConfiguredDocumentClass<T>>>,
-    context: Document.ModificationContext<InstanceType<T>["parent"]>,
-  ): Promise<unknown>;
->>>>>>> ef5f129e
 
   /**
    * Post-process a deletion operation, reacting to database changes which have occurred. Post-operation events occur
@@ -952,16 +859,10 @@
    */
   protected static _onDeleteOperation<T extends Document.AnyConstructor>(
     this: T,
-<<<<<<< HEAD
     documents: InstanceType<Document.ConfiguredClass<T>>[],
     operation: DatabaseOperationsFor<InstanceType<T>["documentName"], "delete">,
     user: foundry.documents.BaseUser,
   ): Promise<void>;
-=======
-    documents: Array<InstanceType<ConfiguredDocumentClass<T>>>,
-    context: Document.ModificationContext<InstanceType<T>["parent"]>,
-  ): Promise<unknown>;
->>>>>>> ef5f129e
 
   /**
    * Configure whether V10 Document Model migration warnings should be logged for this class.
@@ -1013,7 +914,7 @@
   protected static _onCreateDocuments<T extends Document.AnyConstructor>(
     this: T,
     documents: Array<InstanceType<ConfiguredDocumentClass<T>>>,
-    context: DocumentModificationContext,
+    context: Document.ModificationContext<Document.Any | null>,
   ): Promise<void>;
 
   /**
@@ -1023,7 +924,7 @@
   protected static _onUpdateDocuments<T extends Document.AnyConstructor>(
     this: T,
     documents: Array<InstanceType<ConfiguredDocumentClass<T>>>,
-    context: DocumentModificationContext,
+    context: Document.ModificationContext<Document.Any | null>,
   ): Promise<unknown>;
 
   /**
@@ -1033,15 +934,11 @@
   protected static _onDeleteDocuments<T extends Document.AnyConstructor>(
     this: T,
     documents: Array<InstanceType<ConfiguredDocumentClass<T>>>,
-    context: DocumentModificationContext,
+    context: Document.ModificationContext<Document.Any | null>,
   ): Promise<unknown>;
 }
 
 declare class AnyDocument extends Document<any, any, any> {
-  constructor(arg0: never, ...args: never[]);
-}
-
-declare abstract class AnyDocumentConstructor extends Document<any, any, any> {
   constructor(arg0: never, ...args: never[]);
 }
 
@@ -1074,20 +971,118 @@
     }
   }
 
+  interface ConstructionContext<Parent extends Document.Any | null> {
+    /**
+     * The parent Document of this one, if this one is embedded
+     * @defaultValue `null`
+     */
+    parent?: Parent | undefined;
+
+    /**
+     * The compendium collection ID which contains this Document, if any
+     * @defaultValue `null`
+     */
+    pack?: string | null | undefined;
+
+    /**
+     * Whether to validate initial data strictly?
+     * @defaultValue `true`
+     */
+    strict?: boolean | undefined;
+  }
+
+  interface ModificationContext<Parent extends Document.Any | null> {
+    /**
+     * A parent Document within which these Documents should be embedded
+     */
+    parent?: Parent | undefined;
+
+    /**
+     * A Compendium pack identifier within which the Documents should be modified
+     */
+    pack?: string | undefined;
+
+    /**
+     * Block the dispatch of preCreate hooks for this operation
+     * @defaultValue `false`
+     */
+    noHook?: boolean | undefined;
+
+    /**
+     * Return an index of the Document collection, used only during a get operation.
+     * @defaultValue `false`
+     */
+    index?: boolean | undefined;
+
+    /**
+     * An array of fields to retrieve when indexing the collection
+     */
+    indexFields?: string[] | undefined;
+
+    /**
+     * When performing a creation operation, keep the provided _id instead of clearing it.
+     * @defaultValue `false`
+     */
+    keepId?: boolean | undefined;
+
+    /**
+     * When performing a creation operation, keep existing _id values of documents embedded within the one being
+     * created instead of generating new ones.
+     * @defaultValue `true`
+     */
+    keepEmbeddedIds?: boolean | undefined;
+
+    /**
+     * Create a temporary document which is not saved to the database. Only used during creation.
+     * @defaultValue `false`
+     */
+    temporary?: boolean | undefined;
+
+    /**
+     * Automatically re-render existing applications associated with the document.
+     * @defaultValue `true`
+     */
+    render?: boolean | undefined;
+
+    /**
+     * Automatically create and render the Document sheet when the Document is first created.
+     * @defaultValue `false`
+     */
+    renderSheet?: boolean | undefined;
+
+    /**
+     * Difference each update object against current Document data to reduce the size of the transferred data. Only
+     * used during update.
+     * @defaultValue `true`
+     */
+    diff?: boolean | undefined;
+
+    /**
+     * Merge objects recursively. If false, inner objects will be replaced explicitly. Use with caution!
+     * @defaultValue `true`
+     */
+    recursive?: boolean | undefined;
+
+    /**
+     * Is the operation undoing a previous operation, only used by embedded Documents within a Scene
+     */
+    isUndo?: boolean | undefined;
+
+    /**
+     * Whether to delete all documents of a given type, regardless of the array of ids provided. Only used during a
+     * delete operation.
+     */
+    deleteAll?: boolean | undefined;
+  }
+
   /** Any Document, that is a child of the given parent Document. */
   type AnyChild<Parent extends Any | null> = Document<any, any, Parent>;
 
-  type AnyConstructor = typeof AnyDocumentConstructor;
-
-<<<<<<< HEAD
-  export type AnyConstructor = typeof AnyDocument;
-
-  type SystemConstructor = AnyConstructor & { metadata: { name: SystemType; coreTypes?: string[] } };
-=======
+  type AnyConstructor = typeof AnyDocument;
+
   type SystemConstructor = AnyConstructor & {
     metadata: { name: SystemType; coreTypes?: readonly string[] | undefined };
   };
->>>>>>> ef5f129e
 
   type ConfiguredClass<T extends { metadata: AnyMetadata }> = ConfiguredClassForName<T["metadata"]["name"]>;
 
@@ -1112,7 +1107,7 @@
 
   type Flags<ConcreteDocument extends Internal.Instance.Any> = OptionsForSchema<SchemaFor<ConcreteDocument>>;
 
-  interface OptionsInFlags<Options extends DataField.Options.Any> {
+  interface OptionsInFlags<Options extends DataFieldOptions.Any> {
     readonly flags?: DataField<Options, any>;
   }
 
@@ -1132,7 +1127,7 @@
     K
   >;
 
-  type FlagInSchema<S extends string, K extends string, Options extends DataField.Options.Any> = {
+  type FlagInSchema<S extends string, K extends string, Options extends DataFieldOptions.Any> = {
     readonly [_ in S]?:
       | {
           readonly [_ in K]?: DataField<Options, any, any, any> | undefined;
@@ -1144,115 +1139,10 @@
   // If a flag can't be found `undefined` is returned.
   type GetFlagForSchema<Schema extends DataSchema, S extends string, K extends string> =
     OptionsForSchema<Schema> extends FlagInSchema<S, K, infer Options> ? DataField.InitializedType<Options> : undefined;
-
-  interface ConstructionContext<Parent extends Document.Any | null> {
-    /**
-     * The parent Document of this one, if this one is embedded
-     * @defaultValue `null`
-     */
-    parent?: Parent | null;
-
-    /**
-     * The compendium collection ID which contains this Document, if any
-     * @defaultValue `null`
-     */
-    pack?: string | null;
-
-    /**
-     * Whether to validate initial data strictly?
-     * @defaultValue `true`
-     */
-    strict?: boolean;
-  }
-
-  interface ModificationContext<Parent extends Document.Any | null> {
-    /**
-     * A parent Document within which these Documents should be embedded
-     */
-    parent?: Parent | null;
-
-    /**
-     * A Compendium pack identifier within which the Documents should be modified
-     */
-    pack?: string;
-
-    /**
-     * Block the dispatch of preCreate hooks for this operation
-     * @defaultValue `false`
-     */
-    noHook?: boolean;
-
-    /**
-     * Return an index of the Document collection, used only during a get operation.
-     * @defaultValue `false`
-     */
-    index?: boolean;
-
-    /**
-     * An array of fields to retrieve when indexing the collection
-     */
-    indexFields?: string[];
-
-    /**
-     * When performing a creation operation, keep the provided _id instead of clearing it.
-     * @defaultValue `false`
-     */
-    keepId?: boolean;
-
-    /**
-     * When performing a creation operation, keep existing _id values of documents embedded within the one being created instead of generating new ones.
-     * @defaultValue `true`
-     */
-    keepEmbeddedIds?: boolean;
-
-    /**
-     * Create a temporary document which is not saved to the database. Only used during creation.
-     * @defaultValue `false`
-     */
-    temporary?: boolean;
-
-    /**
-     * Automatically re-render existing applications associated with the document.
-     * @defaultValue `true`
-     */
-    render?: boolean;
-
-    /**
-     * Automatically create and render the Document sheet when the Document is first created.
-     * @defaultValue `false`
-     */
-    renderSheet?: boolean;
-
-    /**
-     * Difference each update object against current Document data to reduce the size of the transferred data. Only used during update.
-     * @defaultValue `true`
-     */
-    diff?: boolean;
-
-    /**
-     * Merge objects recursively. If false, inner objects will be replaced explicitly. Use with caution!
-     * @defaultValue `true`
-     */
-    recursive?: boolean;
-
-    /**
-     * Is the operation undoing a previous operation, only used by embedded Documents within a Scene
-     */
-    isUndo?: boolean;
-
-    /**
-     * Whether to delete all documents of a given type, regardless of the array of ids provided. Only used during a delete operation.
-     */
-    deleteAll?: boolean;
-  }
 }
 
-<<<<<<< HEAD
 /** @deprecated - since v12 */
-export type DocumentModificationOptions = Omit<DocumentModificationContext, "parent" | "pack">;
-=======
 export type DocumentModificationOptions = Omit<Document.ModificationContext<Document.Any | null>, "parent" | "pack">;
->>>>>>> ef5f129e
 
 export interface Context<Parent extends Document.Any | null> {
   /**
@@ -1293,12 +1183,8 @@
         ) => boolean);
     delete: string | ((user: foundry.documents.BaseUser, doc: ConcreteDocument, data: EmptyObject) => boolean);
   };
-<<<<<<< HEAD
   preserveOnImport?: string[];
   schemaVersion: string | undefined;
-=======
-  preserveOnImport?: readonly string[] | undefined;
->>>>>>> ef5f129e
   labelPlural: string; // This is not set for the Document class but every class that implements Document actually provides it.
   types: readonly string[];
   hasSystemData: boolean;
