--- conflicted
+++ resolved
@@ -25,7 +25,6 @@
   Brand,
 } from "fvtt-types/utils";
 import type * as CONST from "../constants.mts";
-<<<<<<< HEAD
 import type {
   DataField,
   DocumentStatsField,
@@ -34,11 +33,7 @@
   SchemaField,
   TypeDataField,
 } from "../data/fields.d.mts";
-import type { fields } from "../data/module.mts";
-=======
-import type { DataField, EmbeddedCollectionField, EmbeddedDocumentField } from "../data/fields.d.mts";
 import type { fields } from "../data/_module.d.mts";
->>>>>>> cd8ac1c0
 import type { LogCompatibilityWarningOptions } from "../utils/logging.mts";
 import type {
   DatabaseAction,
