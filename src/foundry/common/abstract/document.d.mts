--- conflicted
+++ resolved
@@ -16,7 +16,6 @@
   InexactPartial,
   RemoveIndexSignatures,
   FixedInstanceType,
-<<<<<<< HEAD
   NullishProps,
   AllKeysOf,
   IntentionalPartial,
@@ -25,12 +24,8 @@
   ConcreteKeys,
   ValueOf,
   PickValue,
-} from "../../../utils/index.d.mts";
+} from "fvtt-types/utils";
 import type { documents } from "../../client-esm/client.d.mts";
-=======
-  Identity,
-} from "fvtt-types/utils";
->>>>>>> c4aefa54
 import type * as CONST from "../constants.mts";
 import type {
   DataField,
@@ -890,16 +885,9 @@
 declare namespace Document {
   /** Any Document, except for Settings */
   interface Any extends AnyDocument {}
-<<<<<<< HEAD
   interface AnyStored extends Stored<Any> {}
   interface AnyValid extends AnyDocument {}
   interface AnyConstructor extends AnyDocumentClass {}
-=======
-  interface AnyConstructor extends Identity<typeof AnyDocument> {}
-
-  type ConfigurationFailureClass = typeof ConfigurationFailure;
-  type ConfigurationFailureInstance = ConfigurationFailure;
->>>>>>> c4aefa54
 
   type Type =
     | "ActiveEffect"
