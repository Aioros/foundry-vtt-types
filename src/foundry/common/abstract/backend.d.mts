--- conflicted
+++ resolved
@@ -35,26 +35,6 @@
    * @param user           - The requesting User
    * @returns An array of retrieved Document instances or index objects
    */
-<<<<<<< HEAD
-=======
-  protected _getArgs<T extends Document.Any>(
-    context?: RequestContext<T>,
-  ): {
-    query: object;
-    options: RequestOptions;
-    pack?: string;
-    parent: ReturnType<DatabaseBackend["_getParent"]>;
-    parentUuid: string | undefined;
-  };
-
-  /**
-   * Get primary Document instances
-   * @remarks
-   * foundry actually declares this function to take parameters `documentClass`, `query`, `options`, and `user` but
-   * that's not how it is called and also not how the subclasses implement it.
-   * See https://gitlab.com/foundrynet/foundryvtt/-/issues/6177
-   */
->>>>>>> ef5f129e
   protected abstract _getDocuments<T extends Document.Any>(
     documentClass: ConstructorOf<T>,
     operation: DatabaseGetOperation,
@@ -62,24 +42,11 @@
   ): Promise<T[]>;
 
   /**
-<<<<<<< HEAD
    * Create new Documents using provided data and context.
    * It is recommended to use {@link Document.createDocuments} or {@link Document.create} rather than calling this
    * method directly.
    * @param documentClass - The Document class definition
    * @param operation     - Parameters of the create operation
-=======
-   * Get the parent Document (if any) associated with a request
-   * @param context - The requested operation
-   * @returns The parent Document, or null
-   */
-  protected _getParent<T extends Document.Any>(context: RequestContext<T>): Promise<Document.Any | undefined>;
-
-  /**
-   * Perform document creation operations
-   * @param documentClass - The Document definition
-   * @param context       - Context for the requested operation
->>>>>>> ef5f129e
    * @param user          - The requesting User
    * @returns An array of created Document instances
    */
@@ -90,32 +57,11 @@
   ): Promise<T[]>;
 
   /**
-<<<<<<< HEAD
    * Create Document instances using provided data and operation parameters.
    * @param documentClass - The Document class definition
    * @param operation     - Parameters of the create operation
    * @param user          - The requesting User
    * @returns An array of created Document instances
-=======
-   * Validate the arguments passed to the create operation
-   * @param context - The requested operation
-   */
-  protected _createArgs<T extends Document.Any>({
-    data,
-    options,
-    pack,
-    parentUuid,
-  }?: RequestContext<T>): {
-    data: T["_source"][];
-    options: RequestOptions;
-    pack?: string;
-    parent: ReturnType<DatabaseBackend["_getParent"]>;
-    parentUuid: string | undefined;
-  };
-
-  /**
-   * Create primary Document instances
->>>>>>> ef5f129e
    */
   protected abstract _createDocuments<T extends Document.Any>(
     documentClass: ConstructorOf<T>,
@@ -139,31 +85,11 @@
   ): Promise<T[]>;
 
   /**
-<<<<<<< HEAD
    * Update Document instances using provided data and operation parameters.
    * @param documentClass - The Document class definition
    * @param operation     - Parameters of the update operation
    * @param user          - The requesting User
    * @returns  An array of updated Document instances
-=======
-   * Validate the arguments passed to the update operation
-   */
-  protected _updateArgs<T extends Document.Any>({
-    updates,
-    options,
-    pack,
-    parentUuid,
-  }?: RequestContext<T>): {
-    updates: T["_source"][];
-    options: RequestOptions;
-    pack?: string;
-    parent: ReturnType<DatabaseBackend["_getParent"]>;
-    parentUuid: string | undefined;
-  };
-
-  /**
-   * Update primary Document instances
->>>>>>> ef5f129e
    */
   protected abstract _updateDocuments<T extends Document.Any>(
     documentClass: ConstructorOf<T>,
@@ -187,28 +113,10 @@
   ): Promise<T[]>;
 
   /**
-<<<<<<< HEAD
    * Delete Document instances using provided ids and operation parameters.
    * @param documentClass - The Document class definition
    * @param operation     - Parameters of the delete operation
    * @param user          - The requesting User
-=======
-   * Validate the arguments passed to the delete operation
-   * @param request - The requested operation
-   */
-  protected _deleteArgs<T extends Document.Any>(
-    context?: RequestContext<T>,
-  ): {
-    ids: string[];
-    options: RequestOptions;
-    pack?: string;
-    parent: ReturnType<DatabaseBackend["_getParent"]>;
-    parentUuid: string | undefined;
-  };
-
-  /**
-   * Delete primary Document instances
->>>>>>> ef5f129e
    */
   protected abstract _deleteDocuments<T extends Document.Any>(
     documentClass: ConstructorOf<T>,
@@ -256,11 +164,7 @@
       level,
     }?: InexactPartial<{
       /** A parent document */
-<<<<<<< HEAD
       parent: Document.Any;
-=======
-      parent?: Document.Any;
->>>>>>> ef5f129e
 
       /** A compendium pack within which the operation occurred */
       pack: string;
@@ -279,56 +183,8 @@
   protected _logError(
     user: BaseUser,
     action: string,
-    subject: Document.Any | string,
     { parent, pack }?: { parent?: Document.Any; pack?: string },
   ): string;
-<<<<<<< HEAD
-=======
-
-  /**
-   * Determine a string suffix for a log message based on the parent and/or compendium context.
-   */
-  protected _logContext({ parent, pack }?: { parent?: Document.Any; pack?: string }): string;
-}
-
-//TODO: Can improve the typing even further here by specifying the parent bit
-export interface RequestContext<T extends Document.Any> {
-  /** An array of document data */
-  data?: T["_source"][];
-
-  /** An array of document data */
-  updates?: T["_source"][];
-
-  /** An array of document ids */
-  ids?: string[];
-
-  parent?: Document.Any;
-
-  parentUuid?: string;
-
-  /**
-   * A document search query to execute
-   * @defaultValue `{}`
-   */
-  query?: Record<string, unknown>;
-
-  /**
-   * Operation options
-   * @defaultValue `{}`
-   */
-  options?: RequestOptions;
-
-  /** A Compendium pack identifier */
-  pack?: string;
-}
-
-export interface RequestOptions {
-  index?: boolean;
-  broadcast?: boolean;
-  temporary?: boolean;
-  nohook?: boolean;
-  [key: string]: unknown;
->>>>>>> ef5f129e
 }
 
 export default DatabaseBackend;