--- conflicted
+++ resolved
@@ -1,15 +1,12 @@
-<<<<<<< HEAD
-import type { DeepPartial, IsObject, Merge, RemoveIndexSignatures, SimpleMerge } from "../../../types/utils.d.mts";
-=======
 import type {
   AnyObject,
   EmptyObject,
+  DeepPartial,
   IsObject,
   Merge,
   RemoveIndexSignatures,
   SimpleMerge,
 } from "../../../types/utils.d.mts";
->>>>>>> 53e83314
 import type { SchemaField } from "../data/fields.d.mts";
 import type BaseUser from "../documents/user.d.mts";
 import type { DataModel } from "./data.d.mts";
@@ -193,15 +190,9 @@
  */
 export default abstract class TypeDataModel<
   Schema extends DataSchema,
-<<<<<<< HEAD
   Parent extends Document.Any,
-  BaseData extends Record<string, unknown> = Record<string, never>,
-  DerivedData extends Record<string, unknown> = Record<string, never>,
-=======
-  Parent extends Document<DataSchema, any, any>,
   BaseData extends AnyObject = EmptyObject,
   DerivedData extends AnyObject = EmptyObject,
->>>>>>> 53e83314
 > extends _InternalTypeDataModel<Schema, Parent, BaseData, DerivedData> {
   [__Schema]: Schema;
   [__Parent]: Parent;
