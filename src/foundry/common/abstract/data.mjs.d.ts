import Document from './document.mjs';
import EmbeddedCollection from './embedded-collection.mjs';
import {
  DocumentConstructor,
  PropertiesToSource,
  PropertyTypeToSourceParameterType,
  ToObjectFalseType
} from '../../../types/helperTypes';

declare global {
  /**
   * A schema entry which describes a field of DocumentData
   * @typeparam T - the inner type of the document field
   */
  interface DocumentField<T> {
    /**
     * An object which defines the data type of this field
     */
    type: object;

    /**
     * Is this field required to have an assigned value? Default is false.
     */
    required: boolean;

    /**
     * Can the field be populated by a null value? Default is true.
     */
    nullable?: boolean;

    /**
     * A static default value or a function which assigns a default value
     */
    default?: PropertyTypeToSourceParameterType<T> | ((data?: object) => T);

    collection?: boolean;

    /**
     * An optional cleaning function which sanitizes input data to this field
     */
    clean?: (input: unknown) => T;

    /**
     * A function which asserts that the value of this field is valid
     */
    validate?: (value: T) => boolean;

    /**
     * An error message which is displayed if validation fails
     */
    validationError?: string;

    /**
     * Is the field an embedded Document collection?
     */
    isCollection?: boolean;
  }

  /**
   * The schema of a Document
   */
  type DocumentSchema = Partial<Record<string, DocumentField<any>>>;
}

/**
 * An abstract pattern for a data object which is contained within every type of Document.
 * @typeParam ConcreteDocumentSchema - the schema of the document data
 * @typeParam PropertiesData - the runtime document properties of the the DocumentData
 * @typeParam ConcreteDocument - the document, the document data belongs to
 * @typeParam ConstructorData - the data to construct a new instance of this DocumentData
 */
declare abstract class DocumentData<
  ConcreteDocumentSchema extends DocumentSchema,
  PropertiesData extends object,
<<<<<<< HEAD
  ConcreteDocument extends Document<any, any> | null,
  UpdateData extends object = DeepPartial<PropertiesToSource<PropertiesData>>
=======
  SourceData extends object = PropertiesToSource<PropertiesData>,
  ConcreteDocument extends Document<any, any> | null = null
>>>>>>> d6c6e0a2
> {
  /**
   * @param data     - Initial data used to construct the data object
   *                   (default: `{}`)
   * @param document - The document to which this data object belongs
   *                   (default: `null`)
   */
<<<<<<< HEAD
  constructor(data?: UpdateData, document?: ConcreteDocument | null);
=======
  constructor(data?: DeepPartial<SourceData>, document?: ConcreteDocument | null);
>>>>>>> d6c6e0a2

  /**
   * An immutable reverse-reference to the Document to which this data belongs, possibly null.
   */
  readonly document: ConcreteDocument | null;

  /**
   * The source data object. The contents of this object can be updated, but the object itself may not be replaced.
   */
  readonly _source: SourceData;

  /**
   * The primary identifier for the Document to which this data object applies.
   * This identifier is unique within the parent collection which contains the Document.
   * @defaultValue `null`
   */
  _id: string | null;

  /**
   * Define the data schema for documents of this type.
   * The schema is populated the first time it is accessed and cached for future reuse.
   *
   * @remarks This method needs to be implemented by subclasses.
   */
  static defineSchema(): DocumentSchema;

  /**
   * Define the data schema for documents of this type.
   */
  static get schema(): DocumentSchema;

  /**
   * Define the data schema for this document instance.
   */
  get schema(): ConcreteDocumentSchema;

  /**
   * Initialize the source data object in-place
   */
<<<<<<< HEAD
  _initializeSource(data: UpdateData): PropertiesToSource<PropertiesData>;
=======
  protected _initializeSource(data: DeepPartial<SourceData>): SourceData;
>>>>>>> d6c6e0a2

  /**
   * Get the default value for a schema field, conditional on the provided data
   * @param field - The configured data field
   * @param data  - The provided data object
   * @returns The default value for the field
   */
  protected static _getFieldDefaultValue<ConcreteDocumentField extends DocumentField<any>>(
    field: ConcreteDocumentField,
    data: object
  ): ConcreteDocumentField extends { default?: undefined }
    ? undefined
    : ConcreteDocumentField extends { default: (data?: object) => infer V }
    ? V
    : ConcreteDocumentField['default'];

  /**
   * Initialize the instance by copying data from the source object to instance attributes.
   */
  protected _initialize(): void;

  /**
   * Initialize the value for a given data type
   * @param type  - The type of the data field
   * @param value - The un-initialized value
   * @returns The initialized value
   */
  protected _initializeType(type: undefined, value: unknown): void;
  protected _initializeType<Value extends object>(type: typeof Object, value: Value): Value;
  protected _initializeType<Type extends typeof String | typeof Number | typeof Boolean>(
    type: Type,
    value: ReturnType<Type> | Parameters<Type>[0]
  ): ReturnType<Type>;
  protected _initializeType<Value extends Array<any> | ConstructorParameters<typeof Array>>(
    type: typeof Array,
    value: Value
  ): Value extends Array<any> ? Value : Array<any>;
  protected _initializeType<Value extends number | string>(type: typeof Date, value: Value): number;
  protected _initializeType<Type extends ConstructorOf<Document<any, any>>>(
    type: Type,
    value: ConstructorParameters<Type>[0]
  ): InstanceType<Type>; // TODO: Actually this returns an instance of the subclass configured in CONFIG
  protected _initializeType<Type extends ConstructorOf<AnyDocumentData>>(
    type: Type,
    value: ConstructorParameters<Type>[0]
  ): InstanceType<Type>;

  /**
   * Validate the data contained in the document to check for type and content
   * This function throws an error if data within the document is not valid
   *
   * @param changes  - Only validate the keys of an object that was changed.
   * @param children - Validate the data of child embedded documents? Default is true.
   * @param clean    - Apply field-specific cleaning functions to the provided value.
   * @param replace  - Replace any invalid values with valid defaults? Default is false.
   * @param strict   - If strict, will throw errors for any invalid data. Default is false.
   * @returns An indicator for whether or not the document contains valid data
   */
  validate({
    changes,
    children,
    clean,
    replace,
    strict
  }: {
<<<<<<< HEAD
    changes?: DeepPartial<UpdateData>;
=======
    changes: DeepPartial<SourceData>;
>>>>>>> d6c6e0a2
    children?: boolean;
    clean?: boolean;
    replace?: boolean;
    strict?: boolean;
  }): boolean;

  /**
   * Build and return the error message for a Missing Field
   * @param name  - The named field that is missing
   * @param field - The configured DocumentField from the Schema
   * @returns The error message
   */
  protected _getMissingFieldErrorMessage(name: string, field: DocumentField<unknown>): string;

  /**
   * Build and return the error message for an Invalid Field Value
   * @param name  - The named field that is invalid
   * @param field - The configured DocumentField from the Schema
   * @param value - The value that is invalid
   * @returns The error message
   */
  protected _getInvalidFieldValueErrorMessage(name: string, field: DocumentField<unknown>, value: unknown): string;

  /**
   * Validate a single field in the data object.
   * Assert that required fields are present and that each value passes it's validator function if one is provided.
   * @param name     - The named field being validated
   * @param field    - The configured DocumentField from the Schema
   * @param value    - The current field value
   * @param children - Validate the data of child embedded documents? Default is true.
   *                   (default: `true`)
   */
  protected _validateField<Name extends keyof ConcreteDocumentSchema>(
    name: Name,
    field: ConcreteDocumentSchema[Name],
    value: unknown,
    { children }: { children?: boolean }
  ): void;

  /**
   * Jointly validate the overall document after each field has been individually validated.
   * Throw an Error if any issue is encountered.
   *
   * @remarks
   * The base implementation doesn't do anything. Supposedly, subclasses can implement their own validation here.
   */
  protected _validateDocument(): void;

  /**
   * Reset the state of this data instance back to mirror the contained source data, erasing any changes.
   */
  reset(): void;

  /**
   * Update the data by applying a new data object. Data is compared against and merged with the existing data.
   * Updating data which already exists is strict - it must pass validation or else the update is rejected.
   * An object is returned which documents the set of changes which were applied to the original data.
   * @see foundry.utils.mergeObject
   * @param data    - New values with which to update the Data object
   *                  (default: `{}`)
   * @param options - Options which determine how the new data is merged
   *                  (default: `{}`)
   * @returns The changed keys and values which are different than the previous data
   */
  update<U>(
<<<<<<< HEAD
    data?: Expanded<U> extends DeepPartial<UpdateData> ? U : DeepPartial<UpdateData>,
    options?: UpdateOptions
  ): Expanded<U> extends DeepPartial<UpdateData> ? DeepPartial<U> : DeepPartial<UpdateData>;
=======
    data?: Expanded<U> extends DeepPartial<SourceData> ? U : DeepPartial<SourceData>,
    options?: UpdateOptions
  ): Expanded<U> extends DeepPartial<SourceData> ? DeepPartial<U> : DeepPartial<SourceData>;
>>>>>>> d6c6e0a2

  /**
   * Update an EmbeddedCollection using an array of provided document data
   * @param collection   - The EmbeddedCollection to update
   * @param documentData - An array of provided Document data
   * @param options      - Additional options which modify how the collection is updated
   *                       (default: `{}`)
   */
  updateCollection<T extends DocumentConstructor>(
    collection: EmbeddedCollection<T, this>,
    documentData: DeepPartial<InstanceType<T>['data']['_source']>[],
    options?: UpdateOptions
  ): void;

  /**
   * Copy and transform the DocumentData into a plain object.
   * Draw the values of the extracted object from the data source (by default) otherwise from its transformed values.
   * @param source - Draw values from the underlying data source rather than transformed values
   *                 (default: `true`)
   * @returns The extracted primitive object
   */
  toObject(source?: true): ReturnType<this['toJSON']>;
  toObject(
    source: false
  ): {
    [Key in keyof ConcreteDocumentSchema as string extends Key ? never : Key]: Key extends keyof this
      ? ToObjectFalseType<this[Key]>
      : undefined;
  };

  /**
   * Extract the source data for the DocumentData into a simple object format that can be serialized.
   * @returns The document source data expressed as a plain object
   */
  toJSON(): SourceData;

  /**
   * Create a DocumentData instance using a provided serialized JSON string.
   * @param json - Serialized document data in string format
   * @returns constructed data instance
   */
  static fromJSON<ConcreteDocumentData extends AnyDocumentData>(
    this: ConcreteDocumentData,
    json: string
  ): ConcreteDocumentData;
}

interface UpdateOptions {
  diff?: boolean;
  recursive?: boolean;
  insertValues?: boolean;
  insertKeys?: boolean;
  enforceTypes?: boolean;
}

export default DocumentData;
<<<<<<< HEAD
=======

>>>>>>> d6c6e0a2
export type AnyDocumentData = DocumentData<any, any, any, any>;<|MERGE_RESOLUTION|>--- conflicted
+++ resolved
@@ -66,19 +66,16 @@
  * An abstract pattern for a data object which is contained within every type of Document.
  * @typeParam ConcreteDocumentSchema - the schema of the document data
  * @typeParam PropertiesData - the runtime document properties of the the DocumentData
+ * @typeParam SourceData - the type of the `_source` property
+ * @typeParam ConstructorData - the data to construct a new instance of this DocumentData
  * @typeParam ConcreteDocument - the document, the document data belongs to
- * @typeParam ConstructorData - the data to construct a new instance of this DocumentData
  */
 declare abstract class DocumentData<
   ConcreteDocumentSchema extends DocumentSchema,
   PropertiesData extends object,
-<<<<<<< HEAD
-  ConcreteDocument extends Document<any, any> | null,
-  UpdateData extends object = DeepPartial<PropertiesToSource<PropertiesData>>
-=======
   SourceData extends object = PropertiesToSource<PropertiesData>,
+  ConstructorData extends object = DeepPartial<SourceData>,
   ConcreteDocument extends Document<any, any> | null = null
->>>>>>> d6c6e0a2
 > {
   /**
    * @param data     - Initial data used to construct the data object
@@ -86,11 +83,7 @@
    * @param document - The document to which this data object belongs
    *                   (default: `null`)
    */
-<<<<<<< HEAD
-  constructor(data?: UpdateData, document?: ConcreteDocument | null);
-=======
-  constructor(data?: DeepPartial<SourceData>, document?: ConcreteDocument | null);
->>>>>>> d6c6e0a2
+  constructor(data?: ConstructorData, document?: ConcreteDocument | null);
 
   /**
    * An immutable reverse-reference to the Document to which this data belongs, possibly null.
@@ -130,11 +123,7 @@
   /**
    * Initialize the source data object in-place
    */
-<<<<<<< HEAD
-  _initializeSource(data: UpdateData): PropertiesToSource<PropertiesData>;
-=======
-  protected _initializeSource(data: DeepPartial<SourceData>): SourceData;
->>>>>>> d6c6e0a2
+  _initializeSource(data: ConstructorData): SourceData;
 
   /**
    * Get the default value for a schema field, conditional on the provided data
@@ -200,11 +189,7 @@
     replace,
     strict
   }: {
-<<<<<<< HEAD
-    changes?: DeepPartial<UpdateData>;
-=======
-    changes: DeepPartial<SourceData>;
->>>>>>> d6c6e0a2
+    changes?: DeepPartial<ConstructorData>;
     children?: boolean;
     clean?: boolean;
     replace?: boolean;
@@ -270,15 +255,9 @@
    * @returns The changed keys and values which are different than the previous data
    */
   update<U>(
-<<<<<<< HEAD
-    data?: Expanded<U> extends DeepPartial<UpdateData> ? U : DeepPartial<UpdateData>,
-    options?: UpdateOptions
-  ): Expanded<U> extends DeepPartial<UpdateData> ? DeepPartial<U> : DeepPartial<UpdateData>;
-=======
-    data?: Expanded<U> extends DeepPartial<SourceData> ? U : DeepPartial<SourceData>,
+    data?: Expanded<U> extends DeepPartial<ConstructorData> ? U : DeepPartial<ConstructorData>,
     options?: UpdateOptions
   ): Expanded<U> extends DeepPartial<SourceData> ? DeepPartial<U> : DeepPartial<SourceData>;
->>>>>>> d6c6e0a2
 
   /**
    * Update an EmbeddedCollection using an array of provided document data
@@ -335,8 +314,5 @@
 }
 
 export default DocumentData;
-<<<<<<< HEAD
-=======
-
->>>>>>> d6c6e0a2
-export type AnyDocumentData = DocumentData<any, any, any, any>;+
+export type AnyDocumentData = DocumentData<any, any, any, any, any>;