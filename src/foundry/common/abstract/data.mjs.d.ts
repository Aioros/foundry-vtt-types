<<<<<<< HEAD
// FOUNDRY_VERSION: 10.291
=======
import Document from "./document.mjs";
import EmbeddedCollection from "./embedded-collection.mjs";
import {
  DocumentConstructor,
  PropertiesToSource,
  PropertyTypeToSourceParameterType,
  ToObjectFalseType,
} from "../../../types/helperTypes";
>>>>>>> f7f02614

import type { DataField, SchemaField } from "../data/fields.mjs.js";
import type { fields } from "../data/module.mjs.js";

declare global {
  interface DataSchema {
    [name: string]: DataField.Unknown;
  }

  interface DataValidationOptions {
    /**
     * Attempt to replace invalid values with valid defaults?
     * @defaultValue `false`
     */
    fallback?: boolean;

    /**
     * Allow partial source data, ignoring absent fields?
     * @defaultValue `false`
     */
    partial?: boolean;
  }
}

export default DataModel;
/**
 * The abstract base class which defines the data schema contained within a Document.
 */
<<<<<<< HEAD
declare abstract class DataModel<Schema extends SchemaField.Any, Parent extends DataModel.Any | null = null> {
  /**
   * @param data    - Initial data used to construct the data object. The provided object will be owned
   *                  by the constructed model instance and may be mutated.
   * @param options - Options which affect DataModel construction
   */
  constructor(
    data?: fields.SchemaField.InnerAssignmentType<Schema["fields"]>,
    { parent, strict, ...options }?: DataModel.ConstructorOptions<Parent>
  );

  /**
   * Configure the data model instance before validation and initialization workflows are performed.
   */
  protected _configure(options?: { pack?: string | null }): void;

=======
declare abstract class DocumentData<
  ConcreteDocumentSchema extends DocumentSchema,
  PropertiesData extends object,
  SourceData extends object = PropertiesToSource<PropertiesData>,
  ConstructorData extends object = DeepPartial<SourceData>,
  ConcreteDocument extends Document<any, any> | null = null,
> {
>>>>>>> f7f02614
  /**
   * The source data object for this DataModel instance.
   * Once constructed, the source object is sealed such that no keys may be added nor removed.
   */
  _source: fields.SchemaField.InnerPersistedType<Schema["fields"]>;

  /**
   * The defined and cached Data Schema for all instances of this DataModel.
   * @internal
   */
  protected static _schema: SchemaField.Any;

  /**
   * An immutable reverse-reference to a parent DataModel to which this model belongs.
   */
  parent: Parent;

  /**
   * Is the current state of the DataModel valid?
   */
  #valid: boolean;

  /**
   * Define the data schema for documents of this type.
   * The schema is populated the first time it is accessed and cached for future reuse.
   * @remarks This is abstract on DataModel.
   */
  static defineSchema(): DataSchema;

  /**
   * Define the data schema for documents of this type.
   */
  static get schema(): SchemaField.Any;

  /**
   * Define the data schema for this document instance.
   */
  get schema(): Schema;

  /**
   * Is the current state of this DataModel invalid?
   */
  get invalid(): boolean;

  /**
   * Initialize the source data for a new DataModel instance.
   * One-time migrations and initial cleaning operations are applied to the source data.
   * @param data    - The candidate source data from which the model will be constructed
   * @param options - Options provided to the model constructor
   *                  (unused)
   * @returns Migrated and cleaned source data which will be stored to the model instance
   */
  protected _initializeSource(
    data: fields.SchemaField.InnerAssignmentType<Schema["fields"]> | this,
    options?: any
  ): fields.SchemaField.InnerPersistedType<Schema["fields"]>;

  /**
   * Clean a data source object to conform to a specific provided schema.
   * @param source  - The source data object
   * @param options - Additional options which are passed to field cleaning methods
   * @returns The cleaned source data
   */
<<<<<<< HEAD
  static cleanData(source?: object, options?: Parameters<SchemaField.Any["clean"]>[1]): object;
=======
  protected static _getFieldDefaultValue<ConcreteDocumentField extends DocumentField<any>>(
    field: ConcreteDocumentField,
    data: object,
  ): ConcreteDocumentField extends { default?: undefined }
    ? undefined
    : ConcreteDocumentField extends { default: (data?: object) => infer V }
      ? V
      : ConcreteDocumentField["default"];
>>>>>>> f7f02614

  /**
   * Initialize the instance by copying data from the source object to instance attributes.
   * This mirrors the workflow of SchemaField#initialize but with some added functionality.
   * @param options - Options provided to the model constructor
   *                  (unused)
   */
  protected _initialize(options?: any): void;

  /**
   * Reset the state of this data instance back to mirror the contained source data, erasing any changes.
   */
  reset(): void;

  /**
   * Clone a model, creating a new data model by combining current data with provided overrides.
   * @param data    - Additional data which overrides current document data at the time of creation
   * @param context - Context options passed to the data model constructor
   * @returns The cloned Document instance
   */
<<<<<<< HEAD
  clone(
    data?: fields.SchemaField.InnerAssignmentType<Schema["fields"]>,
    context?: DataModel.ConstructorOptions
  ): this | Promise<this>;
=======
  protected _initializeType(type: undefined, value: unknown): void;
  protected _initializeType<Value extends object>(type: typeof Object, value: Value): Value;
  protected _initializeType<Type extends typeof String | typeof Number | typeof Boolean>(
    type: Type,
    value: ReturnType<Type> | Parameters<Type>[0],
  ): ReturnType<Type>;
  protected _initializeType<Value extends Array<any> | ConstructorParameters<typeof Array>>(
    type: typeof Array,
    value: Value,
  ): Value extends Array<any> ? Value : Array<any>;
  protected _initializeType<Value extends number | string>(type: typeof Date, value: Value): number;
  protected _initializeType<Type extends ConstructorOf<Document<any, any>>>(
    type: Type,
    value: ConstructorParameters<Type>[0],
  ): InstanceType<Type>; // TODO: Actually this returns an instance of the subclass configured in CONFIG
  protected _initializeType<Type extends ConstructorOf<AnyDocumentData>>(
    type: Type,
    value: ConstructorParameters<Type>[0],
  ): InstanceType<Type>;
>>>>>>> f7f02614

  /**
   * Validate the data contained in the document to check for type and content
   * This function throws an error if data within the document is not valid
   *
   * @param options - Optional parameters which customize how validation occurs.
   * @returns An indicator for whether the document contains valid data
   */
  validate({
    changes,
    clean,
<<<<<<< HEAD
    fallback,
    strict,
    fields,
    joint
  }?: {
    /**
     * A specific set of proposed changes to validate, rather than the full source data of the model.
     */
    changes?: fields.SchemaField.InnerAssignmentType<Schema["fields"]>;

    /**
     * If changes are provided, attempt to clean the changes before validating them?
     * @defaultValue `false`
     */
=======
    replace,
    strict,
  }: {
    changes?: DeepPartial<ConstructorData>;
    children?: boolean;
>>>>>>> f7f02614
    clean?: boolean;

    /**
     * Allow replacement of invalid values with valid defaults?
     * @defaultValue `false`
     */
    fallback?: boolean;

    /**
     * Throw if an invalid value is encountered, otherwise log a warning?
     * @defaultValue `true`
     */
    strict?: boolean;

    /**
     * Perform validation on individual fields?
     * @defaultValue `true`
     */
    fields?: boolean;

    /**
     * Perform joint validation on the full data model?
     * Joint validation will be performed by default if no changes are passed.
     * Joint validation will be disabled by default if changes are passed.
     * Joint validation can be performed on a complete set of changes (for
     * example testing a complete data model) by explicitly passing true.
     */
    joint?: boolean;
  }): boolean;

  /**
   * Get an array of validation errors from the provided error structure
   */
<<<<<<< HEAD
  static formatValidationErrors(
    errors: any,
    {
      label,
      namespace
    }?: {
      /** A prefix label that should prepend any error messages */
      label?: string;

      /** A field namespace that should prepend key names with dot-notation */
      namespace?: string;
    }
  ): string;
=======
  protected _validateField<Name extends keyof ConcreteDocumentSchema>(
    name: Name,
    field: ConcreteDocumentSchema[Name],
    value: unknown,
    { children }: { children?: boolean },
  ): void;
>>>>>>> f7f02614

  /**
   * Jointly validate the overall data model after each field has been individually validated.
   * @param data - The candidate data object to validate
   * @throws An error if a validation failure is detected
   */
  protected _validateModel(data: fields.SchemaField.InnerAssignmentType<Schema["fields"]>): void;

  /**
   * Update the DataModel locally by applying an object of changes to its source data.
   * The provided changes are cleaned, validated, and stored to the source data object for this model.
   * The source data is then re-initialized to apply those changes to the prepared data.
   * The method returns an object of differential changes which modified the original data.
   *
   * @param changes - New values which should be applied to the data model
   * @param options - Options which determine how the new data is merged
   * @returns An object containing the changed keys and values
   */
  updateSource(
    changes?: fields.SchemaField.InnerAssignmentType<Schema["fields"]>,
    options?: { fallback?: boolean; recursive?: boolean }
  ): object;

  /**
   * Update the source data for a specific DataSchema.
   * @param schema  - The data schema to update
   * @param source  - Source data to be updated
   * @param changes - Changes to apply to the source data
   * @param options - Options which modify the update workflow
   * @returns The updated source data
   * @throws An error if the update operation was unsuccessful
   */
<<<<<<< HEAD
  static #updateData(
    schema: SchemaField.Any,
    source: object,
    changes: object,
    options: { fallback?: boolean; recursive?: boolean; _backup: object; _collections: unknown[]; _diff: object }
  ): object;
=======
  update<U>(
    data?: Expanded<U> extends DeepPartial<ConstructorData> ? U : DeepPartial<ConstructorData>,
    options?: UpdateOptions,
  ): Expanded<U> extends DeepPartial<SourceData> ? DeepPartial<U> : DeepPartial<SourceData>;
>>>>>>> f7f02614

  /**
   * Update the source data for a specific DataField.
   * @param name    - The field name being updated
   * @param field   - The field definition being updated
   * @param source  - The source object being updated
   * @param value   - The new value for the field
   * @param options - Options which modify the update workflow
   * @throws An error if the new candidate value is invalid
   */
<<<<<<< HEAD
  static #updateField(
    name: string,
    field: DataField.Any,
    source: object,
    value: any,
    options: { fallback?: boolean; recursive?: boolean; _collections: unknown[]; _diff: object }
  ): object;
=======
  updateCollection<T extends DocumentConstructor>(
    collection: EmbeddedCollection<T, this>,
    documentData: DeepPartial<InstanceType<T>["data"]["_source"]>[],
    options?: UpdateOptions,
  ): void;
>>>>>>> f7f02614

  /**
   * Copy and transform the DataModel into a plain object.
   * Draw the values of the extracted object from the data source (by default) otherwise from its transformed values.
   * @param source - Draw values from the underlying data source rather than transformed values
   *                 (default: `true`)
   * @returns The extracted primitive object
   */
  toObject(source: true): this["_source"];
  toObject(source?: boolean): ReturnType<this["schema"]["toObject"]>;

  /**
   * Extract the source data for the DataModel into a simple object format that can be serialized.
   * @returns The document source data expressed as a plain object
   */
  toJSON(): this["_source"];

  /**
   * Create a new instance of this DataModel from a source record.
   * The source is presumed to be trustworthy and is not strictly validated.
   * @param source  - Initial document data which comes from a trusted source.
   * @param context - Model construction context
   * @remarks The generic parameters should fit the DataModel implementation that this method is called on.
   */
  static fromSource<SchemaField extends SchemaField.Any>(
    source: fields.SchemaField.InnerAssignmentType<SchemaField["fields"]>,
    {
      strict,
      ...context
    }?: DataModel.ConstructorOptions & {
      /**
       * Models created from trusted source data are validated non-strictly
       * @defaultValue `false`
       */
      strict?: boolean;
    }
  ): DataModel<SchemaField, DataModel.Any | null>;

  /**
   * Create a DataModel instance using a provided serialized JSON string.
   * @param json - Serialized document data in string format
   * @returns A constructed data model instance
   */
<<<<<<< HEAD
  static fromJSON(json: string): ReturnType<typeof DataModel["fromSource"]>;

  /**
   * Migrate candidate source data for this DataModel which may require initial cleaning or transformations.
   * @param source - The candidate source data from which the model will be constructed
   * @returns Migrated source data, if necessary
   */
  static migrateData(source: object): object;

  /**
   * Wrap data migration in a try/catch which attempts it safely
   * @param source - The candidate source data from which the model will be constructed
   * @returns Migrated source data, if necessary
   */
  static migrateDataSafe(source: object): object;

  /**
   * Take data which conforms to the current data schema and add backwards-compatible accessors to it in order to
   * support older code which uses this data.
   * @param data    - Data which matches the current schema
   * @param options - Additional shimming options
   * @returns Data with added backwards-compatible properties
   */
  static shimData(
    data: object,
    {
      embedded
    }?: {
      /**
       * Apply shims to embedded models?
       * @defaultValue `true`
       */
      embedded?: boolean;
    }
  ): object;
=======
  static fromJSON<ConcreteDocumentData extends AnyDocumentData>(
    this: ConcreteDocumentData,
    json: string,
  ): ConcreteDocumentData;
}
>>>>>>> f7f02614

  /**
   * @deprecated since v10 and is renamed to DataModel#updateSource
   */
  update(changes: any, options: any): unknown;
}

export { DataModel };

declare namespace DataModel {
  interface ConstructorOptions<Parent extends Any | null = null> {
    /**
     * A parent DataModel instance to which this DataModel belongs
     * @defaultValue `null`
     */
    parent?: Parent;

    /**
     * Control the strictness of validation for initially provided data
     * @defaultValue `true`
     */
    strict?: DocumentConstructionContext["strict"];

    /**
     * The compendium collection ID which contains this Document, if any
     * @defaultValue `null`
     */
    pack?: DocumentConstructionContext["pack"];
  }

  /** Any DataModel. */
  type Any = DataModel<any, any>;
}<|MERGE_RESOLUTION|>--- conflicted
+++ resolved
@@ -1,15 +1,4 @@
-<<<<<<< HEAD
 // FOUNDRY_VERSION: 10.291
-=======
-import Document from "./document.mjs";
-import EmbeddedCollection from "./embedded-collection.mjs";
-import {
-  DocumentConstructor,
-  PropertiesToSource,
-  PropertyTypeToSourceParameterType,
-  ToObjectFalseType,
-} from "../../../types/helperTypes";
->>>>>>> f7f02614
 
 import type { DataField, SchemaField } from "../data/fields.mjs.js";
 import type { fields } from "../data/module.mjs.js";
@@ -38,7 +27,6 @@
 /**
  * The abstract base class which defines the data schema contained within a Document.
  */
-<<<<<<< HEAD
 declare abstract class DataModel<Schema extends SchemaField.Any, Parent extends DataModel.Any | null = null> {
   /**
    * @param data    - Initial data used to construct the data object. The provided object will be owned
@@ -47,7 +35,7 @@
    */
   constructor(
     data?: fields.SchemaField.InnerAssignmentType<Schema["fields"]>,
-    { parent, strict, ...options }?: DataModel.ConstructorOptions<Parent>
+    { parent, strict, ...options }?: DataModel.ConstructorOptions<Parent>,
   );
 
   /**
@@ -55,15 +43,6 @@
    */
   protected _configure(options?: { pack?: string | null }): void;
 
-=======
-declare abstract class DocumentData<
-  ConcreteDocumentSchema extends DocumentSchema,
-  PropertiesData extends object,
-  SourceData extends object = PropertiesToSource<PropertiesData>,
-  ConstructorData extends object = DeepPartial<SourceData>,
-  ConcreteDocument extends Document<any, any> | null = null,
-> {
->>>>>>> f7f02614
   /**
    * The source data object for this DataModel instance.
    * Once constructed, the source object is sealed such that no keys may be added nor removed.
@@ -118,7 +97,7 @@
    */
   protected _initializeSource(
     data: fields.SchemaField.InnerAssignmentType<Schema["fields"]> | this,
-    options?: any
+    options?: any,
   ): fields.SchemaField.InnerPersistedType<Schema["fields"]>;
 
   /**
@@ -127,18 +106,7 @@
    * @param options - Additional options which are passed to field cleaning methods
    * @returns The cleaned source data
    */
-<<<<<<< HEAD
   static cleanData(source?: object, options?: Parameters<SchemaField.Any["clean"]>[1]): object;
-=======
-  protected static _getFieldDefaultValue<ConcreteDocumentField extends DocumentField<any>>(
-    field: ConcreteDocumentField,
-    data: object,
-  ): ConcreteDocumentField extends { default?: undefined }
-    ? undefined
-    : ConcreteDocumentField extends { default: (data?: object) => infer V }
-      ? V
-      : ConcreteDocumentField["default"];
->>>>>>> f7f02614
 
   /**
    * Initialize the instance by copying data from the source object to instance attributes.
@@ -159,32 +127,10 @@
    * @param context - Context options passed to the data model constructor
    * @returns The cloned Document instance
    */
-<<<<<<< HEAD
   clone(
     data?: fields.SchemaField.InnerAssignmentType<Schema["fields"]>,
-    context?: DataModel.ConstructorOptions
+    context?: DataModel.ConstructorOptions,
   ): this | Promise<this>;
-=======
-  protected _initializeType(type: undefined, value: unknown): void;
-  protected _initializeType<Value extends object>(type: typeof Object, value: Value): Value;
-  protected _initializeType<Type extends typeof String | typeof Number | typeof Boolean>(
-    type: Type,
-    value: ReturnType<Type> | Parameters<Type>[0],
-  ): ReturnType<Type>;
-  protected _initializeType<Value extends Array<any> | ConstructorParameters<typeof Array>>(
-    type: typeof Array,
-    value: Value,
-  ): Value extends Array<any> ? Value : Array<any>;
-  protected _initializeType<Value extends number | string>(type: typeof Date, value: Value): number;
-  protected _initializeType<Type extends ConstructorOf<Document<any, any>>>(
-    type: Type,
-    value: ConstructorParameters<Type>[0],
-  ): InstanceType<Type>; // TODO: Actually this returns an instance of the subclass configured in CONFIG
-  protected _initializeType<Type extends ConstructorOf<AnyDocumentData>>(
-    type: Type,
-    value: ConstructorParameters<Type>[0],
-  ): InstanceType<Type>;
->>>>>>> f7f02614
 
   /**
    * Validate the data contained in the document to check for type and content
@@ -196,11 +142,10 @@
   validate({
     changes,
     clean,
-<<<<<<< HEAD
     fallback,
     strict,
     fields,
-    joint
+    joint,
   }?: {
     /**
      * A specific set of proposed changes to validate, rather than the full source data of the model.
@@ -211,13 +156,6 @@
      * If changes are provided, attempt to clean the changes before validating them?
      * @defaultValue `false`
      */
-=======
-    replace,
-    strict,
-  }: {
-    changes?: DeepPartial<ConstructorData>;
-    children?: boolean;
->>>>>>> f7f02614
     clean?: boolean;
 
     /**
@@ -251,28 +189,19 @@
   /**
    * Get an array of validation errors from the provided error structure
    */
-<<<<<<< HEAD
   static formatValidationErrors(
     errors: any,
     {
       label,
-      namespace
+      namespace,
     }?: {
       /** A prefix label that should prepend any error messages */
       label?: string;
 
       /** A field namespace that should prepend key names with dot-notation */
       namespace?: string;
-    }
+    },
   ): string;
-=======
-  protected _validateField<Name extends keyof ConcreteDocumentSchema>(
-    name: Name,
-    field: ConcreteDocumentSchema[Name],
-    value: unknown,
-    { children }: { children?: boolean },
-  ): void;
->>>>>>> f7f02614
 
   /**
    * Jointly validate the overall data model after each field has been individually validated.
@@ -293,7 +222,7 @@
    */
   updateSource(
     changes?: fields.SchemaField.InnerAssignmentType<Schema["fields"]>,
-    options?: { fallback?: boolean; recursive?: boolean }
+    options?: { fallback?: boolean; recursive?: boolean },
   ): object;
 
   /**
@@ -305,19 +234,12 @@
    * @returns The updated source data
    * @throws An error if the update operation was unsuccessful
    */
-<<<<<<< HEAD
   static #updateData(
     schema: SchemaField.Any,
     source: object,
     changes: object,
-    options: { fallback?: boolean; recursive?: boolean; _backup: object; _collections: unknown[]; _diff: object }
+    options: { fallback?: boolean; recursive?: boolean; _backup: object; _collections: unknown[]; _diff: object },
   ): object;
-=======
-  update<U>(
-    data?: Expanded<U> extends DeepPartial<ConstructorData> ? U : DeepPartial<ConstructorData>,
-    options?: UpdateOptions,
-  ): Expanded<U> extends DeepPartial<SourceData> ? DeepPartial<U> : DeepPartial<SourceData>;
->>>>>>> f7f02614
 
   /**
    * Update the source data for a specific DataField.
@@ -328,21 +250,13 @@
    * @param options - Options which modify the update workflow
    * @throws An error if the new candidate value is invalid
    */
-<<<<<<< HEAD
   static #updateField(
     name: string,
     field: DataField.Any,
     source: object,
     value: any,
-    options: { fallback?: boolean; recursive?: boolean; _collections: unknown[]; _diff: object }
+    options: { fallback?: boolean; recursive?: boolean; _collections: unknown[]; _diff: object },
   ): object;
-=======
-  updateCollection<T extends DocumentConstructor>(
-    collection: EmbeddedCollection<T, this>,
-    documentData: DeepPartial<InstanceType<T>["data"]["_source"]>[],
-    options?: UpdateOptions,
-  ): void;
->>>>>>> f7f02614
 
   /**
    * Copy and transform the DataModel into a plain object.
@@ -378,7 +292,7 @@
        * @defaultValue `false`
        */
       strict?: boolean;
-    }
+    },
   ): DataModel<SchemaField, DataModel.Any | null>;
 
   /**
@@ -386,8 +300,7 @@
    * @param json - Serialized document data in string format
    * @returns A constructed data model instance
    */
-<<<<<<< HEAD
-  static fromJSON(json: string): ReturnType<typeof DataModel["fromSource"]>;
+  static fromJSON(json: string): ReturnType<(typeof DataModel)["fromSource"]>;
 
   /**
    * Migrate candidate source data for this DataModel which may require initial cleaning or transformations.
@@ -413,22 +326,15 @@
   static shimData(
     data: object,
     {
-      embedded
+      embedded,
     }?: {
       /**
        * Apply shims to embedded models?
        * @defaultValue `true`
        */
       embedded?: boolean;
-    }
+    },
   ): object;
-=======
-  static fromJSON<ConcreteDocumentData extends AnyDocumentData>(
-    this: ConcreteDocumentData,
-    json: string,
-  ): ConcreteDocumentData;
-}
->>>>>>> f7f02614
 
   /**
    * @deprecated since v10 and is renamed to DataModel#updateSource
