<<<<<<< HEAD
import type { DocumentTypeWithTypeData } from "../../../types/helperTypes.d.mts";
import type { AnyObject, Merge } from "../../../types/utils.d.mts";
=======
import type { Merge } from "../../../types/utils.d.mts";
import type Document from "../abstract/document.d.mts";
>>>>>>> 7cf73392
import type { DataField, ObjectField } from "../data/fields.d.mts";

export type DocumentTypesConfiguration = Record<string, Record<string, AnyObject>>;

/**
 * A special [ObjectField]{@link ObjectField} available to packages which configures any additional Document subtypes
 * provided by the package.
 */
declare class AdditionalTypesField<
  Options extends AdditionalTypesField.DefaultOptions = AdditionalTypesField.DefaultOptions,
> extends ObjectField<
  Options,
  AdditionalTypesField.ServerTypeDeclarations,
  AdditionalTypesField.ServerTypeDeclarations,
  AdditionalTypesField.ServerTypeDeclarations
> {
  static get _defaults(): AdditionalTypesField.DefaultOptions;

  protected _validateType(
    value: ObjectField.InitializedType<Options>,
    options?: DataField.ValidationOptions<DataField.Any>,
  ): boolean | void;
}

export default AdditionalTypesField;

declare namespace AdditionalTypesField {
  type DefaultOptions = Merge<
    ObjectField.DefaultOptions,
    {
      // Required is set as false BUT this doesn't work correctly in v11
      // TODO: Re-enable in v12
      // required: false;
      readonly: true;
      validationError: "is not a valid sub-types configuration";
    }
  >;

  type ServerTypeDeclarations = Record<Document.SystemType, Record<string, Record<string, unknown>>>;
}<|MERGE_RESOLUTION|>--- conflicted
+++ resolved
@@ -1,10 +1,5 @@
-<<<<<<< HEAD
-import type { DocumentTypeWithTypeData } from "../../../types/helperTypes.d.mts";
 import type { AnyObject, Merge } from "../../../types/utils.d.mts";
-=======
-import type { Merge } from "../../../types/utils.d.mts";
 import type Document from "../abstract/document.d.mts";
->>>>>>> 7cf73392
 import type { DataField, ObjectField } from "../data/fields.d.mts";
 
 export type DocumentTypesConfiguration = Record<string, Record<string, AnyObject>>;
