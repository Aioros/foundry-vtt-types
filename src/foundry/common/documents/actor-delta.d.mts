--- conflicted
+++ resolved
@@ -406,7 +406,22 @@
   export import DatabaseOperation = ActorDelta.Database;
   export import Flags = ActorDelta.Flags;
 
-<<<<<<< HEAD
+  /**
+   * This interface is spread into an object that already has `parent` defined, and as this is ActorDelta logic,
+   * let's assume that overwriting the parent is contraindicated.
+   *
+   * @internal
+   */
+  type _ApplyDeltaContext = Omit<Document.ConstructionContext<TokenDocument.Implementation>, "parent">;
+
+  interface ApplyDeltaContext extends _ApplyDeltaContext {
+    /**
+     * @deprecated This context is spread into an `Actor` creation context for the synthetic actor,
+     * overriding the provided default of `parent: delta.parent` is nonsensical
+     */
+    parent?: never;
+  }
+
   namespace Internal {
     // Note(LukeAbby): The point of this is to give the base class of `ActorDelta` a name.
     // The expression `ClientDocumentMixin(BaseActorDelta)` is more intuitive but it has worse
@@ -414,21 +429,6 @@
     // See https://gist.github.com/LukeAbby/18a928fdc35c5d54dc121ed5dbf412fd.
     interface ClientDocument extends ClientDocumentMixin.Mix<typeof BaseActorDelta> {}
     const ClientDocument: ClientDocument;
-=======
-  /**
-   * @internal
-   * This interface is spread into an object that already has `parent` defined, and as this is ActorDelta logic,
-   * let's assume that overwriting the parent is contraindicated.
-   */
-  type _ApplyDeltaContext = Omit<Document.ConstructionContext<TokenDocument.Implementation>, "parent">;
-
-  interface ApplyDeltaContext extends _ApplyDeltaContext {
-    /**
-     * @deprecated This context is spread into an `Actor` creation context for the synthetic actor,
-     * overriding the provided default of `parent: delta.parent` is nonsensical
-     */
-    parent?: never;
->>>>>>> 241f1ea3
   }
 
   // The document subclasses override `system` anyways.
