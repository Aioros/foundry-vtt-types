--- conflicted
+++ resolved
@@ -362,11 +362,7 @@
 
   static override get schema(): SchemaField<ActorDelta.Schema>;
 
-<<<<<<< HEAD
-  static validateJoint(data: ActorDelta.Source): void;
-=======
   static override validateJoint(data: ActorDelta.Source): void;
->>>>>>> 9d22bc2e
 
   // options: not null (parameter default only, destructured in super)
   static override fromSource(
@@ -416,13 +412,10 @@
   type _ApplyDeltaContext = Omit<Document.ConstructionContext<TokenDocument.Implementation>, "parent">;
 
   interface ApplyDeltaContext extends _ApplyDeltaContext {
-<<<<<<< HEAD
-=======
     /**
      * @deprecated This context is spread into an `Actor` creation context for the synthetic actor,
      * overriding the provided default of `parent: delta.parent` is nonsensical
      */
->>>>>>> 9d22bc2e
     parent?: never;
   }
 
