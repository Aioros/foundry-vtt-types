import type { InterfaceToObject } from "../../../types/helperTypes.d.mts";
<<<<<<< HEAD
import type { AnyObject, InexactPartial, Merge } from "../../../types/utils.mts";
=======
import type { AnyObject, EmptyObject, InexactPartial, Merge } from "../../../types/utils.mts";
>>>>>>> ef5f129e
import type Document from "../abstract/document.mts";
import type { DocumentMetadata } from "../abstract/document.mts";
import type * as CONST from "../constants.mts";
import type * as fields from "../data/fields.d.mts";
import type * as documents from "./_module.mts";

declare global {
  type ActiveEffectData = BaseActiveEffect.Properties;

  type EffectDurationData = BaseActiveEffect.Properties["duration"];

  type EffectChangeData = BaseActiveEffect.Properties["changes"][number];
}

/**
 * The data schema for an ActiveEffect document.
 */
// Note(LukeAbby): You may wonder why documents don't simply pass the `Parent` generic parameter.
// This pattern evolved from trying to avoid circular loops and even internal tsc errors.
// See: https://gist.github.com/LukeAbby/0d01b6e20ef19ebc304d7d18cef9cc21
declare class BaseActiveEffect extends Document<BaseActiveEffect.Schema, BaseActiveEffect.Metadata, any> {
  /**
   * @param data    - Initial data from which to construct the ActiveEffect
   * @param context - Construction context options
   */
  constructor(data?: BaseActiveEffect.ConstructorData, context?: Document.ConstructionContext<BaseActiveEffect.Parent>);

  override parent: BaseActiveEffect.Parent;

  override canUserModify(user: documents.BaseUser, action: "create" | "update" | "delete", data?: AnyObject): boolean;

  static override metadata: Readonly<BaseActiveEffect.Metadata>;

  static override defineSchema(): BaseActiveEffect.Schema;

  override testUserPermission(
    user: documents.BaseUser,
    permission: keyof typeof CONST.DOCUMENT_OWNERSHIP_LEVELS | CONST.DOCUMENT_OWNERSHIP_LEVELS,
    options?: InexactPartial<{
      /**
       * Require the exact permission level requested?
       * @defaultValue `false`
       */
      exact: boolean;
    }>,
  ): boolean;

  /**
   * @privateRemarks _preCreate overridden but with no signature changes.
   * For type simplicity it is left off. These methods historically have been the source of a large amount of computation from tsc.
   */

  protected override _initialize(options?: any): void;

  static override migrateData(source: AnyObject): AnyObject;

  /**
   * @deprecated since v11, will be removed in v13
   * @remarks Replaced by name
   */
  get label(): string;
}

export default BaseActiveEffect;

declare namespace BaseActiveEffect {
  type Parent = Actor.ConfiguredInstance | Item.ConfiguredInstance | null;

  type Metadata = Merge<
    DocumentMetadata,
    {
      name: "ActiveEffect";
      collection: "effects";
      label: string;
      labelPlural: string;
      schemaVersion: string;
    }
  >;

  type SchemaField = fields.SchemaField<Schema>;
  type ConstructorData = fields.SchemaField.InnerConstructorType<Schema>;
  type UpdateData = fields.SchemaField.InnerAssignmentType<Schema>;
  type Properties = fields.SchemaField.InnerInitializedType<Schema>;
  type Source = fields.SchemaField.InnerPersistedType<Schema>;

  interface Schema extends DataSchema {
    /**
     * The _id which uniquely identifies the ActiveEffect within a parent Actor or Item
     * @defaultValue `null`
     */
    _id: fields.DocumentIdField;

    /**
     * The array of EffectChangeData objects which the ActiveEffect applies
     * @defaultValue `[]`
     */
    changes: fields.ArrayField<
      fields.SchemaField<{
        /**
         * The attribute path in the Actor or Item data which the change modifies
         * @defaultValue `""`
         */
        key: fields.StringField<{ required: true; label: "EFFECT.ChangeKey" }>;

        /**
         * The value of the change effect
         * @defaultValue `""`
         */
        value: fields.StringField<{ required: true; label: "EFFECT.ChangeValue" }>;

        /**
         * The modification mode with which the change is applied
         * @defaultValue `CONST.ACTIVE_EFFECT_MODES.ADD`
         */
        mode: fields.NumberField<{
          integer: true;
          initial: typeof CONST.ACTIVE_EFFECT_MODES.ADD;
          label: "EFFECT.ChangeMode";
        }>;

        /**
         * The priority level with which this change is applied
         * @defaultValue `null`
         */
        priority: fields.NumberField;
      }>
    >;

    /**
     * Is this ActiveEffect currently disabled?
     * @defaultValue `false`
     */
    disabled: fields.BooleanField;

    /**
     * An EffectDurationData object which describes the duration of the ActiveEffect
     * @defaultValue see properties
     */
    duration: fields.SchemaField<{
      /**
       * The world time when the active effect first started
       * @defaultValue `null`
       */
      startTime: fields.NumberField<{ initial: null; label: "EFFECT.StartTime" }>;

      /**
       * The maximum duration of the effect, in seconds
       * @defaultValue `null`
       */
      seconds: fields.NumberField<{ integer: true; min: 0; label: "EFFECT.DurationSecs" }>;

      /**
       * The _id of the CombatEncounter in which the effect first started
       * @defaultValue `null`
       */
      combat: fields.ForeignDocumentField<documents.BaseCombat, { label: "EFFECT.Combat" }>;

      /**
       * The maximum duration of the effect, in combat rounds
       * @defaultValue `null`
       */
      rounds: fields.NumberField<{ integer: true; min: 0 }>;

      /**
       * The maximum duration of the effect, in combat turns
       * @defaultValue `null`
       */
      turns: fields.NumberField<{ integer: true; min: 0; label: "EFFECT.DurationTurns" }>;

      /**
       * The round of the CombatEncounter in which the effect first started
       * @defaultValue `null`
       */
      startRound: fields.NumberField<{ integer: true; min: 0 }>;

      /**
       * The turn of the CombatEncounter in which the effect first started
       * @defaultValue `null`
       */
      startTurn: fields.NumberField<{ integer: true; min: 0; label: "EFFECT.StartTurns" }>;
    }>;

    /**
     * The HTML text description for this ActiveEffect document.
     * @defaultValue `""`
     */
    description: fields.HTMLField<{ label: "EFFECT.Description"; textSearch: true }>;

    /**
     * An icon image path used to depict the ActiveEffect
     * @defaultValue `null`
     */
    icon: fields.FilePathField<{ categories: "IMAGE"[]; label: "EFFECT.Icon" }>;

    /**
     * The name of the ActiveEffect
     * @defaultValue `""`
     */
    name: fields.StringField<{ required: true; label: "EFFECT.Label" }>;

    /**
     * A UUID reference to the document from which this ActiveEffect originated
     * @defaultValue `null`
     */
    origin: fields.StringField<{ nullable: true; blank: false; initial: null; label: "EFFECT.Origin" }>;

    /**
     * A color string which applies a tint to the ActiveEffect icon
     * @defaultValue `null`
     */
    tint: fields.ColorField<{ label: "EFFECT.IconTint" }>;

    /**
     * Does this ActiveEffect automatically transfer from an Item to an Actor?
     * @defaultValue `false`
     */
    transfer: fields.BooleanField<{ initial: true; label: "EFFECT.Transfer" }>;

    /**
     * Special status IDs that pertain to this effect
     * @defaultValue `[]`
     */
    statuses: fields.SetField<fields.StringField<{ required: true; blank: false }>>;

    /**
     * An object of optional key/value flags
     * @defaultValue `{}`
     */
    flags: fields.ObjectField.FlagsField<"ActiveEffect", InterfaceToObject<CoreFlags>>;
  }

  interface CoreFlags {
    core?: { statusId?: string; overlay?: boolean };
  }
}<|MERGE_RESOLUTION|>--- conflicted
+++ resolved
@@ -1,9 +1,5 @@
 import type { InterfaceToObject } from "../../../types/helperTypes.d.mts";
-<<<<<<< HEAD
 import type { AnyObject, InexactPartial, Merge } from "../../../types/utils.mts";
-=======
-import type { AnyObject, EmptyObject, InexactPartial, Merge } from "../../../types/utils.mts";
->>>>>>> ef5f129e
 import type Document from "../abstract/document.mts";
 import type { DocumentMetadata } from "../abstract/document.mts";
 import type * as CONST from "../constants.mts";
