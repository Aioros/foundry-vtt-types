--- conflicted
+++ resolved
@@ -32,7 +32,6 @@
 
   static override defineSchema(): BaseCombatant.Schema;
 
-<<<<<<< HEAD
   /**
    * Is a user able to update an existing Combatant?
    * @internal
@@ -179,11 +178,8 @@
   ): DataModel<Combatant.Schema, DataModel.Any | null>;
 
   static override fromJSON(json: string): DataModel<Combatant.Schema, DataModel.Any | null>;
-=======
-  override getUserLevel(user?: User): DOCUMENT_OWNERSHIP_LEVELS | null;
 
   #baseCombatant: true;
->>>>>>> 929d55d7
 }
 
 export default BaseCombatant;
