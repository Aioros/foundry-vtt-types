import type { AnyObject, Merge } from "../../../types/utils.mts";
import type Document from "../abstract/document.mts";
import type { DocumentMetadata } from "../abstract/document.mts";
import type * as CONST from "../constants.mts";
<<<<<<< HEAD
import type * as fields from "../data/fields.mts";
import type * as documents from "./_module.mts";
=======
import type * as fields from "../data/fields.d.mts";
import type * as documents from "./module.mts";
>>>>>>> 53e83314

declare global {
  type ChatMessageData = BaseChatMessage.Properties;

  type ChatSpeakerData = BaseChatMessage.Properties["speaker"];
}

/**
 * The Document definition for a ChatMessage.
 * Defines the DataSchema and common behaviors for a ChatMessage which are shared between both client and server.
 */
declare class BaseChatMessage extends Document<BaseChatMessage.Schema, BaseChatMessage.Metadata> {
  /**
   * @param data    - Initial data from which to construct the ChatMessage
   * @param context - Construction context options
   */
  constructor(data?: BaseChatMessage.ConstructorData, context?: DocumentConstructionContext);

  static override metadata: Readonly<BaseChatMessage.Metadata>;

  static override defineSchema(): BaseChatMessage.Schema;

  /**
   * Is a user able to create a new chat message?
   * @internal
   */
  static #canCreate(user: documents.BaseUser, doc: BaseChatMessage): boolean;

  /**
   * Is a user able to update an existing chat message?
   * @internal
   */
  static #canUpdate(user: documents.BaseUser, doc: BaseChatMessage, data: BaseChatMessage.UpdateData): boolean;

  /**
   * Is a user able to delete an existing chat message?
   * @internal
   */
  static #canDelete(user: documents.BaseUser, doc: BaseChatMessage): boolean;

  /**
   * Validate that Rolls belonging to the ChatMessage document are valid
   * @param rollJSON - The serialized Roll data
   */
  static #validateRoll(rollJSON: string): void;

  static override migrateData(source: AnyObject): AnyObject;

  static override shimData(
    data: AnyObject,
    options?: {
      /**
       * Apply shims to embedded models?
       * @defaultValue `true`
       */
      embedded?: boolean;
    },
  ): AnyObject;
}
export default BaseChatMessage;

declare namespace BaseChatMessage {
  type Metadata = Merge<
    DocumentMetadata,
    {
      name: "ChatMessage";
      collection: "messages";
      label: "DOCUMENT.ChatMessage";
      labelPlural: "DOCUMENT.ChatMessages";
      isPrimary: true;
      permissions: {
        create: (user: documents.BaseUser, doc: Document.Any) => boolean;
        update: (user: documents.BaseUser, doc: Document.Any, data: UpdateData) => boolean;
        delete: (user: documents.BaseUser, doc: Document.Any) => boolean;
      };
    }
  >;

  type SchemaField = fields.SchemaField<Schema>;
  type ConstructorData = fields.SchemaField.InnerConstructorType<Schema>;
  type UpdateData = fields.SchemaField.InnerAssignmentType<Schema>;
  type Properties = fields.SchemaField.InnerInitializedType<Schema>;
  type Source = fields.SchemaField.InnerPersistedType<Schema>;

  interface Schema extends DataSchema {
    /**
     * The _id which uniquely identifies this ChatMessage document
     * @defaultValue `null`
     */
    _id: fields.DocumentIdField;

    /**
     * The message type from CONST.CHAT_MESSAGE_TYPES
     * @defaultValue `CONST.CHAT_MESSAGE_TYPES.OTHER`
     */
    type: fields.NumberField<{
      required: true;
      choices: CONST.CHAT_MESSAGE_STYLES[];
      initial: typeof CONST.CHAT_MESSAGE_STYLES.OTHER;
      validationError: "must be a value in CONST.CHAT_MESSAGE_TYPES";
    }>;

    /**
     * The _id of the User document who generated this message
     * @defaultValue `game?.user?.id`
     */
    user: fields.ForeignDocumentField<documents.BaseUser, { nullable: false; initial: () => string }>;

    /**
     * The timestamp at which point this message was generated
     * @defaultValue `Date.now()`
     */
    timestamp: fields.NumberField<{ required: true; nullable: false; initial: typeof Date.now }>;

    /**
     * An optional flavor text message which summarizes this message
     * @defaultValue `""`
     */
    flavor: fields.HTMLField;

    /**
     * The HTML content of this chat message
     * @defaultValue `""`
     */
    content: fields.HTMLField<{ textSearch: true }>;

    /**
     * A ChatSpeakerData object which describes the origin of the ChatMessage
     * @defaultValue see properties
     */
    speaker: fields.SchemaField<{
      /**
       * The _id of the Scene where this message was created
       * @defaultValue `null`
       */
      scene: fields.ForeignDocumentField<documents.BaseScene, { idOnly: true }>;

      /**
       * The _id of the Actor who generated this message
       * @defaultValue `null`
       */
      actor: fields.ForeignDocumentField<documents.BaseActor, { idOnly: true }>;

      /**
       * The _id of the Token who generated this message
       * @defaultValue `null`
       */
      token: fields.ForeignDocumentField<documents.BaseToken, { idOnly: true }>;

      /**
       * An overridden alias name used instead of the Actor or Token name
       * @defaultValue `""`
       */
      alias: fields.StringField;
    }>;

    /**
     * An array of User _id values to whom this message is privately whispered
     * @defaultValue `[]`
     */
    whisper: fields.ArrayField<fields.ForeignDocumentField<documents.BaseUser, { idOnly: true }>>;

    /**
     * Is this message sent blindly where the creating User cannot see it?
     * @defaultValue `false`
     */
    blind: fields.BooleanField;

    /**
     * Serialized content of any Roll instances attached to the ChatMessage
     * @defaultValue `[]`
     */
    rolls: fields.ArrayField<
      fields.JSONField<
        { validate: (rollJson: string) => void },
        fields.JSONField.AssignmentType<{ validate: (rollJson: string) => void }>,
        Roll // TODO: If initialization fails can this possibly be not-roll?
      >
    >;

    /**
     * The URL of an audio file which plays when this message is received
     * @defaultValue `null`
     */
    sound: fields.FilePathField<{ categories: ["AUDIO"] }>;

    /**
     * Is this message styled as an emote?
     * @defaultValue `false`
     */
    emote: fields.BooleanField;

    /**
     * An object of optional key/value flags
     * @defaultValue `{}`
     */
    flags: fields.ObjectField.FlagsField<"ChatMessage">;
  }
}<|MERGE_RESOLUTION|>--- conflicted
+++ resolved
@@ -2,13 +2,8 @@
 import type Document from "../abstract/document.mts";
 import type { DocumentMetadata } from "../abstract/document.mts";
 import type * as CONST from "../constants.mts";
-<<<<<<< HEAD
-import type * as fields from "../data/fields.mts";
+import type * as fields from "../data/fields.d.mts";
 import type * as documents from "./_module.mts";
-=======
-import type * as fields from "../data/fields.d.mts";
-import type * as documents from "./module.mts";
->>>>>>> 53e83314
 
 declare global {
   type ChatMessageData = BaseChatMessage.Properties;
