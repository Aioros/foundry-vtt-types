--- conflicted
+++ resolved
@@ -1,8 +1,4 @@
-<<<<<<< HEAD
 import type DataModel from "../abstract/data.d.mts";
-=======
-import type { ValueOf } from "fvtt-types/utils";
->>>>>>> 2d28e76c
 import type Document from "../abstract/document.mts";
 import type { SchemaField } from "../data/fields.d.mts";
 
@@ -17,7 +13,7 @@
    * @param context     - Construction context options
    */
   // TODO(LukeAbby): This constructor is causing a circular error.
-  // constructor(data: Partial<BaseRegion.ConstructorData>, context?: Document.ConstructionContext<BaseRegion.Parent>);
+  // constructor(data: Partial<BaseRegion.CreateData>, context?: Document.ConstructionContext<BaseRegion.Parent>);
 
   static override metadata: BaseRegion.Metadata;
 
