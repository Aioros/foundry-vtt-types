--- conflicted
+++ resolved
@@ -55,31 +55,10 @@
   static override canUserCreate(user: User.Implementation): boolean;
 
   /**
-<<<<<<< HEAD
-   * Is a user able to create this actor?
-   * @param user - The user attempting the creation operation.
-   * @param doc  - The Actor being created.
-   * @internal
-   */
-  static #canCreate(user: User.Implementation, doc: BaseActor): boolean;
-
-  /**
-   * Is a user able to update an existing actor?
-   * @param user - The user attempting the update operation.
-   * @param doc  - The Actor being updated.
-   * @param data - The update delta being applied.
-   * @internal
-   */
-  static #canUpdate(user: User.Implementation, doc: BaseActor, data: BaseActor.UpdateData): boolean;
-
-  /**
-=======
->>>>>>> 929d55d7
    * @privateRemarks _preCreate and _preUpdate are overridden but with no signature changes.
    * For type simplicity they are left off. These methods historically have been the source of a large amount of computation from tsc.
    */
 
-<<<<<<< HEAD
   static override migrateData(source: AnyMutableObject): AnyMutableObject;
 
   /*
@@ -210,11 +189,8 @@
   ): DataModel<Actor.Schema, DataModel.Any | null>;
 
   static override fromJSON(json: string): DataModel<Actor.Schema, DataModel.Any | null>;
-=======
-  static override migrateData(source: AnyObject): AnyObject;
 
   #baseActor: true;
->>>>>>> 929d55d7
 }
 
 declare namespace BaseActor {
