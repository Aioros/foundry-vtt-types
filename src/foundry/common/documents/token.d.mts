--- conflicted
+++ resolved
@@ -1,16 +1,10 @@
-import type { AnyMutableObject, InexactPartial } from "fvtt-types/utils";
+import type { AnyMutableObject, AnyObject, InexactPartial } from "fvtt-types/utils";
 import type { DataModel } from "../abstract/data.d.mts";
 import type Document from "../abstract/document.mts";
-<<<<<<< HEAD
-import type { SchemaField } from "../data/fields.d.mts";
-import type { fields } from "../data/module.d.mts";
-=======
 import type * as CONST from "../constants.mts";
 import type { DataField, SchemaField } from "../data/fields.d.mts";
 import type { fields } from "../data/module.d.mts";
-import type { TokenDetectionMode } from "./_types.d.mts";
 import type { LogCompatibilityWarningOptions } from "../utils/logging.d.mts";
->>>>>>> 84f82df7
 
 /**
  * The base Token model definition which defines common behavior of an Token document between both client and server.
