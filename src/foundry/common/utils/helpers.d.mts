--- conflicted
+++ resolved
@@ -374,22 +374,6 @@
  */
 export function invertObject<T extends InvertableObject>(obj: T): InvertObject<T>;
 
-/**
- * A helper function which searches through an object to delete a value by a string key.
- * The string key supports the notation a.b.c which would delete object[a][b][c]
- * @param object - The object to traverse
- * @param key    - An object property with notation a.b.c
- * @returns Was the property deleted?
- */
-export function deleteProperty(object: object, key: string): boolean;
-
-/**
- * Invert an object by assigning its values as keys and its keys as values.
- * @param obj - The original object to invert
- * @returns The inverted object with keys and values swapped
- */
-export function invertObject<T extends InvertableObject>(obj: T): InvertObject<T>;
-
 // Merging into this would be antithetical to its purpose.
 // eslint-disable-next-line @typescript-eslint/consistent-type-definitions
 export type InvertableObject = {
@@ -641,11 +625,7 @@
  * They must be unescaped first if they are used inside a context that would escape them.
  *
  * Handles only `&`, `<`, `>`, `"`, and `'`.
-<<<<<<< HEAD
- * @see {@link foundry.utils.unescapeHTML}
-=======
  * @see {@linkcode foundry.utils.unescapeHTML}
->>>>>>> 4c147314
  * @param value - An unescaped string
  * @returns The escaped string
  * @privateRemarks Foundry types `value` as `string|any`, as the method passes it through `String()`, but accounting for that seems counterproductive
@@ -656,11 +636,7 @@
  * Unescape the given escaped string.
  *
  * Handles only `&amp;`, `&lt;`, `&gt;`, `&quot;`, and `&#x27;`.
-<<<<<<< HEAD
- * @see {@link foundry.utils.escapeHTML}
-=======
  * @see {@linkcode foundry.utils.escapeHTML}
->>>>>>> 4c147314
  * @param value - An escaped string
  * @returns The escaped string
  */
