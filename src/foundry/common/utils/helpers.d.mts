--- conflicted
+++ resolved
@@ -498,11 +498,7 @@
   /**
    * The primary Document type of this UUID. Only present if the Document is embedded.
    */
-<<<<<<< HEAD
   primaryType?: foundry.CONST.PRIMARY_DOCUMENT_TYPES;
-=======
-  documentType?: Document.Type | undefined;
->>>>>>> 7cf73392
 
   /**
    * The primary Document ID of this UUID. Only present if the Document is embedded.
@@ -512,7 +508,7 @@
   /**
    * The collection that the primary Document belongs to.
    */
-  collection?: DocumentCollection<any, any>;
+  collection?: DocumentCollection.Any;
 
   /**
    * Additional Embedded Document parts.
