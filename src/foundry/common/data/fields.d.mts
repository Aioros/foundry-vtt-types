import type {
  RemoveIndexSignatures,
  SimpleMerge,
  AnyObject,
  EmptyObject,
  NullishProps,
  InexactPartial,
  FixedInstanceType,
  Identity,
  PrettifyType,
  InterfaceToObject,
  AnyArray,
  GetKey,
  SplitString,
  ValueOf,
  AnyMutableObject,
} from "#utils";
import type { DataModel } from "../abstract/data.mts";
import type Document from "../abstract/document.mts";
import type { EmbeddedCollection, EmbeddedCollectionDelta, TypeDataModel } from "../abstract/_module.d.mts";
import type { DOCUMENT_OWNERSHIP_LEVELS } from "../constants.d.mts";
import type { CONST } from "#client/client.d.mts";
import type { DataModelValidationFailure } from "./validation-failure.mts";
import type {
  _FormInputConfig,
  FormGroupConfig,
  FormInputConfig,
  MultiSelectInputConfig,
  SelectInputConfig,
  TextAreaInputConfig,
} from "#client/applications/forms/fields.d.mts";

export type DataSchema = Record<string, DataField.Any>;

/**
 * An abstract class that defines the base pattern for a data field within a data schema.
 * @template Options         - the options of the DataField instance
 * @template AssignmentType  - the type of the allowed assignment values of the DataField
 * @template InitializedType - the type of the initialized values of the DataField
 * @template PersistedType   - the type of the persisted values of the DataField
 * @remarks
 * Defaults:
 * - AssignmentType: `unknown | null | undefined`
 * - InitializedType: `unknown | undefined`
 * - PersistedType: `unknown | undefined`
 * - InitialValue: `undefined`
 */
declare abstract class DataField<
  const Options extends DataField.Options.Any = DataField.DefaultOptions,
  // eslint-disable-next-line @typescript-eslint/no-deprecated
  const AssignmentType = DataField.AssignmentType<Options>,
  const InitializedType = DataField.InitializedType<Options>,
  const PersistedType = InitializedType,
> {
  // Prevent from being bivariant.
  #assignmentType: AssignmentType;

  /**
   * @param options - Options which configure the behavior of the field
   * @param context - Additional context which describes the field
   */
  constructor(options?: Options, context?: DataField.ConstructionContext);

  /** @internal */
  " __fvtt_types_internal_source_data": PersistedType;

  /** @internal */
  " __fvtt_types_internal_assignment_data": AssignmentType;

  /** @internal */
  " __fvtt_types_internal_initialized_data": InitializedType;

  /**
   * The field name of this DataField instance.
   * This is assigned by {@linkcode SchemaField.initialize | SchemaField#initialize}.
   * @internal
   */
  name: string | undefined;

  /**
   * A reference to the parent schema to which this DataField belongs.
   * This is assigned by {@linkcode SchemaField.initialize | SchemaField#initialize}.
   * @internal
   */
  parent: DataField.Any | undefined;

  /** The initially provided options which configure the data field */
  options: Options;

  /**
   * Whether this field defines part of a Document/Embedded Document hierarchy.
   * @defaultValue `false`
   */
  static hierarchical: boolean;

  /**
   * Does this field type contain other fields in a recursive structure?
   * Examples of recursive fields are SchemaField, ArrayField, or TypeDataField
   * Examples of non-recursive fields are StringField, NumberField, or ObjectField
   * @defaultValue `false`
   */
  static recursive: boolean;

  /**
   * Is this field required to be populated?
   * @defaultValue `false`
   */
  required: boolean;

  /**
   * Can this field have null values?
   * @defaultValue `false`
   */
  nullable: boolean;

  /**
   * Can this field only be modified by a gamemaster or assistant gamemaster?
   * @defaultValue `false`
   */
  gmOnly: boolean;

  /**
   * The initial value of a field, or a function which assigns that initial value.
   * @defaultValue `undefined`
   */
  initial: DataField.Options.InitialType<InitializedType>;

  /**
   * Should the prepared value of the field be read-only, preventing it from being
   * changed unless a change to the _source data is applied.
   * @defaultValue `false`
   */
  readonly: boolean;

  /**
   * A localizable label displayed on forms which render this field.
   * @defaultValue `""`
   */
  label: string;

  /**
   * Localizable help text displayed on forms which render this field.
   * @defaultValue `""`
   */
  hint: string;

  /**
   * A custom validation error string. When displayed will be prepended with the
   * document name, field name, and candidate value. This error string is only
   * used when the return type of the validate function is a boolean. If an Error
   * is thrown in the validate function, the string message of that Error is used.
   * @defaultValue `"is not a valid value"`
   */
  validationError: string;

  /**
   * Default parameters for this field type
   * @remarks This is not entirely type-safe, overrides should specify a more concrete return type.
   */
  protected static get _defaults(): DataField.Options.Any;

  /**
   * A dot-separated string representation of the field path within the parent schema.
   * @remarks Returns `""` if both `this.parent?.fieldPath` and `this.name` are falsey
   */
  get fieldPath(): string;

  /**
   * Apply a function to this DataField which propagates through recursively to any contained data schema.
   * @param fn      - The function to apply
   * @param value   - The current value of this field
   * @param options - Additional options passed to the applied function (default `{}`)
   * @returns The results object
   */
  // TODO: Determine `value` based upon the field metadata in fields-v2 (while allowing subclasses to narrow allowed values)
  apply<Options, Return>(
    fn: keyof this | ((this: this, value: unknown, options: Options) => Return),
    value?: unknown,
    options?: Options,
  ): Return;

  /**
   * Add types of the source to the data if they are missing.
   * @param source  - The source data
   * @param changes - The partial data
   * @param options - Additional options (default: `{}`)
   * @internal
   *
   * @remarks
   * Called externally by Foundry in `ClientDatabaseBackend##preUpdateDocumentArray`, {@link DataModel.validate | `DataModel#validate`},
   * and {@link DataModel.updateSource | `DataModel#updateSource`}.
   *
   * The `options` arg is not expected to be passed, it's assembled using the passed `source` and `changes` then used internally for recursive calls.
   */
  protected _addTypes(source?: AnyObject, changes?: AnyObject, options?: DataField.AddTypesOptions): void;

  /**
   * Recursively traverse a schema and retrieve a field specification by a given path
   * @param path - The field path as an array of strings
   * @returns The corresponding DataField definition for that field, or undefined
   * @internal
   */
  protected _getField(path: string[]): DataField.Any | undefined;

  /**
   * Coerce source data to ensure that it conforms to the correct data type for the field.
   * Data coercion operations should be simple and synchronous as these are applied whenever a DataModel is constructed.
   * For one-off cleaning of user-provided input the sanitize method should be used.
   * @param value   - An initial requested value
   * @param options - Additional options for how the field is cleaned
   * @returns The cast value
   */
  // TODO (LukeAbby): Because `getInitialValue` trusts function `initial`s too much, this can actually return `| null | undefined` regardless of options, if `value === undefined`
  clean(value: AssignmentType, options?: DataField.CleanOptions): InitializedType;

  /**
   * Apply any cleaning logic specific to this DataField type.
   * @param value   - The appropriately coerced value.
   * @param options - Additional options for how the field is cleaned.
   * @returns The cleaned value.
   * @remarks Simply returns `value` in `DataField`. `options` is unused in `DataField`
   */
  protected _cleanType(value: InitializedType, options?: DataField.CleanOptions): InitializedType;

  /**
   * Cast a non-default value to ensure it is the correct type for the field
   * @param value - The provided non-default value
   * @returns The standardized value
   * @remarks No longer so effectively abstract in v13, `DataField`'s implementation now simply returns the provided value,
   * but since subclasses *should* still implement an `_cast` that matches their `AssignmentType` and `InitializedType`, it
   * remains `abstract` here
   */
  protected abstract _cast(value: unknown): AssignmentType;

  /**
   * Attempt to retrieve a valid initial value for the DataField.
   * @param data - The source data object for which an initial value is required
   * @returns A valid initial value
   * @remarks `data` is unused if the field's `initial` is not a function.
   */
  getInitialValue(data?: unknown): InitializedType;

  /**
   * Export the current value of the field into a serializable object.
   * @param value - The initialized value of the field
   * @returns An exported representation of the field
   */
  toObject(value: InitializedType): PersistedType;

  /**
   * Validate a candidate input for this field, ensuring it meets the field requirements.
   * A validation failure can be provided as a raised Error (with a string message), by returning false, or by returning
   * a DataModelValidationFailure instance.
   * A validator which returns true denotes that the result is certainly valid and further validations are unnecessary.
   * @param value   - The initial value
   * @param options - Options which affect validation behavior (default: `{}`)
   * @returns Returns a ModelValidationError if a validation failure occurred
   */
  validate(value: AssignmentType, options?: DataField.ValidateOptions<this>): DataModelValidationFailure | void;

  /**
   * Special validation rules which supersede regular field validation.
   * This validator screens for certain values which are otherwise incompatible with this field like null or undefined.
   * @param value - The candidate value
   * @returns A boolean to indicate with certainty whether the value is valid.
   *          Otherwise, return void.
   * @throws May throw a specific error if the value is not valid
   */
  protected _validateSpecial(value: AssignmentType): boolean | void;

  /**
   * A default type-specific validator that can be overridden by child classes
   * @param value   - The candidate value
   * @param options - Options which affect validation behavior
   * @returns A boolean to indicate with certainty whether the value is valid, or specific DataModelValidationFailure information, otherwise void.
   * @throws May throw a specific error if the value is not valid
   */
  protected _validateType(
    value: InitializedType,
    options?: DataField.ValidateOptions<this>,
  ): boolean | DataModelValidationFailure | void;

  /**
   * Certain fields may declare joint data validation criteria.
   * This method will only be called if the field is designated as recursive.
   * @param data    - Candidate data for joint model validation
   * @param options - Options which modify joint model validation
   * @throws  An error if joint model validation fails
   * @internal
   *
   * @remarks Core never checks the return of this, it should simply either `throw` or not `throw`
   *
   * The only place core checks the `options` for any property is in {@link TypeDataField._validateModel | `TypeDataField#_validateModel`},
   * where it checks `options.source?.type`
   *
   * {@link SchemaField._validateModel | `SchemaField._validateModel`} enforces `source`'s existence for subsidiary calls
   *
   * The only place core *calls* this at a top level, it does not pass anything for `options`, relying on SchemaField above
   * to make TypeDataField work
   */
  protected _validateModel(data: AnyObject, options?: DataField.ValidateModelOptions): void;

  /**
   * Initialize the original source data into a mutable copy for the DataModel instance.
   * @param value   - The source value of the field
   * @param model   - The DataModel instance that this field belongs to
   * @param options - Initialization options
   * @returns An initialized copy of the source data
   * @remarks Core fields that return a function:
   * - {@link ForeignDocumentField | `ForeignDocumentField`}
   * - `ActorDeltaField` (exported in the BaseToken file but not re-exported by the relevant `_module`, so unlinkable)
   */
  // TODO: investigate narrowing return to just `InitializedType` on inheritance lines that don't possibly return one
  // TODO: (everything except SchemaField and ObjectField and their descendants)
  initialize(
    value: PersistedType,
    model: DataModel.Any,
    options?: DataField.InitializeOptions,
  ): InitializedType | (() => InitializedType | null);

  /**
   * Update the source data for a DataModel which includes this DataField.
   * This method is responsible for modifying the provided source data as well as updating the tracked diff included
   * in provided metadata.
   * @param source - Source data of the DataModel which should be updated. This object is always a partial node of source data, relative to which this field belongs.
   * @param key        - The name of this field within the context of the source data.
   * @param value      - The candidate value that should be applied as an update.
   * @param difference - The accumulated diff that is recursively populated as the model traverses through its schema fields.
   * @param options    - Options which modify how this update workflow is performed.
   * @throws An error if the requested update cannot be performed.
   * @internal
   * @remarks Only `recursive` is checked in `options` by any core fields. Mutates `source`.
   *
   * Called externally by Foundry in {@link DataModel.updateSource | `DataModel#updateSource`} and various core field class's overrides (`this.element._updateDiff()`, `field._updateDiff()` etc);
   * it's been left public for use in user subclasses
   */
  _updateDiff(
    source: AnyMutableObject,
    key: string,
    value: unknown,
    difference: AnyObject,
    options?: DataModel.UpdateOptions,
  ): void;

  /**
   * Commit a prepared update to DataModel#_source.
   * @param source  - The parent source object within which the `key` field exists
   * @param key     - The named field in source to commit
   * @param value   - The new value of the field which should be committed to source
   * @param diff    - The reported change to the field
   * @param options - Options which modify how this update workflow is performed.
   * @internal
   * @remarks Mutates `source`.
   *
   * Called externally by Foundry in {@link DataModel.updateSource | `DataModel#updateSource`} and various core field class's overrides (`this.element._updateCommit()`, `field._updateCommit()` etc);
   * it's been left public for use in user subclasses
   */
  _updateCommit(
    source: AnyMutableObject,
    key: string,
    value: unknown,
    diff: unknown,
    options?: DataModel.UpdateOptions,
  ): void;

  /**
   * Does this form field class have defined form support?
   */
  static get hasFormSupport(): boolean;

  /**
   * Render this DataField as an HTML element.
   * @param config - Form element configuration parameters
   * @throws An Error if this DataField subclass does not support input rendering
   * @returns A rendered HTMLElement for the field
   */
  toInput(config?: DataField.ToInputConfig<InitializedType>): HTMLElement | HTMLCollection;

  /**
   * Render this DataField as an HTML element.
   * Subclasses should implement this method rather than the public toInput method which wraps it.
   * @param config - Form element configuration parameters
   * @throws An Error if this DataField subclass does not support input rendering
   * @returns A rendered HTMLElement for the field
   * @remarks Would be `abstract` except not all fields are designed to be used in forms
   */
  protected _toInput(config: DataField.ToInputConfig<InitializedType>): HTMLElement | HTMLCollection;

  /**
   * Render this DataField as a standardized form-group element.
   * @param groupConfig - Configuration options passed to the wrapping form-group
   * @param inputConfig - Input element configuration options passed to DataField#toInput
   * @returns The rendered form group element
   */
  toFormGroup(
    groupConfig?: DataField.GroupConfig,
    inputConfig?: DataField.ToInputConfig<InitializedType>,
  ): HTMLDivElement;

  /**
   * Apply an ActiveEffectChange to this field.
   * @param value  - The field's current value.
   * @param model  - The model instance.
   * @param change - The change to apply.
   * @returns The updated value.
   */
  applyChange(value: InitializedType, model: DataModel.Any, change: ActiveEffect.ChangeData): InitializedType;

  /**
   * Cast a change delta into an appropriate type to be applied to this field.
   * @param delta - The change delta.
   * @internal
   */
  // Note(LukeAbby): Technically since this defers to `_cast` it should take whatever `_cast` can.
  // But it always must be able to take a `string` because that's how `applyChange` calls it.
  protected _castChangeDelta(delta: string): InitializedType;

  /**
   * Apply an ADD change to this field.
   * @param value  - The field's current value.
   * @param delta  - The change delta.
   * @param model  - The model instance.
   * @param change - The original change data.
   * @returns - The updated value.
   *
   * @remarks Returns `value + delta`. `model` and `change` are unused in `DataField`
   */
  protected _applyChangeAdd(
    value: InitializedType,
    delta: InitializedType,
    model: DataModel.Any,
    change: ActiveEffect.ChangeData,
  ): InitializedType;

  /**
   * Apply a MULTIPLY change to this field.
   * @param value  - The field's current value.
   * @param delta  - The change delta.
   * @param model  - The model instance.
   * @param change - The original change data.
   * @returns The updated value.
   *
   * @remarks No-op in `DataField`, returns `undefined` unless overridden
   */
  protected _applyChangeMultiply(
    value: InitializedType,
    delta: InitializedType,
    model: DataModel.Any,
    change: ActiveEffect.ChangeData,
  ): InitializedType | undefined;

  /**
   * Apply an OVERRIDE change to this field.
   * @param value  - The field's current value.
   * @param delta  - The change delta.
   * @param model  - The model instance.
   * @param change - The original change data.
   * @returns The updated value.
   *
   * @returns Simply returns `delta`. `value`, `model`, and `change` are unused in `DataField`
   */
  protected _applyChangeOverride(
    value: InitializedType,
    delta: InitializedType,
    model: DataModel.Any,
    change: ActiveEffect.ChangeData,
  ): InitializedType;

  /**
   * Apply an UPGRADE change to this field.
   * @param value - The field's current value.
   * @param delta - The change delta.
   * @param model - The model instance.
   * @param change - The original change data.
   * @returns - The updated value.
   *
   * @remarks No-op in `DataField`, returns `undefined` unless overridden
   */
  protected _applyChangeUpgrade(
    value: InitializedType,
    delta: InitializedType,
    model: DataModel.Any,
    change: ActiveEffect.ChangeData,
  ): InitializedType | undefined;

  /**
   * Apply a DOWNGRADE change to this field.
   * @param value  - The field's current value.
   * @param delta  - The change delta.
   * @param model  - The model instance.
   * @param change - The original change data.
   * @returns The updated value.
   *
   * @remarks No-op in `DataField`, returns `undefined` unless overridden
   */
  protected _applyChangeDowngrade(
    value: InitializedType,
    delta: InitializedType,
    model: DataModel.Any,
    change: ActiveEffect.ChangeData,
  ): InitializedType | undefined;

  /**
   * Apply a CUSTOM change to this field.
   * @param value - The field's current value.
   * @param delta - The change delta.
   * @param model - The model instance.
   * @param change - The original change data.
   * @returns - The updated value.
   * @remarks Only returns a value if the target value of the change actually changed
   */
  protected _applyChangeCustom(
    value: InitializedType,
    delta: InitializedType,
    model: DataModel.Any,
    change: ActiveEffect.ChangeData,
  ): InitializedType | undefined;
}

declare namespace DataField {
  /** Any DataField. */
  interface Any extends AnyDataField {}
  interface AnyConstructor extends Identity<typeof AnyDataField> {}

  /** A DataField with unknown inner types. */
  type Unknown = DataField<any, unknown, unknown, unknown>;

  namespace Internal {
    interface ElementFieldImplementation<Element extends DataField.Any = DataField.Any> {
      " __fvtt_types_get_field_element": Element;
    }

    interface NestedFieldImplementation<Schema extends DataSchema = DataSchema> {
      " __fvtt_types_get_field_schema": Schema;
    }
  }

  /**
   * @deprecated - AssignmentType is being deprecated. See {@linkcode SchemaField.AssignmentData}
   * for more details.
   */
  type AssignmentTypeFor<ConcreteDataField extends Any> =
    ConcreteDataField extends DataField<any, infer AssignmentType, any, any> ? AssignmentType : never;

  type InitializedTypeFor<ConcreteDataField extends Any> =
    ConcreteDataField extends DataField<any, any, infer InitializedType, any> ? InitializedType : never;

  type PersistedTypeFor<ConcreteDataField extends Any> =
    ConcreteDataField extends DataField<any, any, any, infer PersistedType> ? PersistedType : never;

  /** The type of the default options for the {@linkcode DataField} class. */
  interface DefaultOptions {
    required: false;
    nullable: false;
    initial: undefined;
    readonly: false;
    gmOnly: false;
    label: "";
    hint: "";
    validationError: "is not a valid value";
  }

  /** @internal */
  type _Options<BaseAssignmentType> = InexactPartial<{
    /**
     * Is this field required to be populated?
     * @defaultValue `false`
     */
    required: boolean;

    /**
     * Can this field have null values?
     * @defaultValue `false`
     */
    nullable: boolean;

    /**
     * Can this field only be modified by a gamemaster or assistant gamemaster?
     * @defaultValue `false`
     */
    gmOnly: boolean;

    /** The initial value of a field, or a function which assigns that initial value. */
    initial: DataField.Options.InitialType<
      // TODO(LukeAbby): Add a `ValidateOptions` type or something of that sort in order to
      // catch incorrect initial types.
      DataField.Options.InitialReturnType<BaseAssignmentType, boolean, boolean>
    >;

    /** A localizable label displayed on forms which render this field. */
    label: string;

    /** Localizable help text displayed on forms which render this field. */
    hint: string;

    /** A data validation function which accepts one argument with the current value. */
    validate: DataField.Validator<DataField.Any, BaseAssignmentType>;

    /**
     * A custom validation error string. When displayed will be prepended with the
     * document name, field name, and candidate value. This error string is only
     * used when the return type of the validate function is a boolean. If an Error
     * is thrown in the validate function, the string message of that Error is used.
     */
    validationError: string;
  }>;

  interface Options<BaseAssignmentType> extends _Options<BaseAssignmentType> {}

  namespace Options {
    /** Any DataField.Options. */
    // Note(LukeAbby): Extending `Identity<object>` is intentional. Its purpose is to allow options like `{ integer: true }` to be assigned.
    // This is an issue because `{ integer: true }` does not extend `{ required?: boolean }` because they have no properties in common.
    // Even though `{ integer: true, required: undefined }` would extend `{ required?: boolean }` following the regular rules of surplus properties being allowed.
    // `object` was chosen over `AnyObject` so that people may pass in interfaces.
    interface Any extends DataField.Options<any>, Identity<object> {}

    /**
     * A helper type for the {@linkcode DataField.Options.initial} option.
     * @template ReturnType - the return type of the option
     */
    type InitialType<ReturnType> = ReturnType | ((initialData: unknown) => ReturnType);

    /**
     * The decorated return type for the {@linkcode DataField.Options.initial} option.
     * @template BaseAssignmentType - the base assignment type for a DataField
     * @template NullableOption     - the value of the nullable option
     * @template RequiredOption     - the value of the required option
     */
    type InitialReturnType<BaseAssignmentType, NullableOption, RequiredOption> =
      | Exclude<BaseAssignmentType, null | undefined>
      | (NullableOption extends true ? null : never)
      | (RequiredOption extends true ? never : undefined);
  }

  /**
   * A helper type for the given options type merged into the default options of the DataField class.
   * @template Options - the options that override the default options
   */
  type MergedOptions<Options extends DataField.Options.Any> = SimpleMerge<DefaultOptions, Options>;

  /**
   * A type to decorate the base assignment type to a DataField, based on the options of the field.
   * @template BaseAssignmentType - the base assignment type of the DataField, without null or undefined
   * @template Options            - the options of the DataField
   *
   * @deprecated - This type is being phased out alongside the entirety of the concept of the
   * `Assignment` type.
   */
  type DerivedAssignmentType<BaseAssignmentType, Options extends DataField.Options.Any> =
    | Exclude<BaseAssignmentType, null | undefined> // Always include the base type
    | (Options["nullable"] extends true // determine whether null is in the union
        ? // when nullable, null is always allowed
          null
        : never)
    | (Options["required"] extends true // determine whether undefined is in the union
        ? never
        : // when not required, undefined can safely be passed
          undefined)
    | ("initial" extends keyof Options
        ? _Has<Options["initial"], null | undefined> extends true
          ? never
          : null | undefined // when initial is not `undefined` then `null | undefined` are valid.
        : never);

  /** @internal */
  type _Has<T, U> = U extends unknown ? (U extends T ? true : false) : never;

  /**
   * A type to decorate the base initialized type of a DataField, based on the options of the field.
   * @template BaseInitializedType - the base initialized type of the DataField, without null or undefined
   * @template Options             - the options of the DataField
   */
  type DerivedInitializedType<BaseInitializedType, Options extends DataField.Options.Any> =
    | Exclude<BaseInitializedType, null | undefined>
    | (Options["nullable"] extends true ? null : never)
    | (Options["required"] extends true ? never : undefined);

  /**
   * A shorthand for the assignment type of a DataField class.
   * @template Options - the options overriding the defaults
   *
   * @deprecated - AssignmentData is being phased out. See {@linkcode SchemaField.AssignmentData}
   * for more details.
   */
  // eslint-disable-next-line @typescript-eslint/no-deprecated
  type AssignmentType<Options extends DataField.Options.Any> = DerivedAssignmentType<unknown, MergedOptions<Options>>;

  /**
   * A shorthand for the initialized type of a DataField class.
   * @template Options - the options overriding the defaults
   */
  type InitializedType<Options extends DataField.Options.Any> = DerivedInitializedType<unknown, MergedOptions<Options>>;

  /** @internal */
  type _ConstructionContext = InexactPartial<{
    /** A field name to assign to the constructed field */
    name: string;

    /** Another data field which is a hierarchical parent of this one */
    parent: DataField.Any;
  }>;

  interface ConstructionContext extends _ConstructionContext {}

  /** @internal */
  type _AddTypesOptions = InexactPartial<{
    /**
     * The root data model source
     * @remarks Not expected to be passed externally, the top level `_addTypes` call sets this to the passed `source`,
     * making it available to subsidiary calls
     */
    source: AnyObject;

    /**
     * The root data model changes
     * @remarks Not expected to be passed externally, the top level `_addTypes` call sets this to the passed `changes`,
     * making it available to subsidiary calls
     */
    changes: AnyObject;
  }>;

  interface AddTypesOptions extends _AddTypesOptions {}

  /** @internal */
  type _ValidationOptions = InexactPartial<{
    /** Whether this is a partial schema validation, or a complete one. */
    partial: boolean;

    /** Whether to allow replacing invalid values with valid fallbacks. */
    fallback: boolean;

    /**
     * If true, invalid embedded documents will emit a warning and be placed in the `invalidDocuments`
     * collection rather than causing the parent to be considered invalid.
     */
    dropInvalidEmbedded: boolean;

    /** The full source object being evaluated. */
    source: AnyObject;
  }>;

  /**
   * @remarks This is the type for the options for `#validate` and associate methods *without* the
   * possible inclusion of a `validator` function.
   *
   * If you are looking for the type with a generic formerly under this name, see {@link ValidateOptions | `DataField.ValidateOptions`}
   */
  interface ValidationOptions extends _ValidationOptions {}

  /** @internal */
  type _CleanOptions = InexactPartial<{
    /** Whether to perform partial cleaning? */
    partial: boolean;

    /** The root data model being cleaned */
    source: AnyObject;
  }>;

  /** An interface for the options of {@link DataField.clean | `DataField#clean`} and {@link DataField._cleanType | `DataField#_cleanType`}. */
  interface CleanOptions extends _CleanOptions {}

  /**
   * @remarks The only place core checks the `options` for any property is in {@link TypeDataField._validateModel | `TypeDataField#_validateModel`},
   * where it checks `options.source?.type`
   *
   * {@link SchemaField._validateModel | `SchemaField._validateModel`} enforces `source`'s existence for subsidiary calls
   *
   * The only place core *calls* this at a top level, it does not pass anything for `options`, relying on SchemaField above
   * to make TypeDataField work
   */
  interface ValidateModelOptions extends Pick<ValidationOptions, "source"> {}

  /**
   * A Custom DataField validator function.
   *
   * A boolean return value indicates that the value is valid (true) or invalid (false) with certainty. With an explicit
   * boolean return value no further validation functions will be evaluated.
   *
   * An undefined return indicates that the value may be valid but further validation functions should be performed,
   * if defined.
   *
   * An Error may be thrown which provides a custom error message explaining the reason the value is invalid.
   */
  type Validator<CurrentField extends DataField.Any, BaseAssignmentType> =
    | {
        validate(
          this: CurrentField,
          value: unknown,
          options: ValidateOptions<CurrentField>,
        ): value is BaseAssignmentType;
      }["validate"]
    | {
        validate(
          this: CurrentField,
          value: unknown,
          options: ValidateOptions<CurrentField>,
        ): asserts value is BaseAssignmentType;
      }["validate"]
    | {
        validate(
          this: CurrentField,
          value: unknown,
          options: ValidateOptions<CurrentField>,
        ): DataModelValidationFailure | boolean | void;
      }["validate"];

  /**
   * An interface for the options of the {@linkcode DataField} validation functions.
   * @template CurrentField - the type of the DataField, which is the receiver of the validate function
   */
  interface ValidateOptions<CurrentField extends DataField.Any> extends ValidationOptions {
    /**
     * @remarks If {@link DataField.validate | `DataField#validate`} is called with a `validate: someFunc` in its `options`,
     * it will then pass that `options` object on to that function when it calls it, without alteration.
     * Nothing in core makes use of the fact that a reference to the function is available, this seems incidental.
     */
    // eslint-disable-next-line @typescript-eslint/no-deprecated
    validate?: Validator<CurrentField, DataField.AssignmentTypeFor<CurrentField>>;
  }

  /**
   * @remarks The `options` passed to {@link DataField.initialize | `DataField#initialize`} exclusively (in core) come from
   * {@link DataModel._initialize | `DataModel#_initialize`} or an override (meaning `parent` has been stripped from the
   * interface), and eventually hits one of:
   * 1. Document construction, in all cases with `parent` already provided
   * 2. Gets fed back {@link DataModel._initialize | `DataModel#_initialize`} or an override
   * 3. {@link Document.get | `Document.get`}, but the one place this happens, `pack` is already provided, and that's the only
   * option that method cares about.
   *
   * This extends the `Document` interface because several core fields use the `pack` property, which isn't available on the
   * `DataModel` interface
   */
  interface InitializeOptions extends Document.InitializeOptions {}

  interface ToInputConfig<InitializedType> extends FormInputConfig<InitializedType> {}

  interface ToInputConfigWithOptions<InitializedType> extends FormInputConfig<InitializedType>, SelectInputConfig {}

  type AnyChoices = StringField.Choices | NumberField.Choices;

  type ToInputConfigWithChoices<InitializedType, Choices extends AnyChoices | undefined> = SimpleMerge<
    Omit<ToInputConfigWithOptions<InitializedType>, "options">,
    Choices extends undefined
      ? StringField.PrepareChoiceConfig
      : Omit<StringField.PrepareChoiceConfig, "choices"> & {
          choices?: StringField.PrepareChoiceConfig["choices"] | undefined;
        }
  >;

  type SelectableToInputConfig<InitializedType, Choices extends StringField.Choices | undefined> =
    | ToInputConfig<InitializedType>
    | ToInputConfigWithOptions<InitializedType>
    | ToInputConfigWithChoices<InitializedType, Choices>;

  /**
   * `label`, `hint`, and `input` are all provided defaults.
   */
  interface GroupConfig extends Omit<FormGroupConfig, "label" | "hint" | "input"> {
    label?: FormGroupConfig["label"] | undefined;
    hint?: FormGroupConfig["hint"] | undefined;
    input?: FormGroupConfig["input"] | undefined;
  }
}

declare abstract class AnyDataField extends DataField<any, any, any, any> {
  constructor(...args: never);
}

/**
 * A special class of {@linkcode DataField} which defines a data schema.
 * @template Fields          - the DataSchema fields of the SchemaField
 * @template Options         - the options of the SchemaField instance
 * @template AssignmentType  - the type of the allowed assignment values of the SchemaField
 * @template InitializedType - the type of the initialized values of the SchemaField
 * @template PersistedType   - the type of the persisted values of the SchemaField
 * @remarks
 * Defaults:
 * - AssignmentType: `SchemaField.AssignmentType<Fields> | null | undefined`
 * - InitializedType: `SchemaField.InitializedType<Fields>`
 * - PersistedType: `SchemaField.PersistedType<Fields>`
 */
declare class SchemaField<
    Fields extends DataSchema,
    Options extends SchemaField.Options<Fields> = SchemaField.DefaultOptions,
    // eslint-disable-next-line @typescript-eslint/no-deprecated
    AssignmentType = SchemaField.Internal.AssignmentType<Fields, SimpleMerge<Options, SchemaField.DefaultOptions>>,
    InitializedType = SchemaField.Internal.InitializedType<Fields, SimpleMerge<Options, SchemaField.DefaultOptions>>,
    PersistedType extends AnyObject | null | undefined = SchemaField.Internal.PersistedType<
      Fields,
      SimpleMerge<Options, SchemaField.DefaultOptions>
    >,
  >
  extends DataField<Options, AssignmentType, InitializedType, PersistedType>
  implements DataField.Internal.NestedFieldImplementation
{
  /**
   * @param fields  - The contained field definitions
   * @param options - Options which configure the behavior of the field
   * @param context - Additional context which describes the field
   */
  // Saying `fields: Fields` here causes the inference for the fields to be unnecessarily widened. This might effectively be a no-op but it fixes the inference.
  // options: not null (unchecked `in` operation in super), context: not null (destructured in super)
  constructor(fields: { [K in keyof Fields]: Fields[K] }, options?: Options, context?: DataField.ConstructionContext);

  /** @internal */
  " __fvtt_types_get_field_schema": Fields;

  /** @defaultValue `true` */
  override required: boolean;

  /** @defaultValue `false` */
  override nullable: boolean;

  protected static override get _defaults(): SchemaField.Options<DataSchema>;

  /** @defaultValue `true` */
  static override recursive: boolean;

  /**
   * The contained field definitions.
   */
  fields: Fields;

  /**
   * Initialize and validate the structure of the provided field definitions.
   * @param fields - The provided field definitions
   * @returns The validated schema
   * @remarks
   * @throws If any field is named `_source`
   */
  protected _initialize(fields: Fields): Fields;

  /**
   * Iterate over a SchemaField by iterating over its fields.
   */
  [Symbol.iterator](): Generator<DataField.Unknown, void, undefined>;

  // TODO: see if its viable to narrow keys, values, entries, has, and get's types via the schema

  /**
   * An array of field names which are present in the schema.
   */
  keys(): string[];

  /**
   * An array of DataField instances which are present in the schema.
   */
  values(): DataField.Unknown[];

  /**
   * An array of [name, DataField] tuples which define the schema.
   */
  entries(): [name: string, dataField: DataField.Unknown][];

  /**
   * Test whether a certain field name belongs to this schema definition.
   * @param fieldName - The field name
   * @returns Does the named field exist in this schema?
   */
  has(fieldName: string): boolean;

  /**
   * Get a DataField instance from the schema by name
   * @param fieldName - The field name
   * @returns The DataField instance or undefined
   */
  // TODO(LukeAbby): Enabling this signatures causes a circularity but it would be ideal.
  // get<FieldName extends string>(fieldName: OverlapsWith<FieldName, keyof Fields>): SchemaField.Get<Fields, FieldName>;
  get(fieldName: string): DataField.Unknown | void;

  /**
   * Traverse the schema, obtaining the DataField definition for a particular field.
   * @param fieldName - A field path like ["abilities", "strength"] or "abilities.strength"
   * @returns The corresponding DataField definition for that field, or undefined
   */
  getField(fieldName: string | string[]): DataField.Unknown | undefined;
  // TODO(LukeAbby): Enabling this signatures causes a circularity but it would be ideal.
  // getField<FieldName extends SchemaField.FieldName<Fields>>(
  //   fieldName: FieldName,
  // ): SchemaField.GetField<this, Fields, FieldName>;

  protected override _getField(path: string[]): DataField.Any | undefined;

  override getInitialValue(data?: unknown): InitializedType;

  protected override _cast(value: unknown): AssignmentType;

  /**
   * @remarks Ensures `options.source` is set via effectively `||= data`, then forwards to each field's `#clean`
   *
   * Deletes any keys from `value` not in the schema, including `-=` and `==` keys
   */
  protected override _cleanType(value: InitializedType, options?: DataField.CleanOptions): InitializedType;

  override initialize(
    value: PersistedType,
    model: DataModel.Any,
    options?: DataField.InitializeOptions,
  ): InitializedType | (() => InitializedType | null);

  override _updateDiff(
    source: AnyMutableObject,
    key: string,
    value: unknown,
    difference: AnyObject,
    options?: DataModel.UpdateOptions,
  ): void;

  override _updateCommit(
    source: AnyMutableObject,
    key: string,
    value: unknown,
    diff: unknown,
    options?: DataModel.UpdateOptions,
  ): void;

  protected override _validateType(
    value: InitializedType,
    options?: DataField.ValidateOptions<this>,
  ): boolean | DataModelValidationFailure | void;

  protected override _validateModel(data: AnyObject, options?: DataField.ValidateModelOptions): void;

  override toObject(value: InitializedType): PersistedType;

  override apply<Options, Return>(
    fn: keyof this | ((this: this, value: AnyObject, options: Options) => Return),
    value?: AnyObject,
    options?: Options,
  ): Return;

  protected override _addTypes(source?: AnyObject, changes?: AnyObject, options?: DataField.AddTypesOptions): void;

  /**
   * Migrate this field's candidate source data.
   * @param sourceData - Candidate source data of the root model
   * @param fieldData  - The value of this field within the source data
   */
  migrateSource(sourceData: AnyObject, fieldData: unknown): unknown;
}

declare namespace SchemaField {
  /**
   * A shorthand for the options of a SchemaField class.
   * @template Fields - the DataSchema fields of the SchemaField
   */
  // eslint-disable-next-line @typescript-eslint/no-deprecated
  type Options<Fields extends DataSchema> = DataField.Options<AssignmentData<Fields>>;

  /** Any SchemaField. */
  interface Any extends SchemaField<any, any, any, any, any> {}

  /**
   * Get the constructor type for the given DataSchema.
   * @template Fields - the DataSchema fields of the SchemaField
   */
  type CreateData<Fields extends DataSchema> = PrettifyType<
    RemoveIndexSignatures<
      _OptionalIfNullish<{
        [Key in keyof Fields]: Fields[Key][" __fvtt_types_internal_assignment_data"];
      }>
    >
  >;

  /** @internal */
  type _OptionalIfNullish<T> = {
    [K in keyof T as true extends _IsNullish<T[K]> ? K : never]?: T[K] | null | undefined;
  } & {
    [K in keyof T as true extends _IsNullish<T[K]> ? never : K]: T[K];
  };

  /** @internal */
  type _IsNullish<T> = T extends null | undefined ? true : false;

  /**
   * Get the inner assignment type for the given DataSchema.
   * @template Fields - the DataSchema fields of the SchemaField
   *
   * @deprecated This type is a relic of the early days of data models. It was meant to represent
   * the types that would be valid for the expression `this.schemaProperty = ...`. Modern users will
   * recognize that the only sane thing to do here is to use `InitializedData` but when data models
   * were first being introduced there was an attempt to support a sort of strange compromise between
   * `InitializedData`, `SourceData`, and even `CreateData` for backwards compatibility with existing patterns.
   *
   * You should instead use those types as appropriate.
   */
  type AssignmentData<Fields extends DataSchema> = PrettifyType<
    RemoveIndexSignatures<{
      [Key in keyof Fields]?: Fields[Key][" __fvtt_types_internal_assignment_data"];
    }>
  >;

  /**
   * The required type of data used when updating a document.
   * @template Fields - the DataSchema fields of the SchemaField
   */
  // Note(LukeAbby): Currently this is identical to `AssignmentData` but the intent is to make it
  // more accurate in the future.
  // eslint-disable-next-line @typescript-eslint/no-deprecated
  type UpdateData<Fields extends DataSchema> = AssignmentData<Fields>;

  /**
   * Gets the initialized version of a schema. This means a
   * @template Fields - the DataSchema fields of the SchemaField
   */
  type InitializedData<Fields extends DataSchema> = PrettifyType<
    RemoveIndexSignatures<{
      [Key in keyof Fields]: Fields[Key][" __fvtt_types_internal_initialized_data"];
    }>
  >;

  /**
   * Get the persisted type for the given DataSchema. This is the type used for source.
   * @template Fields - the DataSchema fields of the SchemaField
   */
  type SourceData<Fields extends DataSchema> = PrettifyType<
    RemoveIndexSignatures<{
      [Key in keyof Fields]: Fields[Key][" __fvtt_types_internal_source_data"];
    }>
  >;

  type UpdateSourceData<Fields extends DataSchema> = PrettifyType<
    RemoveIndexSignatures<{
      [Key in keyof Fields]: Fields[Key][" __fvtt_types_internal_initialized_data"];
    }>
  >;

  /** The type of the default options for the {@linkcode SchemaField} class. */
  type DefaultOptions = SimpleMerge<
    DataField.DefaultOptions,
    {
      required: true;
      nullable: false;
    }
  >;

  /**
   * A helper type for the given options type merged into the default options of the SchemaField class.
   * @template Fields - the DataSchema fields of the SchemaField
   * @template Opts   - the options that override the default options
   */
  type MergedOptions<Fields extends DataSchema, Opts extends Options<Fields>> = SimpleMerge<DefaultOptions, Opts>;

  // These exist for calculating the type of schema field with options.
  // This will be deleted once fields are refactored.
  // The names are also confusing. Hence these it's put into `Internal.
  namespace Internal {
    // FIXME: null or undefined should be permissible, cast as the initialized type

    /**
     * A shorthand for the assignment type of a SchemaField class.
     * @template Fields - the DataSchema fields of the SchemaField
     * @template Opts   - the options that override the default options
     *
     * @deprecated This type is a relic of the early days of data models. It was meant to represent
     * the types that would be valid for the expression `this.schemaProperty = ...`. Modern users will
     * recognize that the only sane thing to do here is to use `InitializedType` but when data models
     * were first being introduced there was an attempt to support a sort of strange compromise between
     * `InitializedType`, `SourceType`, and even `CreateType` to an extent.
     *
     * You should instead use those types as appropriate.
     */
    type AssignmentType<
      Fields extends DataSchema,
      Opts extends Options<Fields> = DefaultOptions,
      // eslint-disable-next-line @typescript-eslint/no-deprecated
    > = DataField.DerivedAssignmentType<AssignmentData<Fields>, MergedOptions<Fields, Opts>>;

    /**
     * A shorthand for the assignment type of a SchemaField class.
     * @template Fields - the DataSchema fields of the SchemaField
     * @template Opts   - the options that override the default options
     */
    type InitializedType<
      Fields extends DataSchema,
      Opts extends Options<Fields> = DefaultOptions,
    > = DataField.DerivedInitializedType<InitializedData<Fields>, MergedOptions<Fields, Opts>>;

    /**
     * A shorthand for the assignment type of a SchemaField class.
     * @template Fields - the DataSchema fields of the SchemaField
     * @template Opts   - the options that override the default options
     */
    type PersistedType<
      Fields extends DataSchema,
      Opts extends Options<Fields> = DefaultOptions,
    > = DataField.DerivedInitializedType<SourceData<Fields>, MergedOptions<Fields, Opts>>;
  }

  /**
   * @deprecated This type is a relic of the early days of data models. It was meant to represent
   * the types that would be valid for the expression `this.schemaProperty = ...`. Modern users will
   * recognize that the only sane thing to do here is to use `InitializedData` but when data models
   * were first being introduced there was an attempt to support a sort of strange compromise between
   * `InitializedData`, `SourceData`, and even `CreateData` to an extent.
   *
   * You should instead use those types as appropriate.
   */
  // eslint-disable-next-line @typescript-eslint/no-deprecated
  type InnerAssignmentType<Fields extends DataSchema> = AssignmentData<Fields>;

  type Get<Schema extends DataSchema, FieldName extends string> = GetKey<Schema, FieldName, undefined>;

  type FieldName<Schema extends DataSchema> = "" | [] | _FieldName<Schema>;

  /**
   * Essentially sets a field depth of 10.
   *
   * @internal
   */
  type _MaxFieldDepth = [1, 1, 1, 1, 1, 1, 1, 1, 1, 1];

  /**
   * @internal
   */
  type _FieldName<
    Schema extends DataSchema,
    PrefixString extends string = "",
    PrefixArray extends string[] = [],
    Depth extends number[] = [],
  > = Depth extends _MaxFieldDepth
    ? never
    : ValueOf<{
        [K in keyof Schema as string extends K ? never : K]-?: K extends string
          ? _DataFieldFieldName<Schema[K], `${PrefixString}${K}`, [...PrefixArray, K], Depth>
          : never;
      }>;

  type _DataFieldFieldName<
    DataField extends DataField.Any,
    PrefixString extends string = "",
    PrefixArray extends string[] = [],
    Depth extends number[] = [],
  > =
    DataField extends DataField.Internal.NestedFieldImplementation<infer Schema>
      ? PrefixString | PrefixArray | _FieldName<Schema, `${PrefixString}.`, PrefixArray, [...Depth, 1]>
      : DataField extends DataField.Internal.ElementFieldImplementation<infer Element>
        ?
            | PrefixString
            | `${PrefixString}.element`
            | PrefixArray
            | [...PrefixArray, "element"]
            | _DataFieldFieldName<Element, `${PrefixString}.element`, [...PrefixArray, "element"], [...Depth, 1]>
        : PrefixString | PrefixArray;

  type GetField<
    CurrentField extends SchemaField.Any,
    Schema extends DataSchema,
    Path extends SchemaField.FieldName<Schema>,
  > =
    | (Path extends readonly string[] ? _GetField<CurrentField, Schema, Path> : never)
    | (Path extends string ? _GetField<CurrentField, Schema, SplitString<Path, ".">> : never);

  /** @internal */
  type _GetField<
    CurrentField extends DataField.Any,
    Schema extends DataSchema,
    Path extends readonly string[],
  > = Path extends readonly [infer Key extends string, ...infer SubKeys extends string[]]
    ? Schema[Key] extends DataField.Internal.NestedFieldImplementation<infer SubSchema>
      ? _GetField<Schema[Key], SubSchema, SubKeys>
      : Schema[Key] extends DataField.Internal.ElementFieldImplementation<infer SubField>
        ? SubKeys extends readonly ["element", ...infer Rest extends string[]]
          ? SubField extends SchemaField<infer Schema, infer _1, infer _2, infer _3, infer _4>
            ? _GetField<SubField, Schema, Rest>
            : Rest extends readonly []
              ? SubField
              : ["never0"]
          : SubKeys extends readonly []
            ? Schema[Key]
            : ["never1"]
        : SubKeys extends readonly []
          ? Schema[Key]
          : ["never2"]
    : Path extends readonly []
      ? CurrentField
      : ["never3"]; // An array like `["element"?]` or `string[]` just falls back to any
}

/**
 * A subclass of {@linkcode DataField} which deals with boolean-typed data.
 * @template Options         - the options of the BooleanField instance
 * @template AssignmentType  - the type of the allowed assignment values of the BooleanField
 * @template InitializedType - the type of the initialized values of the BooleanField
 * @template PersistedType   - the type of the persisted values of the BooleanField
 * @remarks
 * Defaults:
 * - AssignmentType: `boolean | null | undefined`
 * - InitializedType: `boolean`
 * - PersistedType: `boolean`
 * - InitialValue: `false`
 */
declare class BooleanField<
  const Options extends BooleanField.Options = BooleanField.DefaultOptions,
  // eslint-disable-next-line @typescript-eslint/no-deprecated
  const AssignmentType = BooleanField.AssignmentType<SimpleMerge<Options, BooleanField.DefaultOptions>>,
  const InitializedType = BooleanField.InitializedType<SimpleMerge<Options, BooleanField.DefaultOptions>>,
  const PersistedType extends boolean | null | undefined = BooleanField.InitializedType<
    SimpleMerge<Options, BooleanField.DefaultOptions>
  >,
> extends DataField<Options, AssignmentType, InitializedType, PersistedType> {
  /** @defaultValue `true` */
  override required: boolean;

  /** @defaultValue `false` */
  override nullable: boolean;

  /** @defaultValue `false` */
  override initial: DataField.Options.InitialType<InitializedType>;

  protected static override get _defaults(): BooleanField.Options;

  protected override _cast(value: unknown): AssignmentType;

  /** @remarks `options` is unused in `BooleanField` */
  protected override _validateType(
    value: InitializedType,
    options?: DataField.ValidateOptions<this> | null,
  ): boolean | DataModelValidationFailure | void;

  protected override _toInput(config: DataField.ToInputConfig<InitializedType>): HTMLElement | HTMLCollection;

  /** @remarks Returns `value || delta`. `model` and `change` are unused in `BooleanField` */
  protected override _applyChangeAdd(
    value: InitializedType,
    delta: InitializedType,
    model: DataModel.Any,
    change: ActiveEffect.ChangeData,
  ): InitializedType;

  /** @remarks Returns `value && delta`. `model` and `change` are unused in `BooleanField` */
  protected override _applyChangeMultiply(
    value: InitializedType,
    delta: InitializedType,
    model: DataModel.Any,
    change: ActiveEffect.ChangeData,
  ): InitializedType;

  /** @remarks Returns `delta > value ? delta : value`. `model` and `change` are unused in `BooleanField` */
  protected override _applyChangeUpgrade(
    value: InitializedType,
    delta: InitializedType,
    model: DataModel.Any,
    change: ActiveEffect.ChangeData,
  ): InitializedType;

  /** @remarks Returns `delta < value ? delta : value`. `model` and `change` are unused in `BooleanField` */
  protected override _applyChangeDowngrade(
    value: InitializedType,
    delta: InitializedType,
    model: DataModel.Any,
    change: ActiveEffect.ChangeData,
  ): InitializedType;
}

declare namespace BooleanField {
  /** A shorthand for the options of a BooleanField class. */
  type Options = DataField.Options<boolean>;

  /** The type of the default options for the {@linkcode BooleanField} class. */
  type DefaultOptions = SimpleMerge<
    DataField.DefaultOptions,
    {
      required: true;
      nullable: false;
      initial: false;
    }
  >;

  /**
   * A helper type for the given options type merged into the default options of the BooleanField class.
   * @template Opts - the options that override the default options
   */
  type MergedOptions<Opts extends Options> = SimpleMerge<DefaultOptions, Opts>;

  /**
   * A shorthand for the assignment type of a BooleanField class.
   * @template Opts - the options that override the default options
   *
   * @deprecated - AssignmentData is being phased out. See {@linkcode SchemaField.AssignmentData}
   * for more details.
   */
  // eslint-disable-next-line @typescript-eslint/no-deprecated
  type AssignmentType<Opts extends Options> = DataField.DerivedAssignmentType<boolean, MergedOptions<Opts>>;

  /**
   * A shorthand for the initialized type of a BooleanField class.
   * @template Opts - the options that override the default options
   */
  type InitializedType<Opts extends Options> = DataField.DerivedInitializedType<boolean, MergedOptions<Opts>>;
}

/**
 * A subclass of {@linkcode DataField} which deals with number-typed data.
 * @template Options         - the options of the NumberField instance
 * @template AssignmentType  - the type of the allowed assignment values of the NumberField
 * @template InitializedType - the type of the initialized values of the NumberField
 * @template PersistedType   - the type of the persisted values of the NumberField
 * @remarks
 * Defaults:
 * - AssignmentType: `number | null | undefined`
 * - InitializedType: `number | null`
 * - PersistedType: `number | null`
 * - InitialValue: `null`
 */
declare class NumberField<
  const Options extends NumberField.Options = NumberField.DefaultOptions,
  // eslint-disable-next-line @typescript-eslint/no-deprecated
  const AssignmentType = NumberField.AssignmentType<Options>,
  const InitializedType = NumberField.InitializedType<Options>,
  const PersistedType extends number | null | undefined = NumberField.InitializedType<Options>,
> extends DataField<Options, AssignmentType, InitializedType, PersistedType> {
  /**
   * @param options - Options which configure the behavior of the field
   * @param context - Additional context which describes the field
   * @remarks Changes the default of `nullable` if passed `choices`
   */
  constructor(options?: Options, context?: DataField.ConstructionContext);

  /** @defaultValue `undefined` */
  override initial: DataField.Options.InitialType<InitializedType>;

  /**
   * @defaultValue `true`
   * @remarks If this field is created with `choices`, the default becomes `false`
   */
  override nullable: boolean;

  /**
   * A minimum allowed value
   * @defaultValue `undefined`
   */
  min: number | undefined;

  /**
   * A maximum allowed value
   * @defaultValue `undefined`
   */
  max: number | undefined;

  /**
   * A permitted step size
   * @defaultValue `undefined`
   */
  step: number | undefined;

  /**
   * Must the number be an integer?
   * @defaultValue `false`
   */
  integer: boolean;

  /**
   * Must the number be positive?
   * @defaultValue `false`
   */
  positive: boolean;

  /**
   * An array of values or an object of values/labels which represent
   * allowed choices for the field. A function may be provided which dynamically
   * returns the array of choices.
   * @defaultValue `undefined`
   */
  choices: number[] | Record<number, string> | (() => number[] | Record<number, string>) | undefined;

  protected static override get _defaults(): NumberField.Options;

  protected override _cast(value: unknown): AssignmentType;

  /**
   * @remarks Applies `integer`, `min`, `max`, and `step`
   *
   * `options` is only passed to super, so effectively unused
   */
  protected override _cleanType(value: InitializedType, options?: DataField.CleanOptions): InitializedType;

  /** @remarks `options` is unused in `NumberField` */
  protected override _validateType(
    value: InitializedType,
    options?: DataField.ValidateOptions<this>,
  ): boolean | DataModelValidationFailure | void;

  // These verbose overloads are because otherwise there would be a misleading errors about `choices` being required without mentioning `options` or vice versa.
  toFormGroup(
    groupConfig?: DataField.GroupConfig,
    // TODO(LukeAbby): `Options["Choices"]` is inappropriate as it does not account for `DefaultOptions`.
    inputConfig?:
      | NumberField.ToInputConfig<InitializedType, Options["choices"]>
      | NumberField.ToInputConfigWithOptions<InitializedType>,
  ): HTMLDivElement;
  toFormGroup(
    groupConfig?: DataField.GroupConfig,
    inputConfig?: NumberField.ToInputConfigWithChoices<InitializedType, Options["choices"]>,
  ): HTMLDivElement;

  toInput(
    config?:
      | NumberField.ToInputConfig<InitializedType, Options["choices"]>
      | NumberField.ToInputConfigWithOptions<InitializedType>,
  ): HTMLElement | HTMLCollection;
  toInput(
    config?: NumberField.ToInputConfigWithChoices<InitializedType, Options["choices"]>,
  ): HTMLElement | HTMLCollection;

  protected override _toInput(
    config:
      | NumberField.ToInputConfig<InitializedType, Options["choices"]>
      | NumberField.ToInputConfigWithOptions<InitializedType>,
  ): HTMLElement | HTMLCollection;
  protected override _toInput(
    config: NumberField.ToInputConfigWithChoices<InitializedType, Options["choices"]>,
  ): HTMLElement | HTMLCollection;

  /** @remarks Returns `value * delta`. `model` and `change` are unused in `NumberField` */
  protected override _applyChangeMultiply(
    value: InitializedType,
    delta: InitializedType,
    model: DataModel.Any,
    change: ActiveEffect.ChangeData,
  ): InitializedType;

  /** @remarks Returns `delta > value ? delta : value`. `model` and `change` are unused in `NumberField` */
  protected override _applyChangeUpgrade(
    value: InitializedType,
    delta: InitializedType,
    model: DataModel.Any,
    change: ActiveEffect.ChangeData,
  ): InitializedType;

  /** @remarks Returns `delta < value ? delta : value`. `model` and `change` are unused in `NumberField` */
  protected override _applyChangeDowngrade(
    value: InitializedType,
    delta: InitializedType,
    model: DataModel.Any,
    change: ActiveEffect.ChangeData,
  ): InitializedType;

  #NumberField: true;
}

declare namespace NumberField {
  /** The type of the default options for the {@linkcode NumberField} class. */
  type DefaultOptions = SimpleMerge<
    DataField.DefaultOptions,
    {
      nullable: true;
      min: undefined;
      max: undefined;
      step: undefined;
      integer: false;
      positive: false;
      choices: undefined;
    }
  >;

  interface Options extends DataField.Options<number> {
    /**
     * A minimum allowed value
     * @defaultValue `undefined`
     */
    min?: number | undefined;

    /**
     * A maximum allowed value
     * @defaultValue `undefined`
     */
    max?: number | undefined;

    /**
     * A permitted step size
     * @defaultValue `undefined`
     */
    step?: number | undefined;

    /**
     * Must the number be an integer?
     * @defaultValue `false`
     */
    integer?: boolean | undefined;

    /**
     * Must the number be positive?
     * @defaultValue `false`
     */
    positive?: boolean | undefined;

    /**
     * An array of values or an object of values/labels which represent
     * allowed choices for the field. A function may be provided which dynamically
     * returns the array of choices.
     * @defaultValue `undefined`
     */
    choices?: NumberField.Choices | undefined;
  }

  /** The type of the default options for the {@linkcode NumberField} class when choices are provided. */
  type DefaultOptionsWhenChoicesProvided = SimpleMerge<DefaultOptions, { nullable: false }>;

  /**
   * A helper type for the given options type merged into the default options of the NumberField class.
   * @template Options - the options that override the default options
   */
  type MergedOptions<Options extends NumberField.Options> = SimpleMerge<
    undefined extends Options["choices"] ? DefaultOptions : DefaultOptionsWhenChoicesProvided,
    Options
  >;

  /**
   * A shorthand for the assignment type of a NumberField class.
   * @template Options - the options that override the default options
   *
   * @deprecated - AssignmentData is being phased out. See {@linkcode SchemaField.AssignmentData}
   * for more details.
   */
  // eslint-disable-next-line @typescript-eslint/no-deprecated
  type AssignmentType<Options extends NumberField.Options> = DataField.DerivedAssignmentType<
    number,
    MergedOptions<Options>
  >;

  /**
   * A shorthand for the initialized type of a NumberField class.
   * @template Options - the options that override the default options
   */
  type InitializedType<Options extends NumberField.Options> = DataField.DerivedInitializedType<
    number,
    MergedOptions<Options>
  >;

  type BaseChoices =
    | {
        readonly [K: number | `${number}`]: string;
      }
    | readonly number[];

  type Choices = BaseChoices | (() => BaseChoices);

  /** @internal */
  type _ToInputConfig<InitializedType> = DataField.ToInputConfig<InitializedType> &
    NullishProps<{
      min: number;
      max: number;
      step: number;
    }>;

  type ToInputConfigWithChoices<InitializedType, Choices extends NumberField.Choices | undefined> = SimpleMerge<
    DataField.ToInputConfigWithChoices<InitializedType, Choices>,
    _ToInputConfig<InitializedType>
  >;

  interface ToInputConfigWithOptions<InitializedType>
    extends DataField.ToInputConfigWithOptions<InitializedType>,
      _ToInputConfig<InitializedType> {}

  type ToInputConfig<InitializedType, Choices extends NumberField.Choices | undefined> =
    | _ToInputConfig<InitializedType>
    | ToInputConfigWithChoices<InitializedType, Choices>
    | ToInputConfigWithOptions<InitializedType>;
}

/**
 * A subclass of {@linkcode DataField} which deals with string-typed data.
 * @template Options         - the options of the StringField instance
 * @template AssignmentType  - the type of the allowed assignment values of the StringField
 * @template InitializedType - the type of the initialized values of the StringField
 * @template PersistedType   - the type of the persisted values of the StringField
 * @remarks
 * Defaults:
 * - AssignmentType: `string | null | undefined`
 * - InitializedType: `string`
 * - PersistedType: `string`
 * - InitialValue: `undefined`
 */
declare class StringField<
  const Options extends StringField.Options<unknown> = StringField.DefaultOptions,
  // eslint-disable-next-line @typescript-eslint/no-deprecated
  const AssignmentType = StringField.AssignmentType<Options>,
  const InitializedType = StringField.InitializedType<Options>,
  const PersistedType extends string | null | undefined = StringField.InitializedType<Options>,
> extends DataField<Options, AssignmentType, InitializedType, PersistedType> {
  /**
   * @param options - Options which configure the behavior of the field
   * @param context - Additional context which describes the field
   * @remarks If passed `choices`, changes the defaults of `nullable` and `blank`
   */
  // options: not null (unchecked `in` operation in super), context: not null (destructured in super)
  constructor(options?: Options, context?: DataField.ConstructionContext);

  /** @defaultValue `undefined` */
  override initial: DataField.Options.InitialType<InitializedType>;

  /**
   * Is the string allowed to be blank (empty)?
   * @defaultValue `true`
   * @remarks If this field is created with `choices`, the default changes to `false`
   */
  blank: boolean;

  /**
   * Should any provided string be trimmed as part of cleaning?
   * @defaultValue `true`
   */
  trim: boolean;

  /**
   * @defaultValue `false`
   * @remarks If this field is created with `choices`, the default changes to `false`
   */
  override nullable: boolean;

  /**
   * An array of values or an object of values/labels which represent
   * allowed choices for the field. A function may be provided which dynamically
   * returns the array of choices.
   * @defaultValue `undefined`
   */
  choices: string[] | Record<string, string> | (() => string[] | Record<string, string>) | undefined;

  /** @defaultValue `false` */
  textSearch: boolean;

  protected static override get _defaults(): StringField.Options<unknown>;

  override clean(value: AssignmentType, options?: DataField.CleanOptions): InitializedType;

  override getInitialValue(data?: unknown): InitializedType;

  protected override _cast(value: unknown): AssignmentType;

  protected override _validateSpecial(value: AssignmentType): boolean | void;

  /** @remarks `options` is unused in `StringField` */
  protected override _validateType(
    value: InitializedType,
    options?: DataField.ValidateOptions<this>,
  ): boolean | DataModelValidationFailure | void;

  /**
   * Test whether a provided value is a valid choice from the allowed choice set
   * @param value - The provided value
   * @returns Is the choice valid?
   *
   * @privateRemarks `#_validateType` throws if `value` is not `string` before forwarding here
   */
  protected _isValidChoice(value: string): boolean;

  /** @deprecated Replaced with {@linkcode StringField._prepareChoiceConfig} in v13 (this warning will be removed in v14) */
  protected static _getChoices(options: never): never;

  /**
   * Prepare form input configuration to accept a limited choice set of options.
   * @internal
   */
  static _prepareChoiceConfig(config: StringField.PrepareChoiceConfig): void;

  protected override _toInput(
    config: DataField.ToInputConfig<InitializedType> | DataField.ToInputConfigWithOptions<InitializedType>,
  ): HTMLElement | HTMLCollection;
  protected override _toInput(
    config: DataField.ToInputConfigWithChoices<InitializedType, Options["choices"]>,
  ): HTMLElement | HTMLCollection;

  // These verbose overloads are because otherwise there would be a misleading errors about `choices` being required without mentioning `options` or vice versa.
  toFormGroup(
    groupConfig?: DataField.GroupConfig,
    inputConfig?: DataField.ToInputConfig<InitializedType> | DataField.ToInputConfigWithOptions<InitializedType>,
  ): HTMLDivElement;
  toFormGroup(
    groupConfig?: DataField.GroupConfig,
    inputConfig?: DataField.ToInputConfigWithChoices<InitializedType, Options["choices"]>,
  ): HTMLDivElement;

  toInput(
    config?: DataField.ToInputConfig<InitializedType> | DataField.ToInputConfigWithOptions<InitializedType>,
  ): HTMLElement | HTMLCollection;
  toInput(
    config?: DataField.ToInputConfigWithChoices<InitializedType, Options["choices"]>,
  ): HTMLElement | HTMLCollection;

  static #StringField: true;
}

declare namespace StringField {
  /** The type of the default options for the {@linkcode StringField} class. */
  type DefaultOptions = SimpleMerge<
    DataField.DefaultOptions,
    {
      blank: true;
      trim: true;
      choices: undefined;
      textSearch: false;
    }
  >;

  interface Options<Type = string> extends DataField.Options<Type> {
    /**
     * Is the string allowed to be blank (empty)?
     * @defaultValue `true`
     */
    blank?: boolean | undefined;

    /**
     * Should any provided string be trimmed as part of cleaning?
     * @defaultValue `true`
     */
    trim?: boolean | undefined;

    /**
     * An array of values or an object of values/labels which represent
     * allowed choices for the field. A function may be provided which dynamically
     * returns the array of choices.
     * @defaultValue `undefined`
     */
    choices?: StringField.Choices | undefined;

    /**
     * @defaultValue `false`
     */
    textSearch?: boolean | undefined;
  }

  /** The type of the default options for the {@linkcode StringField} class when choices are provided. */
  type DefaultOptionsWhenChoicesProvided = SimpleMerge<DefaultOptions, { nullable: false; blank: false }>;

  /**
   * A helper type for the given options type merged into the default options of the StringField class.
   * @template Options - the options that override the default options
   */
  type MergedOptions<Options extends StringField.Options<unknown>> = SimpleMerge<
    _OptionsForInitial<_OptionsForChoices<Options["choices"]>>,
    Options
  >;

  type _OptionsForChoices<Choices extends StringField.Options["choices"]> = undefined extends Choices
    ? DefaultOptions
    : DefaultOptionsWhenChoicesProvided;

  // FIXME: `"initial" extends keyof Options` does not work for modeling `"initial" in options`.
  type _OptionsForInitial<Options extends StringField.Options<unknown>> = "initial" extends keyof Options
    ? Options
    : // eslint-disable-next-line @typescript-eslint/no-deprecated
      SimpleMerge<Options, { initial: _InitialForOptions<Options> }>;

  /**
   * @deprecated - Foundry no longer directly modifies the options for `initial`, it uses `getInitialValue` for this purpose instead.
   * @internal
   */
  type _InitialForOptions<Options extends StringField.Options<unknown>> = Options["required"] extends false | undefined
    ? undefined
    : Options["blank"] extends true
      ? string
      : Options["nullable"] extends true
        ? null
        : undefined;

  type ValidChoice<Options extends StringField.Options<unknown>> = _ValidChoice<Options["choices"]>;

  /** @internal */
  type _ValidChoice<Choices> = Choices extends (...args: infer _1) => infer C ? FixedChoice<C> : FixedChoice<Choices>;

  type FixedChoice<Choices> =
    Choices extends ReadonlyArray<infer U>
      ? U
      : Choices extends { readonly [_ in infer K]: infer _1 }
        ? K & string
        : string;

  /**
   * A shorthand for the assignment type of a StringField class.
   * @template Options - the options that override the default options
   *
   * @deprecated - AssignmentData is being phased out. See {@linkcode SchemaField.AssignmentData}
   * for more details.
   */
  // eslint-disable-next-line @typescript-eslint/no-deprecated
  type AssignmentType<Options extends StringField.Options<unknown>> = DataField.DerivedAssignmentType<
    ValidChoice<Options>,
    MergedOptions<Options>
  >;

  /**
   * A shorthand for the initialized type of a StringField class.
   * @template Options - the options that override the default options
   */
  type InitializedType<Options extends StringField.Options<unknown>> = DataField.DerivedInitializedType<
    // TODO(LukeAbby): This is a workaround for how `ValidChoice` is defined ignorant of the `StringField`/`NumberField` divide.
    ValidChoice<Options> & (string | null | undefined),
    MergedOptions<Options>
  >;

  type BaseChoices =
    | {
        readonly [K: string]: string;
      }
    | readonly string[];

  type Choices = BaseChoices | (() => BaseChoices);

  /** @internal */
  type _PrepareChoiceConfig = InexactPartial<
    Pick<_FormInputConfig, "localize"> & Pick<SelectInputConfig, "labelAttr" | "valueAttr">
  >;

  interface PrepareChoiceConfig extends _PrepareChoiceConfig {
    choices: DataField.AnyChoices;
  }

  /** @deprecated Replaced with {@linkcode PrepareChoiceConfig} in v13 */
  interface GetChoicesOptions extends PrepareChoiceConfig {}
}

/**
 * A subclass of {@linkcode DataField} which deals with object-typed data.
 * @template Options         - the options of the ObjectField instance
 * @template AssignmentType  - the type of the allowed assignment values of the ObjectField
 * @template InitializedType - the type of the initialized values of the ObjectField
 * @template PersistedType   - the type of the persisted values of the ObjectField
 * @remarks
 * Defaults:
 * - AssignmentType: `object | null | undefined`
 * - InitializedType: `object`
 * - PersistedType: `object`
 * - InitialValue: `{}`
 */
declare class ObjectField<
  const Options extends DataField.Options<AnyObject> = ObjectField.DefaultOptions,
  // eslint-disable-next-line @typescript-eslint/no-deprecated
  const AssignmentType = ObjectField.AssignmentType<Options>,
  const InitializedType = ObjectField.InitializedType<Options>,
  const PersistedType extends AnyObject | null | undefined = ObjectField.InitializedType<Options>,
> extends DataField<Options, AssignmentType, InitializedType, PersistedType> {
  /** @defaultValue `true` */
  override required: boolean;

  /** @defaultValue `false` */
  override nullable: boolean;

  protected static override get _defaults(): DataField.Options<AnyObject>;

  /** @remarks Returns `{}` if {@link DataField.getInitialValue | `super.getInitialValue`} returns `undefined` */
  override getInitialValue(data?: unknown): InitializedType;

  /** @remarks If `value` has a `#toObject` method, calls it and returns that */
  protected override _cast(value: unknown): AssignmentType;

  override initialize(
    value: PersistedType,
    model: DataModel.Any,
    options?: DataField.InitializeOptions,
  ): InitializedType | (() => InitializedType | null);

  override _updateDiff(
    source: AnyMutableObject,
    key: string,
    value: unknown,
    difference: AnyObject,
    options?: DataModel.UpdateOptions,
  ): void;

  override _updateCommit(
    source: AnyMutableObject,
    key: string,
    value: unknown,
    diff: unknown,
    options?: DataModel.UpdateOptions,
  ): void;

  override toObject(value: InitializedType): PersistedType;

  /** @remarks `options` is unused in `ObjectField` */
  protected override _validateType(
    value: InitializedType,
    options?: DataField.ValidateOptions<this>,
  ): boolean | DataModelValidationFailure | void;
}

declare namespace ObjectField {
  /** The type of the default options for the {@linkcode ObjectField} class. */
  type DefaultOptions = SimpleMerge<
    DataField.DefaultOptions,
    {
      required: true;
      nullable: false;
    }
  >;

  /**
   * A helper type for the given options type merged into the default options of the ObjectField class.
   * @template Options - the options that override the default options
   */
  type MergedOptions<Options extends DataField.Options<AnyObject>> = SimpleMerge<DefaultOptions, Options>;

  /** @internal */
  type _EffectiveOptions<Options extends DataField.Options<AnyObject>> =
    MergedOptions<Options> extends { readonly initial: undefined }
      ? // eslint-disable-next-line @typescript-eslint/no-empty-object-type
        SimpleMerge<MergedOptions<Options>, { initial: {} }>
      : MergedOptions<Options>;

  /**
   * A shorthand for the assignment type of a ObjectField class.
   * @template Options - the options that override the default options
   *
   * @deprecated - AssignmentData is being phased out. See {@linkcode SchemaField.AssignmentData}
   * for more details.
   */
  // eslint-disable-next-line @typescript-eslint/no-deprecated
  type AssignmentType<Options extends DataField.Options<AnyObject>> = DataField.DerivedAssignmentType<
    AnyObject,
    _EffectiveOptions<Options>
  >;

  /**
   * A shorthand for the initialized type of a ObjectField class.
   * @template Options - the options that override the default options
   */
  type InitializedType<Options extends DataField.Options<AnyObject>> = DataField.DerivedInitializedType<
    AnyObject,
    _EffectiveOptions<Options>
  >;
}

/**
 * A subclass of ObjectField that represents a mapping of keys to the provided DataField type.
 */
declare class TypedObjectField<
  const Element extends DataField.Any,
  const Options extends TypedObjectField.Options<AnyObject> = TypedObjectField.DefaultOptions,
  // eslint-disable-next-line @typescript-eslint/no-deprecated
  const AssignmentType = TypedObjectField.AssignmentType<Element, Options>,
  const InitializedType = TypedObjectField.InitializedType<Element, Options>,
  const PersistedType extends AnyObject | null | undefined = TypedObjectField.InitializedType<Element, Options>,
> extends ObjectField<Options, AssignmentType, InitializedType, PersistedType> {
  /**
   * @param element - The value type of each entry in this object.
   * @param options - Options which configure the behavior of the field.
   * @param context - Additional context which describes the field
   */
  constructor(element: Element, options?: Options, context?: DataField.ConstructionContext);

  /**
   * The value type of each entry in this object.
   */
  element: Element;

  /** @defaultValue `true` */
  static override recursive: boolean;

  protected static override get _defaults(): DataField.Options<AnyObject>;

  protected _cleanType(value: InitializedType, options?: DataField.CleanOptions): InitializedType;

  protected _validateType(
    value: InitializedType,
    options?: DataField.ValidateOptions<this>,
  ): boolean | DataModelValidationFailure | void;

  protected override _validateModel(data: AnyObject, options?: DataField.ValidateModelOptions): void;

  override initialize(
    value: PersistedType,
    model: DataModel.Any,
    options?: DataField.InitializeOptions,
  ): InitializedType | (() => InitializedType | null);

  override _updateDiff(
    source: AnyMutableObject,
    key: string,
    value: unknown,
    difference: AnyObject,
    options?: DataModel.UpdateOptions,
  ): void;

  override _updateCommit(
    source: AnyMutableObject,
    key: string,
    value: unknown,
    diff: unknown,
    options?: DataModel.UpdateOptions,
  ): void;

  override toObject(value: InitializedType): PersistedType;

  override apply<Options, Return>(
    fn: keyof this | ((this: this, value: AnyObject, options: Options) => Return),
    value?: AnyObject,
    options?: Options,
  ): Return;

  protected override _addTypes(source?: AnyObject, changes?: AnyObject, options?: DataField.AddTypesOptions): void;

  protected override _getField(path: string[]): DataField.Any | undefined;

  /**
   * Migrate this field's candidate source data.
   * @param sourceData - Candidate source data of the root model
   * @param fieldData  - The value of this field within the source data
   */
  migrateSource(sourceData: AnyObject, fieldData: unknown): void;
}

declare namespace TypedObjectField {
  /** The type of the default options for the {@linkcode ObjectField} class. */
  type DefaultOptions = SimpleMerge<
    ObjectField.DefaultOptions,
    {
      validateKey: undefined;
    }
  >;

  type ValidateKey<Key extends string> =
    | ((key: string) => key is Key)
    | ((key: string) => asserts key is Key)
    | ((key: string) => boolean | void);

  interface Options<BaseAssignmentType> extends DataField.Options<BaseAssignmentType> {
    /**
     * @remarks `validateKey` is called for each key in a `TypedObjectField`. An explicit return of
     * exactly `false` will strip that key. Falsey values like `undefined` will consider the key as
     * valid.
     */
    validateKey?: ValidateKey<string> | undefined;
  }

  type ValidKey<Options extends TypedObjectField.Options<unknown>> = _ValidKey<Options["validateKey"]>;

  /** @internal */
  type _ValidKey<V> = V extends ValidateKey<infer Key> ? Key : never;

  /**
   * A helper type for the given options type merged into the default options of the ObjectField class.
   * @template Options - the options that override the default options
   */
  type MergedOptions<Options extends TypedObjectField.Options<AnyObject>> = SimpleMerge<DefaultOptions, Options>;

  /**
   * A shorthand for the assignment type of a ObjectField class.
   * @template Options - the options that override the default options
   *
   * @deprecated - AssignmentData is being phased out. See {@linkcode SchemaField.AssignmentData}
   * for more details.
   */
  type AssignmentType<
    Element extends DataField.Any,
    Options extends TypedObjectField.Options<AnyObject>,
    // eslint-disable-next-line @typescript-eslint/no-deprecated
  > = DataField.DerivedAssignmentType<
    {
      // eslint-disable-next-line @typescript-eslint/no-deprecated
      [K in ValidKey<Options>]: DataField.AssignmentTypeFor<Element>;
    },
    MergedOptions<Options>
  >;

  /**
   * A shorthand for the initialized type of a ObjectField class.
   * @template Options - the options that override the default options
   */
  type InitializedType<
    Element extends DataField.Any,
    Options extends TypedObjectField.Options<AnyObject>,
  > = DataField.DerivedInitializedType<
    {
      [K in ValidKey<Options>]: DataField.InitializedTypeFor<Element>;
    },
    MergedOptions<Options>
  >;
}

type ArrayFieldElement<ElementFieldType extends DataField.Any | Document.AnyConstructor> =
  ElementFieldType extends abstract new (...args: infer _1) => {
    " __fvtt_types_internal_schema": infer Schema extends DataSchema;
  }
    ? SchemaField<Schema>
    : ElementFieldType;

/**
 * A subclass of {@linkcode DataField} which deals with array-typed data.
 * @template ElementFieldType       - the field type for the elements in the ArrayField
 * @template AssignmentElementType  - the assignment type for the elements in the array
 * @template InitializedElementType - the initialized type for the elements in the array
 * @template Options                - the options of the ArrayField instance
 * @template AssignmentType         - the type of the allowed assignment values of the ArrayField
 * @template InitializedType        - the type of the initialized values of the ArrayField
 * @template PersistedElementType   - the persisted type for the elements in the array
 * @template PersistedType          - the type of the persisted values of the ArrayField
 * @remarks
 * `ArrayField` itself will not accept Document class instances, that exists on `ElementFieldType` to support
 * {@link EmbeddedCollectionField | `EmbeddedCollectionField` }
 *
 * Defaults:
 * - AssignmentType: `ArrayField.BaseAssignmentType<AssignmentElementType> | null | undefined`
 * - InitializedType: `InitializedElementType[]`
 * - PersistedType: `PersistedElementType[]`
 * - InitialValue: `[]`
 */
declare class ArrayField<
    const ElementFieldType extends DataField.Any | Document.AnyConstructor,
    const Options extends ArrayField.AnyOptions = ArrayField.DefaultOptions,
    // eslint-disable-next-line @typescript-eslint/no-deprecated
    const AssignmentElementType = ArrayField.AssignmentElementType<ElementFieldType>,
    const InitializedElementType = ArrayField.InitializedElementType<ElementFieldType>,
    // eslint-disable-next-line @typescript-eslint/no-deprecated
    const AssignmentType = ArrayField.AssignmentType<AssignmentElementType, Options>,
    const InitializedType = ArrayField.InitializedType<InitializedElementType, Options>,
    const PersistedElementType = ArrayField.PersistedElementType<ElementFieldType>,
    const PersistedType extends PersistedElementType[] | null | undefined = ArrayField.PersistedType<
      PersistedElementType,
      Options
    >,
  >
  extends DataField<Options, AssignmentType, InitializedType, PersistedType>
  implements DataField.Internal.ElementFieldImplementation
{
  /**
   * @param element - A DataField instance which defines the type of element contained in the Array.
   * @param options - Options which configure the behavior of the field
   * @param context - Additional context which describes the field
   * @throws If provided a `max` that is lower than `min` (default `0`)
   */
  constructor(element: ElementFieldType, options?: Options, context?: DataField.ConstructionContext);

  /** @internal */
  " __fvtt_types_get_field_element": ArrayFieldElement<ElementFieldType>;

  /** @defaultValue `true` */
  override required: boolean;

  /** @defaultValue `false` */
  override nullable: boolean;

  /**
   * @deprecated `empty` is a vestigial option that has no function anymore, if you want to prevent an empty array use `min: 1` or higher
   * @defaultValue `true`
   */
  empty: boolean;

  /**
   * @deprecated `exact` is a vestigial option that has no function anymore, if you want an exact number of elements set `min` and `max` to the same value
   * @defaultValue `undefined`
   */
  exact: number | undefined;

  /**
   * The data type of each element in this array
   */
  element: ElementFieldType;

  protected static override get _defaults(): ArrayField.Options<
    // eslint-disable-next-line @typescript-eslint/no-deprecated
    ArrayField.AssignmentElementType<DataField.Any | Document.AnyConstructor>
  >;

  /** @defaultValue `true` */
  static override recursive: boolean;

  /**
   * Validate the contained element type of the ArrayField
   * @param element - The type of Array element
   * @returns The validated element type
   * @throws An error if the element is not a valid type
   * @remarks Also throws if the provided Field already has a `parent` set
   */
  protected static _validateElementType<T extends DataField.Any>(element: T): T;

  override getInitialValue(data?: unknown): InitializedType;

  protected override _validateModel(data: AnyObject, options?: DataField.ValidateModelOptions): void;

  protected override _cast(value: unknown): AssignmentType;

  /**
   * @remarks `options` gets its `partial` property forced `false`, then each element gets run through its field's `#clean`
   * @privateRemarks `null` is allowed for `options` as it gets spread, and `...null` doesn't error
   */
  protected override _cleanType(value: InitializedType, options?: DataField.CleanOptions): InitializedType;

  protected override _validateType(
    value: InitializedType,
    options?: DataField.ValidateOptions<this>,
  ): boolean | DataModelValidationFailure | void;

  /**
   * Validate every element of the ArrayField
   * @param value   - The array to validate
   * @param options - Validation options
   * @returns An array of element-specific errors
   */
  protected _validateElements(
    value: AnyArray,
    options: DataField.ValidateOptions<this>,
  ): DataModelValidationFailure | void;

  /**
   * Validate a single element of the ArrayField.
   * @param value   - The value of the array element
   * @param options - Validation options
   * @returns A validation failure if the element failed validation
   */
  protected _validateElement(
    value: unknown,
    options: DataField.ValidateOptions<this>,
  ): DataModelValidationFailure | void;

  override initialize(
    value: PersistedType,
    model: DataModel.Any,
    options?: DataField.InitializeOptions,
  ): InitializedType | (() => InitializedType | null);

  override _updateDiff(
    source: AnyMutableObject,
    key: string,
    value: unknown,
    difference: AnyObject,
    options?: DataModel.UpdateOptions,
  ): void;

  override _updateCommit(
    source: AnyMutableObject,
    key: string,
    value: unknown,
    diff: unknown,
    options?: DataModel.UpdateOptions,
  ): void;

  override toObject(value: InitializedType): PersistedType;

  // TODO: Limit to the keys of `this` that are actually callable.
  override apply<Options, Return>(
    fn: keyof this | ((this: this, value: AnyArray, options: Options) => Return),
    value?: AnyArray,
    options?: Options,
  ): Return;

  protected override _getField(path: string[]): DataField.Any | undefined;

  /**
   * Migrate this field's candidate source data.
   * @param sourceData - Candidate source data of the root model
   * @param fieldData  - The value of this field within the source data
   */
  migrateSource(sourceData: AnyObject, fieldData: unknown): void;

  protected override _castChangeDelta(delta: string): InitializedType;

  /** @remarks Returns `value` with `delta` `push`ed. `model` and `change` are unused in `ArrayField` */
  protected override _applyChangeAdd(
    value: InitializedType,
    delta: InitializedType,
    model: DataModel.Any,
    change: ActiveEffect.ChangeData,
  ): InitializedType;
}

declare namespace ArrayField {
  /**
   * A shorthand for the options of an ArrayField class.
   * @template AssignmentElementType - the assignment type of the elements in the array
   */
  interface Options<AssignmentElementType> extends DataField.Options<BaseAssignmentType<AssignmentElementType>> {
    /**
     * The minimum number of elements.
     * @defaultValue `0`
     */
    min?: number;

    /**
     * The maximum number of elements.
     * @defaultValue `Infinity`
     */
    max?: number;

    /**
     * @deprecated `empty` is a vestigial option that has no function anymore, if you want to prevent an empty array use `min: 1` or higher
     * @defaultValue `true`
     */
    empty?: boolean;

    /**
     * @deprecated `exact` is a vestigial option that has no function anymore, if you want an exact number of elements set `min` and `max` to the same value
     * @defaultValue `undefined`
     */
    exact?: number | undefined;
  }

  type AnyOptions = Options<unknown>;

  /**
   * The base assignment type for the {@linkcode ArrayField} class.
   * @template AssignmentElementType - the assignment type of the elements in the array
   */
  type BaseAssignmentType<AssignmentElementType> =
    | Record<number | string, AssignmentElementType>
    | Iterable<AssignmentElementType>
    | AssignmentElementType[]
    | AssignmentElementType;

  /**
   * The type of the default options for the {@linkcode ArrayField} class.
   */
  type DefaultOptions = SimpleMerge<
    DataField.DefaultOptions,
    {
      required: true;
      nullable: false;
      empty: true;
      exact: undefined;
      min: 0;
      max: number; // Infinity
    }
  >;

  /**
   * A helper type for the given options type merged into the default options of the ArrayField class.
   * @template AssignmentElementType - the assignment type of the elements of the ArrayField
   * @template Opts                  - the options that override the default options
   */
  type MergedOptions<Opts extends AnyOptions> = SimpleMerge<DefaultOptions, Opts>;

  /**
   * A type to infer the assignment element type of an ArrayField from its ElementFieldType.
   * @template ElementFieldType - the DataField type of the elements in the ArrayField
   *
   * @deprecated - AssignmentData is being phased out. See {@linkcode SchemaField.AssignmentData}
   * for more details.
   */
  type AssignmentElementType<ElementFieldType extends DataField.Any | Document.AnyConstructor> =
    ElementFieldType extends
      | (abstract new (...args: infer _1) => { " __fvtt_types_internal_assignment_data": infer AssignmentData })
      | { " __fvtt_types_internal_assignment_data": infer AssignmentData }
      ? AssignmentData
      : never;

  /**
   * A type to infer the initialized element type of an ArrayField from its ElementFieldType.
   * @template ElementFieldType - the DataField type of the elements in the ArrayField
   */
  type InitializedElementType<ElementFieldType extends DataField.Any | Document.AnyConstructor> =
    ElementFieldType extends
      | (abstract new (...args: infer _1) => { " __fvtt_types_internal_initialized_data": infer InitializedData })
      | { " __fvtt_types_internal_initialized_data": infer InitializedData }
      ? InitializedData
      : never;

  /**
   * A type to infer the initialized element type of an ArrayField from its ElementFieldType.
   * @template ElementFieldType - the DataField type of the elements in the ArrayField
   */
  type PersistedElementType<ElementFieldType extends DataField.Any | Document.AnyConstructor> =
    ElementFieldType extends
      | (abstract new (...args: infer _1) => { " __fvtt_types_internal_source_data": infer PersistedData })
      | { " __fvtt_types_internal_source_data": infer PersistedData }
      ? PersistedData
      : never;

  /**
   * A shorthand for the assignment type of an ArrayField class.
   * @template AssignmentElementType - the assignment type of the elements of the ArrayField
   * @template Opts                  - the options that override the default options
   *
   * @deprecated - AssignmentData is being phased out. See {@linkcode SchemaField.AssignmentData}
   * for more details.
   */
  // eslint-disable-next-line @typescript-eslint/no-deprecated
  type AssignmentType<AssignmentElementType, Opts extends AnyOptions> = DataField.DerivedAssignmentType<
    BaseAssignmentType<AssignmentElementType>,
    MergedOptions<Opts>
  >;

  /**
   * A shorthand for the initialized type of an ArrayField class.
   * @template AssignmentElementType  - the assignment type of the elements of the ArrayField
   * @template InitializedElementType - the initialized type of the elements of the ArrayField
   * @template Opts                   - the options that override the default options
   */
  type InitializedType<InitializedElementType, Opts extends AnyOptions> = DataField.DerivedInitializedType<
    InitializedElementType[],
    MergedOptions<Opts>
  >;

  /**
   * A shorthand for the persisted type of an ArrayField class.
   * @template AssignmentElementType - the assignment type of the elements of the ArrayField
   * @template PersistedElementType  - the persisted type of the elements of the ArrayField
   * @template Opts                  - the options that override the default options
   */
  type PersistedType<PersistedElementType, Opts extends AnyOptions> = DataField.DerivedInitializedType<
    PersistedElementType[],
    MergedOptions<Opts>
  >;
}

/**
 * A subclass of {@linkcode ArrayField} which supports a set of contained elements.
 * Elements in this set are treated as fungible and may be represented in any order or discarded if invalid.
 * @template ElementFieldType       - the field type for the elements in the SetField
 * @template AssignmentElementType  - the assignment type for the elements in the set
 * @template InitializedElementType - the initialized type for the elements in the set
 * @template Options                - the options of the SetField instance
 * @template AssignmentType         - the type of the allowed assignment values of the SetField
 * @template InitializedType        - the type of the initialized values of the SetField
 * @template PersistedElementType   - the persisted type for the elements in the set
 * @template PersistedType          - the type of the persisted values of the SetField
 * @remarks
 * Defaults:
 * - AssignmentType: `SetField.BaseAssignmentType<AssignmentElementType> | null | undefined`
 * - InitializedType: `Set<InitializedElementType>`
 * - PersistedType: `PersistedElementType[]`
 * - InitialValue: `new Set()`
 */
declare class SetField<
  ElementFieldType extends DataField.Any,
  Options extends SetField.AnyOptions = SetField.DefaultOptions,
  // eslint-disable-next-line @typescript-eslint/no-deprecated
  AssignmentElementType = ArrayField.AssignmentElementType<ElementFieldType>,
  InitializedElementType = ArrayField.InitializedElementType<ElementFieldType>,
  // eslint-disable-next-line @typescript-eslint/no-deprecated
  AssignmentType = SetField.AssignmentType<AssignmentElementType, Options>,
  InitializedType = SetField.InitializedType<InitializedElementType, Options>,
  PersistedElementType = ArrayField.PersistedElementType<ElementFieldType>,
  PersistedType extends PersistedElementType[] | null | undefined = SetField.PersistedType<
    PersistedElementType,
    Options
  >,
> extends ArrayField<
  ElementFieldType,
  Options,
  AssignmentElementType,
  InitializedElementType,
  AssignmentType,
  InitializedType,
  PersistedElementType,
  PersistedType
> {
  protected override _validateElements(
    value: any[],
    options: DataField.ValidateOptions<this>,
  ): void | DataModelValidationFailure;

  override initialize(
    value: PersistedType,
    model: DataModel.Any,
    options?: DataField.InitializeOptions,
  ): InitializedType | (() => InitializedType | null);

  override toObject(value: InitializedType): PersistedType;

  protected override _toInput(
    config: SetField.ToInputConfig<ElementFieldType, InitializedType>,
  ): HTMLElement | HTMLCollection;

  protected override _castChangeDelta(delta: string): InitializedType;

  /**
   * @remarks Returns `value` with each element of `delta` `add`ed in order. `model` and `change` are unused in `SetField`.
   */
  protected override _applyChangeAdd(
    value: InitializedType,
    delta: InitializedType,
    model: DataModel.Any,
    change: ActiveEffect.ChangeData,
  ): InitializedType;

  toFormGroup(
    groupConfig?: DataField.GroupConfig,
    inputConfig?: SetField.ToInputConfig<ElementFieldType, InitializedType>,
  ): HTMLDivElement;

  toInput(config?: SetField.ToInputConfig<ElementFieldType, InitializedType>): HTMLElement | HTMLCollection;
}

declare namespace SetField {
  /** Any SetField */
  interface Any extends SetField<DataField.Any, any, any, any, any, any, any, any> {}

  /**
   * A shorthand for the options of a SetField class.
   * @template AssignmentElementType - the assignment type of the elements in the array
   */
  // eslint-disable-next-line @typescript-eslint/no-deprecated
  type Options<AssignmentElementType> = DataField.Options<SetField.BaseAssignmentType<AssignmentElementType>>;

  type AnyOptions = Options<unknown>;

  /**
   * The base assignment type for the {@linkcode SetField} class.
   * @template AssignmentElementType - the assignment type of the elements in the array
   *
   * @deprecated - Assignment type is being deprecated.
   */
  type BaseAssignmentType<AssignmentElementType> = ArrayField.BaseAssignmentType<AssignmentElementType>;

  /**
   * The type of the default options for the {@linkcode SetField} class.
   */
  type DefaultOptions = ArrayField.DefaultOptions;

  /**
   * A helper type for the given options type merged into the default options of the SetField class.
   * @template AssignmentElementType - the assignment type of the elements of the SetField
   * @template Opts                  - the options that override the default options
   */
  type MergedOptions<Opts extends AnyOptions> = SimpleMerge<DefaultOptions, Opts>;

  /**
   * A shorthand for the assignment type of a SetField class.
   * @template AssignmentElementType - the assignment type of the elements of the SetField
   * @template Opts                  - the options that override the default options
   *
   * @deprecated - AssignmentData is being phased out. See {@linkcode SchemaField.AssignmentData}
   * for more details.
   */
  // eslint-disable-next-line @typescript-eslint/no-deprecated
  type AssignmentType<AssignmentElementType, Opts extends AnyOptions> = DataField.DerivedAssignmentType<
    // eslint-disable-next-line @typescript-eslint/no-deprecated
    BaseAssignmentType<AssignmentElementType>,
    MergedOptions<Opts>
  >;

  /**
   * A shorthand for the initialized type of a SetField class.
   * @template AssignmentElementType - the assignment type of the elements of the SetField
   * @template InitializedElementType - the initialized type of the elements of the SetField
   * @template Opts                  - the options that override the default options
   */
  type InitializedType<InitializedElementType, Opts extends AnyOptions> = DataField.DerivedInitializedType<
    Set<InitializedElementType>,
    MergedOptions<Opts>
  >;

  /**
   * A shorthand for the persisted type of a SetField class.
   * @template AssignmentElementType - the assignment type of the elements of the SetField
   * @template PersistedElementType  - the persisted type of the elements of the SetField
   * @template Opts                  - the options that override the default options
   */
  type PersistedType<PersistedElementType, Opts extends AnyOptions> = DataField.DerivedInitializedType<
    PersistedElementType[],
    MergedOptions<Opts>
  >;

  type ToInputConfig<ElementFieldType extends DataField.Any, InitializedType> = ElementFieldType extends {
    readonly choices: readonly string[];
  }
    ? // If the field has `choices` then you _must_ provide options for `createMultiSelectInput`.
      DataField.ToInputConfig<InitializedType> & MultiSelectInputConfig
    : // Otherwise it's optional to provide.
      DataField.ToInputConfig<InitializedType> | (DataField.ToInputConfig<InitializedType> & MultiSelectInputConfig);
}

/**
 * A subclass of {@linkcode ObjectField} which embeds some other DataModel definition as an inner object.
 * @template ModelType       - the DataModel for the embedded data
 * @template Options         - the options of the EmbeddedDataField instance
 * @template AssignmentType  - the type of the allowed assignment values of the EmbeddedDataField
 * @template InitializedType - the type of the initialized values of the EmbeddedDataField
 * @template PersistedType   - the type of the persisted values of the EmbeddedDataField
 * @remarks
 * Defaults:
 * - AssignmentType: `SchemaField.AssignmentType<ModelType["schema"]["fields"]> | null | undefined`
 * - InitializedType: `SchemaField.InitializedType<ModelType["schema"]["fields"]>`
 * - PersistedType: `SchemaField.PersistedType<ModelType["schema"]["fields"]>`
 * - InitialValue: `{}`
 */
declare class EmbeddedDataField<
  const ModelType extends DataModel.AnyConstructor,
  const Options extends EmbeddedDataField.Options<ModelType> = EmbeddedDataField.DefaultOptions,
  // eslint-disable-next-line @typescript-eslint/no-deprecated
  const AssignmentType = EmbeddedDataField.AssignmentType<ModelType, Options>,
  const InitializedType = EmbeddedDataField.InitializedType<ModelType, Options>,
  const PersistedType extends AnyObject | null | undefined = EmbeddedDataField.PersistedType<ModelType, Options>,
> extends SchemaField<DataModel.SchemaOfClass<ModelType>, Options, AssignmentType, InitializedType, PersistedType> {
  /**
   * @param model   - The class of DataModel which should be embedded in this field
   * @param options - Options which configure the behavior of the field
   * @param context - Additional context which describes the field
   */
  constructor(model: ModelType, options?: Options, context?: DataField.ConstructionContext);

  /**
   * The embedded DataModel definition which is contained in this field.
   */
  model: ModelType;

  /** @remarks Passed `options.source` will be ignored, forwarded to super with `source: value` */
  override clean(value: AssignmentType, options?: DataField.CleanOptions): InitializedType;

  /** @remarks If `value` has a `#toObject` method, calls it and returns that */
  protected override _cast(value: unknown): AssignmentType;

  /** @remarks Forwards to super with `options.source: value` */
  override validate(
    value: AssignmentType,
    options?: DataField.ValidateOptions<this>,
  ): DataModelValidationFailure | void;

  override initialize(
    value: PersistedType,
    model: DataModel.Any,
    options?: DataField.InitializeOptions,
  ): InitializedType | (() => InitializedType | null);

  /** @remarks calls `#toObject(false)` on `value` */
  override toObject(value: InitializedType): PersistedType;

  /**
   * Migrate this field's candidate source data.
   * @param sourceData - Candidate source data of the root model
   * @param fieldData  - The value of this field within the source data
   */
  migrateSource(sourceData: AnyObject, fieldData: unknown): void;

  protected override _validateModel(data: AnyObject, options?: DataField.ValidateModelOptions | null): void;
}

declare namespace EmbeddedDataField {
  /**
   * A shorthand for the options of an EmbeddedDataField class.
   * @template ModelType - the DataModel for the embedded data
   */
  type Options<ModelType extends DataModel.AnyConstructor> = DataField.Options<
    // eslint-disable-next-line @typescript-eslint/no-deprecated
    SchemaField.AssignmentData<DataModel.SchemaOfClass<ModelType>>
  >;

  /** The type of the default options for the {@linkcode EmbeddedDataField} class. */
  type DefaultOptions = SchemaField.DefaultOptions;

  /**
   * A helper type for the given options type merged into the default options of the EmbeddedDataField class.
   * @template ModelType - the DataModel for the embedded data
   * @template Opts      - the options that override the default options
   */
  type MergedOptions<ModelType extends DataModel.AnyConstructor, Opts extends Options<ModelType>> = SimpleMerge<
    DefaultOptions,
    Opts
  >;

  /**
   * A shorthand for the assignment type of an EmbeddedDataField class.
   * @template ModelType - the DataModel for the embedded data
   * @template Opts      - the options that override the default options
   *
   * @deprecated - AssignmentType is being deprecated. See {@linkcode SchemaField.AssignmentData}
   * for more details.
   */
  type AssignmentType<
    ModelType extends DataModel.AnyConstructor,
    Opts extends Options<ModelType>,
    // eslint-disable-next-line @typescript-eslint/no-deprecated
  > = DataField.DerivedAssignmentType<
    // eslint-disable-next-line @typescript-eslint/no-deprecated
    SchemaField.AssignmentData<DataModel.SchemaOfClass<ModelType>>,
    MergedOptions<ModelType, Opts>
  >;

  /**
   * A shorthand for the initialized type of an EmbeddedDataField class.
   * @template ModelType - the DataModel for the embedded data
   * @template Opts      - the options that override the default options
   */
  // FIXME: Schema is unsure in src/foundry/common/data/data.d.mts
  type InitializedType<
    ModelType extends DataModel.AnyConstructor,
    Opts extends Options<ModelType>,
  > = DataField.DerivedInitializedType<FixedInstanceType<ModelType>, MergedOptions<ModelType, Opts>>;

  /**
   * A shorthand for the persisted type of an EmbeddedDataField class.
   * @template ModelType - the DataModel for the embedded data
   * @template Opts      - the options that override the default options
   */
  type PersistedType<
    ModelType extends DataModel.AnyConstructor,
    Opts extends Options<ModelType>,
  > = DataField.DerivedInitializedType<
    SchemaField.SourceData<DataModel.SchemaOfClass<ModelType>>,
    MergedOptions<ModelType, Opts>
  >;
}

/**
 * A subclass of {@linkcode ArrayField} which supports an embedded Document collection.
 * Invalid elements will be dropped from the collection during validation rather than failing for the field entirely.
 * @template ElementFieldType       - the field type for the elements in the EmbeddedCollectionField
 * @template AssignmentElementType  - the assignment type for the elements in the collection
 * @template InitializedElementType - the initialized type for the elements in the collection
 * @template Options                - the options of the EmbeddedCollectionField instance
 * @template AssignmentType         - the type of the allowed assignment values of the EmbeddedCollectionField
 * @template InitializedType        - the type of the initialized values of the EmbeddedCollectionField
 * @template PersistedElementType   - the persisted type for the elements in the collection
 * @template PersistedType          - the type of the persisted values of the EmbeddedCollectionField
 * @remarks
 * Defaults:
 * - AssignmentType: `ArrayField.BaseAssignmentType<AssignmentElementType> | null | undefined`
 * - InitializedType: `Collection<InitializedElementType>`
 * - PersistedType: `PersistedElementType[]`
 * - InitialValue: `[]`
 */
declare class EmbeddedCollectionField<
  ElementFieldType extends Document.AnyConstructor,
  // TODO(LukeAbby): See if `ParentDataModel` can be made redundant by automatically inferring.
  ParentDataModel extends Document.Any,
  Options extends EmbeddedCollectionField.Options<any> = EmbeddedCollectionField.DefaultOptions,
  // eslint-disable-next-line @typescript-eslint/no-deprecated
  AssignmentElementType = EmbeddedCollectionField.AssignmentElementType<ElementFieldType>,
  InitializedElementType extends
    Document.Internal.Instance.Any = EmbeddedCollectionField.InitializedElementType<ElementFieldType>,
  // eslint-disable-next-line @typescript-eslint/no-deprecated
  AssignmentType = EmbeddedCollectionField.AssignmentType<AssignmentElementType, Options>,
  InitializedType = EmbeddedCollectionField.InitializedType<
    AssignmentElementType,
    InitializedElementType,
    ParentDataModel,
    Options
  >,
  PersistedElementType = EmbeddedCollectionField.PersistedElementType<ElementFieldType>,
  PersistedType extends PersistedElementType[] | null | undefined = EmbeddedCollectionField.PersistedType<
    AssignmentElementType,
    PersistedElementType,
    Options
  >,
> extends ArrayField<
  ElementFieldType,
  Options,
  AssignmentElementType,
  InitializedElementType,
  AssignmentType,
  InitializedType,
  PersistedElementType,
  PersistedType
> {
  /**
   * @param element - The type of Document which belongs to this embedded collection
   * @param options - Options which configure the behavior of the field
   * @param context - Additional context which describes the field
   * @remarks Forces `readonly: true`, regardless of passed value
   */
  constructor(element: ElementFieldType, options?: Options, context?: DataField.ConstructionContext);

  /**
   * @defaultValue `true`
   * @remarks Enforced by the constructor
   */
  override readonly: true;

  protected static override _validateElementType<T extends DataField.Any | Document.AnyConstructor>(element: T): T;

  /**
   * The Collection implementation to use when initializing the collection.
   */
  static get implementation(): typeof EmbeddedCollection;

  /** @defaultValue `true` */
  static override hierarchical: boolean;

  /**
   * A reference to the DataModel subclass of the embedded document element
   */
  get model(): Document.AnyConstructor;

  /**
   * The DataSchema of the contained Document model.
   */
  get schema(): this["model"]["schema"];

  protected override _cast(value: unknown): AssignmentType;

  /**
   * @remarks Calls the Collection's Document's Implementation's `schema.clean` on every entry in `value`,
   * with `options.source` set to that entry
   */
  protected override _cleanType(value: InitializedType, options?: DataField.CleanOptions): InitializedType;

  /**
   * Clean data for an individual element in the collection.
   * @param value   - Unclean data for the candidate embedded record
   * @param options - Options which control how data is cleaned
   * @returns Cleaned data for the candidate embedded record
   */
  protected _cleanElement(value: AnyObject, options?: DataField.CleanOptions): ReturnType<this["schema"]["clean"]>;

  protected override _validateElements(
    value: any[],
    options: DataField.ValidateOptions<this>,
  ): DataModelValidationFailure | void;

  override initialize(
    value: PersistedType,
    model: DataModel.Any,
    options?: DataField.InitializeOptions,
  ): InitializedType | (() => InitializedType | null);

  override _updateDiff(
    source: AnyMutableObject,
    key: string,
    value: unknown,
    difference: AnyObject,
    options?: DataModel.UpdateOptions,
  ): void;

  override _updateCommit(
    source: AnyMutableObject,
    key: string,
    value: unknown,
    diff: unknown,
    options?: DataModel.UpdateOptions,
  ): void;

  override toObject(value: InitializedType): PersistedType;

  // TODO: Find a way to limit `Value` to `AnyObject | undefined` here while allowing it to be `unknown` in DataField
  override apply<Value, Options, Return>(
    fn: keyof this | ((this: this, value: Value, options: Options) => Return),
    value?: Value,
    options?: Options,
  ): Return;

  /**
   * Migrate this field's candidate source data.
   * @param sourceData - Candidate source data of the root model
   * @param fieldData  - The value of this field within the source data
   */
  migrateSource(sourceData: AnyObject, fieldData: unknown): void;

  /**
   * Return the embedded document(s) as a Collection.
   * @param parent - The parent document.
   */
  getCollection<P extends Document.Any>(parent: P): Collection<P>;
}

declare namespace EmbeddedCollectionField {
  interface Any extends EmbeddedCollectionField<any, any, any, any, any, any, any, any, any> {}

  /**
   * A shorthand for the options of an EmbeddedCollectionField class.
   * @template AssignmentElementType - the assignment type of the elements of the EmbeddedCollectionField
   */
  type Options<AssignmentElementType> = DataField.Options<ArrayField.BaseAssignmentType<AssignmentElementType>>;

  /**
   * The type of the default options for the {@linkcode EmbeddedCollectionField} class.
   * @template AssignmentElementType - the assignment type of the elements of the EmbeddedCollectionField
   */
  type DefaultOptions = ArrayField.DefaultOptions;

  /**
   * A helper type for the given options type merged into the default options of the EmbeddedCollectionField class.
   * @template AssignmentElementType - the assignment type of the elements of the EmbeddedCollectionField
   * @template Opts                  - the options that override the default options
   */
  type MergedOptions<AssignmentElementType, Opts extends Options<AssignmentElementType>> = SimpleMerge<
    DefaultOptions,
    Opts
  >;

  /**
   * A type to infer the assignment element type of an EmbeddedCollectionField from its ElementFieldType.
   * @template ElementFieldType - the DataField type of the elements in the EmbeddedCollectionField
   *
   * @deprecated - AssignmentType is being deprecated. See {@linkcode SchemaField.AssignmentData}
   * for more details.
   */
  // Note(LukeAbby): For some reason checking `extends Document` causes issues where this doesn't.
  type AssignmentElementType<ElementFieldType extends Document.AnyConstructor> = ElementFieldType extends abstract new (
    ...args: infer _1
  ) => { " __fvtt_types_internal_assignment_data": infer AssignmentData }
    ? AssignmentData
    : never;

  /**
   * A type to infer the initialized element type of an EmbeddedCollectionField from its ElementFieldType.
   * @template ElementFieldType - the DataField type of the elements in the EmbeddedCollectionField
   */
  type InitializedElementType<ElementFieldType extends Document.AnyConstructor> =
    Document.ToConfiguredInstance<ElementFieldType>;

  /**
   * A type to infer the initialized element type of an EmbeddedCollectionField from its ElementFieldType.
   * @template ElementFieldType - the DataField type of the elements in the EmbeddedCollectionField
   */
  // Note(LukeAbby): For some reason checking `extends Document` causes issues where this doesn't.
  type PersistedElementType<ElementFieldType extends Document.AnyConstructor> = ElementFieldType extends abstract new (
    ...args: infer _1
  ) => { " __fvtt_types_internal_source_data": infer AssignmentData }
    ? AssignmentData
    : never;

  /**
   * A shorthand for the assignment type of an ArrayField class.
   * @template AssignmentElementType - the assignment type of the elements of the EmbeddedCollectionField
   * @template Opts                  - the options that override the default options
   *
   * @deprecated - AssignmentType is being deprecated. See {@linkcode SchemaField.AssignmentData}
   * for more details.
   */
  type AssignmentType<
    AssignmentElementType,
    Opts extends Options<AssignmentElementType>,
    // eslint-disable-next-line @typescript-eslint/no-deprecated
  > = DataField.DerivedAssignmentType<
    ArrayField.BaseAssignmentType<AssignmentElementType>,
    MergedOptions<AssignmentElementType, Opts>
  >;

  /**
   * A shorthand for the initialized type of an ArrayField class.
   * @template AssignmentElementType  - the assignment type of the elements of the EmbeddedCollectionField
   * @template InitializedElementType - the initialized type of the elements of the EmbeddedCollectionField
   * @template Opts                   - the options that override the default options
   */
  type InitializedType<
    AssignmentElementType,
    InitializedElementType extends Document.Internal.Instance.Any,
    ParentDataModel extends Document.Any,
    Opts extends Options<AssignmentElementType>,
  > = DataField.DerivedInitializedType<
    EmbeddedCollection<Document.Internal.Instance.Complete<InitializedElementType>, ParentDataModel>,
    MergedOptions<AssignmentElementType, Opts>
  >;

  /**
   * A shorthand for the persisted type of an ArrayField class.
   * @template AssignmentElementType - the assignment type of the elements of the EmbeddedCollectionField
   * @template PersistedElementType  - the persisted type of the elements of the EmbeddedCollectionField
   * @template Opts                  - the options that override the default options
   */
  type PersistedType<
    AssignmentElementType,
    PersistedElementType,
    Opts extends Options<AssignmentElementType>,
  > = DataField.DerivedInitializedType<PersistedElementType[], MergedOptions<AssignmentElementType, Opts>>;
}

/**
 * A subclass of {@linkcode EmbeddedCollectionField} which manages a collection of delta objects relative to another
 * collection.
 * @template ElementFieldType       - the field type for the elements in the EmbeddedCollectionDeltaField
 * @template AssignmentElementType  - the assignment type for the elements in the collection
 * @template InitializedElementType - the initialized type for the elements in the collection
 * @template Options                - the options of the EmbeddedCollectionDeltaField instance
 * @template AssignmentType         - the type of the allowed assignment values of the EmbeddedCollectionDeltaField
 * @template InitializedType        - the type of the initialized values of the EmbeddedCollectionDeltaField
 * @template PersistedElementType   - the persisted type for the elements in the collection
 * @template PersistedType          - the type of the persisted values of the EmbeddedCollectionDeltaField
 * @remarks
 * Defaults:
 * - AssignmentType: `ArrayField.BaseAssignmentType<AssignmentElementType> | null | undefined`
 * - InitializedType: `Collection<InitializedElementType>`
 * - PersistedType: `PersistedElementType[]`
 * - InitialValue: `[]`
 */
declare class EmbeddedCollectionDeltaField<
  ElementFieldType extends Document.AnyConstructor,
  ParentDataModel extends Document.Any,
  Options extends EmbeddedCollectionDeltaField.Options<any> = EmbeddedCollectionDeltaField.DefaultOptions,
  // eslint-disable-next-line @typescript-eslint/no-deprecated
  AssignmentElementType = EmbeddedCollectionDeltaField.AssignmentElementType<ElementFieldType>,
  InitializedElementType extends
    Document.Internal.Instance.Any = EmbeddedCollectionDeltaField.InitializedElementType<ElementFieldType>,
  // eslint-disable-next-line @typescript-eslint/no-deprecated
  AssignmentType = EmbeddedCollectionDeltaField.AssignmentType<AssignmentElementType, Options>,
  InitializedType = EmbeddedCollectionDeltaField.InitializedType<
    AssignmentElementType,
    InitializedElementType,
    ParentDataModel,
    Options
  >,
  PersistedElementType = EmbeddedCollectionDeltaField.PersistedElementType<ElementFieldType>,
  PersistedType extends PersistedElementType[] | null | undefined = EmbeddedCollectionDeltaField.PersistedType<
    AssignmentElementType,
    PersistedElementType,
    Options
  >,
> extends EmbeddedCollectionField<
  ElementFieldType,
  ParentDataModel,
  Options,
  AssignmentElementType,
  InitializedElementType,
  AssignmentType,
  InitializedType,
  PersistedElementType,
  PersistedType
> {
  static override get implementation(): typeof EmbeddedCollectionDelta;

  /** @deprecated Removed and replaced with a {@linkcode _cleanElement} implementation in v13 (this warning will be removed in v14) */
  protected _cleanType(value: never, options: never): never;

  protected override _cleanElement(
    value: AnyObject,
    options?: DataField.CleanOptions,
  ): ReturnType<this["schema"]["clean"]>;

  protected override _validateElements(
    value: any[],
    options: DataField.ValidateOptions<this>,
  ): void | DataModelValidationFailure;
}

declare namespace EmbeddedCollectionDeltaField {
  /**
   * A shorthand for the options of an EmbeddedCollectionDeltaField class.
   * @template AssignmentElementType - the assignment type of the elements of the EmbeddedCollectionDeltaField
   */
  type Options<AssignmentElementType> = DataField.Options<ArrayField.BaseAssignmentType<AssignmentElementType>>;

  /**
   * The type of the default options for the {@linkcode EmbeddedCollectionDeltaField} class.
   * @template AssignmentElementType - the assignment type of the elements of the EmbeddedCollectionDeltaField
   */
  type DefaultOptions = ArrayField.DefaultOptions;

  /**
   * A helper type for the given options type merged into the default options of the EmbeddedCollectionDeltaField class.
   * @template AssignmentElementType - the assignment type of the elements of the EmbeddedCollectionDeltaField
   * @template Opts                  - the options that override the default options
   */
  type MergedOptions<AssignmentElementType, Opts extends Options<AssignmentElementType>> = SimpleMerge<
    DefaultOptions,
    Opts
  >;

  /**
   * A type to infer the assignment element type of an EmbeddedCollectionDeltaField from its ElementFieldType.
   * @template ElementFieldType - the DataField type of the elements in the EmbeddedCollectionDeltaField
   *
   * @deprecated - AssignmentType is being deprecated. See {@linkcode SchemaField.AssignmentData}
   * for more details.
   */
  type AssignmentElementType<ElementFieldType extends Document.AnyConstructor> = ElementFieldType extends abstract new (
    ...args: infer _1
  ) => { " __fvtt_types_internal_assignment_data": infer AssignmentData }
    ? AssignmentData
    : never;

  /**
   * A type to infer the initialized element type of an EmbeddedCollectionDeltaField from its ElementFieldType.
   * @template ElementFieldType - the DataField type of the elements in the EmbeddedCollectionDeltaField
   */
  type InitializedElementType<ElementFieldType extends Document.AnyConstructor> =
    Document.ToConfiguredInstance<ElementFieldType>;

  /**
   * A type to infer the initialized element type of an EmbeddedCollectionDeltaField from its ElementFieldType.
   * @template ElementFieldType - the DataField type of the elements in the EmbeddedCollectionDeltaField
   */
  // Note(LukeAbby): For some reason checking `extends Document` causes issues where `extends DataModel` doesn't.
  type PersistedElementType<ElementFieldType extends Document.AnyConstructor> = ElementFieldType extends abstract new (
    ...args: infer _1
  ) => { " __fvtt_types_internal_source_data": infer AssignmentData }
    ? AssignmentData
    : never;

  /**
   * A shorthand for the assignment type of an ArrayField class.
   * @template AssignmentElementType - the assignment type of the elements of the EmbeddedCollectionDeltaField
   * @template Opts                  - the options that override the default options
   *
   * @deprecated - AssignmentType is being deprecated. See {@linkcode SchemaField.AssignmentData}
   * for more details.
   */
  type AssignmentType<
    AssignmentElementType,
    Opts extends Options<AssignmentElementType>,
    // eslint-disable-next-line @typescript-eslint/no-deprecated
  > = DataField.DerivedAssignmentType<
    ArrayField.BaseAssignmentType<AssignmentElementType>,
    MergedOptions<AssignmentElementType, Opts>
  >;

  /**
   * A shorthand for the initialized type of an ArrayField class.
   * @template AssignmentElementType  - the assignment type of the elements of the EmbeddedCollectionDeltaField
   * @template InitializedElementType - the initialized type of the elements of the EmbeddedCollectionDeltaField
   * @template Opts                   - the options that override the default options
   */
  type InitializedType<
    AssignmentElementType,
    InitializedElementType extends Document.Internal.Instance.Any,
    ParentDataModel extends Document.Any,
    Opts extends Options<AssignmentElementType>,
  > = DataField.DerivedInitializedType<
    EmbeddedCollectionDelta<Document.Internal.Instance.Complete<InitializedElementType>, ParentDataModel>,
    MergedOptions<AssignmentElementType, Opts>
  >;

  /**
   * A shorthand for the persisted type of an ArrayField class.
   * @template AssignmentElementType - the assignment type of the elements of the EmbeddedCollectionDeltaField
   * @template PersistedElementType  - the persisted type of the elements of the EmbeddedCollectionDeltaField
   * @template Opts                  - the options that override the default options
   */
  type PersistedType<
    AssignmentElementType,
    PersistedElementType,
    Opts extends Options<AssignmentElementType>,
  > = DataField.DerivedInitializedType<PersistedElementType[], MergedOptions<AssignmentElementType, Opts>>;
}

/**
 * A subclass of {@linkcode EmbeddedDataField} which supports a single embedded Document.
 * @template DocumentType    - the type of the embedded Document
 * @template Options         - the options of the EmbeddedDocumentField instance
 * @template AssignmentType  - the type of the allowed assignment values of the EmbeddedDocumentField
 * @template InitializedType - the type of the initialized values of the EmbeddedDocumentField
 * @template PersistedType   - the type of the persisted values of the EmbeddedDocumentField
 * @remarks
 * Defaults:
 * - AssignmentType: `SchemaField.AssignmentType<DocumentType["schema"]["fields"]> | null | undefined`
 * - InitializedType: `SchemaField.InitializedType<DocumentType["schema"]["fields"]> | null`
 * - PersistedType: `SchemaField.PersistedType<DocumentType["schema"]["fields"]> | null`
 * - InitialValue: `{}`
 */
declare class EmbeddedDocumentField<
  const DocumentType extends Document.AnyConstructor,
  const Options extends EmbeddedDocumentField.Options<DocumentType> = EmbeddedDocumentField.DefaultOptions,
  // eslint-disable-next-line @typescript-eslint/no-deprecated
  const AssignmentType = EmbeddedDocumentField.AssignmentType<DocumentType, Options>,
  const InitializedType = EmbeddedDocumentField.InitializedType<DocumentType, Options>,
  const PersistedType extends AnyObject | null | undefined = EmbeddedDocumentField.PersistedType<DocumentType, Options>,
> extends EmbeddedDataField<DocumentType, Options, AssignmentType, InitializedType, PersistedType> {
  /**
   * @param model   - The type of Document which is embedded.
   * @param options - Options which configure the behavior of the field.
   * @param context - Additional context which describes the field
   */
  constructor(model: DocumentType, options?: Options, context?: DataField.ConstructionContext);

  /** @defaultValue `true` */
  override nullable: boolean;

  protected static override get _defaults(): EmbeddedDocumentField.Options<Document.AnyConstructor>;

  /** @defaultValue `true` */
  static override hierarchical: boolean;

  override initialize(
    value: PersistedType,
    model: DataModel.Any,
    options?: DataField.InitializeOptions,
  ): InitializedType | (() => InitializedType | null);

  /**
   * Return the embedded document(s) as a Collection.
   * @param parent - The parent document.
   */
  getCollection<P extends Document.Any>(parent: P): Collection<P>;
}

declare namespace EmbeddedDocumentField {
  interface Any extends EmbeddedDocumentField<any, any, any, any, any> {}

  /**
   * A shorthand for the options of an EmbeddedDocumentField class.
   * @template DocumentType - the type of the embedded Document
   */
  type Options<DocumentType extends Document.AnyConstructor> = DataField.Options<
    // eslint-disable-next-line @typescript-eslint/no-deprecated
    SchemaField.AssignmentData<DataModel.SchemaOfClass<DocumentType>>
  >;

  /** The type of the default options for the {@linkcode EmbeddedDocumentField} class. */
  type DefaultOptions = SimpleMerge<
    EmbeddedDataField.DefaultOptions,
    {
      nullable: true;
    }
  >;

  /**
   * A helper type for the given options type merged into the default options of the EmbeddedDocumentField class.
   * @template DocumentType - the type of the embedded Document
   * @template Opts         - the options that override the default options
   */
  type MergedOptions<DocumentType extends Document.AnyConstructor, Opts extends Options<DocumentType>> = SimpleMerge<
    DefaultOptions,
    Opts
  >;

  /**
   * A shorthand for the assignment type of an EmbeddedDocumentField class.
   * @template DocumentType - the type of the embedded Document
   * @template Opts         - the options that override the default options
   *
   * @deprecated - AssignmentType is being deprecated. See {@linkcode SchemaField.AssignmentData}
   * for more details.
   */
  type AssignmentType<
    DocumentType extends Document.AnyConstructor,
    Opts extends Options<DocumentType>,
    // eslint-disable-next-line @typescript-eslint/no-deprecated
  > = DataField.DerivedAssignmentType<
    // eslint-disable-next-line @typescript-eslint/no-deprecated
    SchemaField.AssignmentData<DataModel.SchemaOfClass<DocumentType>>,
    MergedOptions<DocumentType, Opts>
  >;

  /**
   * A shorthand for the initialized type of an EmbeddedDocumentField class.
   * @template DocumentType - the type of the embedded Document
   * @template Opts         - the options that override the default options
   */
  type InitializedType<
    DocumentType extends Document.AnyConstructor,
    Opts extends Options<DocumentType>,
  > = DataField.DerivedInitializedType<Document.ToConfiguredInstance<DocumentType>, MergedOptions<DocumentType, Opts>>;

  /**
   * A shorthand for the persisted type of an EmbeddedDocumentField class.
   * @template DocumentType - the type of the embedded Document
   * @template Opts         - the options that override the default options
   */
  type PersistedType<
    DocumentType extends Document.AnyConstructor,
    Opts extends Options<DocumentType>,
  > = DataField.DerivedInitializedType<
    SchemaField.SourceData<DataModel.SchemaOfClass<DocumentType>>,
    MergedOptions<DocumentType, Opts>
  >;
}

/**
 * A subclass of {@linkcode StringField} which provides the primary _id for a Document.
 * The field may be initially null, but it must be non-null when it is saved to the database.
 * @template Options         - the options of the DocumentIdField instance
 * @template AssignmentType  - the type of the allowed assignment values of the DocumentIdField
 * @template InitializedType - the type of the initialized values of the DocumentIdField
 * @template PersistedType   - the type of the persisted values of the DocumentIdField
 * @remarks
 * Defaults:
 * - AssignmentType: `string | Document.Any | null | undefined`
 * - InitializedType: `string | null`
 * - PersistedType: `string | null`
 * - InitialValue: `null`
 */
declare class DocumentIdField<
  Options extends DocumentIdField.Options = DocumentIdField.DefaultOptions,
  // eslint-disable-next-line @typescript-eslint/no-deprecated
  AssignmentType = DocumentIdField.AssignmentType<Options>,
  InitializedType = DocumentIdField.InitializedType<Options>,
  PersistedType extends string | null | undefined = DocumentIdField.InitializedType<Options>,
> extends StringField<Options, AssignmentType, InitializedType, PersistedType> {
  /** @defaultValue `true` */
  override required: boolean;

  /** @defaultValue `false` */
  override blank: boolean;

  /** @defaultValue `true` */
  override nullable: boolean;

  /** @defaultValue `true` */
  override readonly: boolean;

  /** @defaultValue `"is not a valid Document ID string"` */
  override validationError: string;

  protected static override get _defaults(): StringField.Options<unknown>;

  protected override _cast(value: unknown): AssignmentType;

  /** @remarks `options` is unused in `DocumentIdField` */
  protected override _validateType(
    value: InitializedType,
    options?: DataField.ValidateOptions<this>,
  ): boolean | DataModelValidationFailure | void;
}

declare namespace DocumentIdField {
  type Options = StringField.Options<unknown> & {
    readonly?: boolean;
  };

  /** The type of the default options for the {@linkcode DocumentIdField} class. */
  type DefaultOptions = SimpleMerge<
    StringField.DefaultOptions,
    {
      required: true;
      blank: false;
      nullable: true;
      readonly: true;
      validationError: "is not a valid Document ID string";
    }
  >;

  /**
   * A helper type for the given options type merged into the default options of the DocumentIdField class.
   * @template Options - the options that override the default options
   */
  type MergedOptions<Options extends StringField.Options<unknown>> = SimpleMerge<DefaultOptions, Options>;

  /**
   * A shorthand for the assignment type of a StringField class.
   * @template Options - the options that override the default options
   *
   * @deprecated - AssignmentType is being deprecated. See {@linkcode SchemaField.AssignmentData}
   * for more details.
   */
  // eslint-disable-next-line @typescript-eslint/no-deprecated
  type AssignmentType<Options extends StringField.Options<unknown>> = DataField.DerivedAssignmentType<
    string | Document.Any,
    MergedOptions<Options>
  >;

  /**
   * A shorthand for the initialized type of a StringField class.
   * @template Options - the options that override the default options
   */
  type InitializedType<Options extends StringField.Options<unknown>> = DataField.DerivedInitializedType<
    string,
    MergedOptions<Options>
  >;
}

/**
 * A subclass of {@linkcode StringField} which supports referencing some other Document by its UUID.
 * This field may not be blank, but may be null to indicate that no UUID is referenced.
 */
declare class DocumentUUIDField<
  const Options extends DocumentUUIDField.Options = DocumentUUIDField.DefaultOptions,
  // eslint-disable-next-line @typescript-eslint/no-deprecated
  const AssignmentType = StringField.AssignmentType<Options>,
  const InitializedType = StringField.InitializedType<Options>,
  const PersistedType extends string | null | undefined = StringField.InitializedType<Options>,
> extends StringField<Options, AssignmentType, InitializedType, PersistedType> {
  /**
   * @param options - Options which configure the behavior of the field
   * @param context - Additional context which describes the field
   */
  constructor(options?: Options, context?: DataField.ConstructionContext);

  /** A specific document type in CONST.ALL_DOCUMENT_TYPES required by this field */
  type: Document.Type | undefined;

  /** Does this field require (or prohibit) embedded documents? */
  embedded: boolean | undefined;

  static get _defaults(): DocumentUUIDField.Options;

  /** @remarks `options` is unused in `DocumentUUIDField` */
  protected override _validateType(
    value: InitializedType,
    options?: DataField.ValidateOptions<this> | null,
  ): boolean | DataModelValidationFailure | void;
  protected override _toInput(
    config:
      | DocumentUUIDField.RootToInputConfig<InitializedType>
      | DocumentUUIDField.ToInputConfigWithOptions<InitializedType>,
  ): HTMLElement | HTMLCollection;
  protected override _toInput(
    config: DocumentUUIDField.ToInputConfigWithChoices<InitializedType>,
  ): HTMLElement | HTMLCollection;

  // These verbose overloads are because otherwise there would be a misleading errors about `choices` being required without mentioning `options` or vice versa.
  toFormGroup(
    groupConfig?: DataField.GroupConfig,
    inputConfig?:
      | DocumentUUIDField.RootToInputConfig<InitializedType>
      | DocumentUUIDField.ToInputConfigWithOptions<InitializedType>,
  ): HTMLDivElement;
  toFormGroup(
    groupConfig?: DataField.GroupConfig,
    inputConfig?: DocumentUUIDField.ToInputConfigWithChoices<InitializedType>,
  ): HTMLDivElement;

  toInput(
    config?:
      | DocumentUUIDField.RootToInputConfig<InitializedType>
      | DocumentUUIDField.ToInputConfigWithOptions<InitializedType>,
  ): HTMLElement | HTMLCollection;
  toInput(config?: DocumentUUIDField.ToInputConfigWithChoices<InitializedType>): HTMLElement | HTMLCollection;
}

declare namespace DocumentUUIDField {
  type Options = StringField.Options & {
    /** A specific document type in {@linkcode CONST.ALL_DOCUMENT_TYPES} required by this field */
    type?: Document.Type | undefined;

    /** Does this field require (or prohibit) embedded documents? */
    embedded?: boolean | undefined;
  };

  type DefaultOptions = SimpleMerge<
    StringField.DefaultOptions,
    {
      required: true;
      blank: false;
      nullable: true;
      initial: null;
      type: undefined;
      embedded: undefined;
    }
  >;

  interface RootToInputConfig<InitializedType>
    extends Omit<DataField.ToInputConfig<InitializedType>, "type" | "single"> {}

  /** @internal */
  type _Choices = Omit<SelectInputConfig, "options"> & StringField.PrepareChoiceConfig;

  interface ToInputConfigWithOptions<InitializedType> extends RootToInputConfig<InitializedType>, SelectInputConfig {}
  interface ToInputConfigWithChoices<InitializedType>
    extends SimpleMerge<RootToInputConfig<InitializedType>, _Choices> {}

  /**
   * @remarks `DocumentUUIDField#_toInput` writes `Object.assign(config, {type: this.type, single: true});` which is why they have been removed as options.
   */
  type ToInputConfig<InitializedType> =
    | RootToInputConfig<InitializedType>
    | ToInputConfigWithOptions<InitializedType>
    | ToInputConfigWithChoices<InitializedType>;
}

/**
 * A special class of {@linkcode StringField} field which references another DataModel by its id.
 * This field may also be null to indicate that no foreign model is linked.
 * @template DocumentType    - the type of the foreign document constructor
 * @template Options         - the options for the ForeignDocumentField
 * @template AssignmentType  - the type of the allowed assignment values of the ForeignDocumentField
 * @template InitializedType - the type of the initialized values of the ForeignDocumentField
 * @template PersistedType   - the type of the persisted values of the ForeignDocumentField
 * @remarks
 * Defaults:
 * - AssignmentType: `string | InstanceType<DocumentType> | null | undefined`
 * - InitializedType: `InstanceType<DocumentType> | null`
 * - PersistedType: `string | null`
 * - InitialValue: `null`
 */
declare class ForeignDocumentField<
  DocumentType extends Document.AnyConstructor,
  Options extends ForeignDocumentField.Options = ForeignDocumentField.DefaultOptions,
  // eslint-disable-next-line @typescript-eslint/no-deprecated
  AssignmentType = ForeignDocumentField.AssignmentType<DocumentType, Options>,
  InitializedType = ForeignDocumentField.InitializedType<DocumentType, Options>,
  PersistedType extends string | null | undefined = ForeignDocumentField.PersistedType<Options>,
> extends DocumentIdField<Options, AssignmentType, InitializedType, PersistedType> {
  /**
   * @param model   - The foreign DataModel class definition which this field should link to.
   * @param options - Options which configure the behavior of the field
   * @param context - Additional context which describes the field
   *
   * @privateRemarks Technically the runtime check allows any DataModel, but that seems unintended
   */
  constructor(model: DocumentType, options?: Options, context?: DataField.ConstructionContext);

  /** @defaultValue `true` */
  override nullable: boolean;

  /** @defaultValue `false` */
  override readonly: boolean;

  /** @defaultValue `false` */
  idOnly: boolean;

  /**
   * A reference to the model class which is stored in this field
   */
  model: DocumentType;

  protected static override get _defaults(): ForeignDocumentField.Options;

  protected override _cast(value: unknown): AssignmentType;

  override initialize(
    value: PersistedType,
    model: DataModel.Any,
    options?: DataField.InitializeOptions,
  ): InitializedType | (() => InitializedType | null);

  override toObject(value: InitializedType): PersistedType;

  //TODO: _toInput
}

declare namespace ForeignDocumentField {
  /** The options for the ForeignDocumentField class. */
  // TODO(LukeAbby)
  interface Options extends StringField.Options<string | Document.Any> {
    //                                          ^ Making this more concrete leads to excessively deep instantiation
    idOnly?: boolean;
  }

  /** The type of the default options for the {@linkcode ForeignDocumentField} class. */
  type DefaultOptions = SimpleMerge<
    DocumentIdField.DefaultOptions,
    {
      nullable: true;
      readonly: false;
      idOnly: false;
    }
  >;

  /**
   * A helper type for the given options type merged into the default options of the ForeignDocumentField class.
   * @template Opts - the options that override the default options
   */
  type MergedOptions<Opts extends Options> = SimpleMerge<DefaultOptions, Opts>;

  /**
   * A shorthand for the assignment type of a ForeignDocumentField class.
   * @template Opts - the options that override the default options
   *
   * @deprecated - AssignmentType is being deprecated. See {@linkcode SchemaField.AssignmentData}
   * for more details.
   */
  type AssignmentType<
    ConcreteDocument extends Document.AnyConstructor,
    Opts extends Options,
    // eslint-disable-next-line @typescript-eslint/no-deprecated
  > = DataField.DerivedAssignmentType<string | Document.ToConfiguredInstance<ConcreteDocument>, MergedOptions<Opts>>;

  /**
   * A shorthand for the initialized type of a ForeignDocumentField class.
   * @template Opts - the options that override the default options
   */
  type InitializedType<
    ConcreteDocument extends Document.AnyConstructor,
    Opts extends Options,
  > = DataField.DerivedInitializedType<
    Opts["idOnly"] extends true ? string : Document.ToConfiguredInstance<ConcreteDocument>,
    MergedOptions<Opts>
  >;

  /**
   * A shorthand for the persisted type of a ForeignDocumentField class.
   * @template Opts - the options that override the default options
   */
  type PersistedType<Opts extends Options> = DataField.DerivedInitializedType<string, MergedOptions<Opts>>;
}

/**
 * A special {@linkcode StringField} which records a standardized CSS color string.
 * @template Options         - the options of the ColorField instance
 * @template AssignmentType  - the type of the allowed assignment values of the ColorField
 * @template InitializedType - the type of the initialized values of the ColorField
 * @template PersistedType   - the type of the persisted values of the ColorField
 * @remarks
 * Defaults:
 * - AssignmentType: `string | null | undefined`
 * - InitializedType: `string | null`
 * - PersistedType: `string | null`
 * - InitialValue: `null`
 */
declare class ColorField<
  Options extends StringField.Options = ColorField.DefaultOptions,
  // eslint-disable-next-line @typescript-eslint/no-deprecated
  AssignmentType = ColorField.AssignmentType<Options>,
  InitializedType = ColorField.InitializedType<Options>,
  PersistedType extends string | null | undefined = ColorField.PersistedType<Options>,
> extends StringField<Options, AssignmentType, InitializedType, PersistedType> {
  /** @defaultValue `true` */
  override nullable: boolean;

  /** @defaultValue `null` */
  override initial: DataField.Options.InitialType<InitializedType>;

  /** @defaultValue `false` */
  override blank: boolean;

  protected static override get _defaults(): StringField.Options;

  override initialize(
    value: PersistedType,
    model: DataModel.Any,
    options?: DataField.InitializeOptions,
  ): InitializedType | (() => InitializedType | null);

  /**
   * @deprecated Removed in v13, instead inheriting {@linkcode StringField.getInitialValue | StringField#getInitialValue}
   * (this warning will be removed in v14)
   */
  getInitialValue(data: never): never;

  protected override _cast(value: unknown): AssignmentType;

  /** @deprecated Removed in v13 (this warning will be removed in v14) */
  protected override _cleanType(value: never, options: never): never;

  /** @remarks `options` is only passed to super, where it is unused in `StringField` */
  protected override _validateType(
    value: InitializedType,
    options?: DataField.ValidateOptions<this>,
  ): boolean | DataModelValidationFailure | void;

  protected override _toInput(config: DataField.ToInputConfig<InitializedType>): HTMLElement | HTMLCollection;
}

declare namespace ColorField {
  /** The type of the default options for the {@linkcode ColorField} class. */
  type DefaultOptions = SimpleMerge<
    StringField.DefaultOptions,
    {
      nullable: true;
      initial: null;
      blank: false;
    }
  >;

  /**
   * A helper type for the given options type merged into the default options of the ColorField class.
   * @template Options - the options that override the default options
   */
  type MergedOptions<Options extends StringField.Options> = SimpleMerge<DefaultOptions, Options>;

  /**
   * A shorthand for the assignment type of a ColorField class.
   * @template Options - the options that override the default options
   *
   * @deprecated - AssignmentType is being deprecated. See {@linkcode SchemaField.AssignmentData}
   * for more details.
   */
  // eslint-disable-next-line @typescript-eslint/no-deprecated
  type AssignmentType<Options extends StringField.Options> = DataField.DerivedAssignmentType<
    string,
    MergedOptions<Options>
  >;

  /**
   * A shorthand for the initialized type of a ColorField class.
   * @template Options - the options that override the default options
   */
  type InitializedType<Options extends StringField.Options> = DataField.DerivedInitializedType<
    Color,
    MergedOptions<Options>
  >;

  /**
   * A shorthand for the persisted type of a ColorField class.
   * @template Options - the options that override the default options
   */
  type PersistedType<Options extends StringField.Options> = DataField.DerivedInitializedType<
    string,
    MergedOptions<Options>
  >;
}

/**
 * A special {@linkcode StringField} which records a file path or inline base64 data.
 * @template Options         - the options of the FilePathField instance
 * @template AssignmentType  - the type of the allowed assignment values of the FilePathField
 * @template InitializedType - the type of the initialized values of the FilePathField
 * @template PersistedType   - the type of the persisted values of the FilePathField
 * @remarks
 * Defaults:
 * - AssignmentType: `string | null | undefined`
 * - InitializedType: `string | null`
 * - PersistedType: `string | null`
 * - InitialValue: `null`
 */
declare class FilePathField<
  Options extends FilePathField.Options = FilePathField.DefaultOptions,
  // eslint-disable-next-line @typescript-eslint/no-deprecated
  AssignmentType = FilePathField.AssignmentType<Options>,
  InitializedType = FilePathField.InitializedType<Options>,
  PersistedType extends string | null | undefined = FilePathField.InitializedType<Options>,
> extends StringField<Options, AssignmentType, InitializedType, PersistedType> {
  /**
   * @param options - Options which configure the behavior of the field
   * @param context - Additional context which describes the field
   */
  constructor(options?: Options, context?: DataField.ConstructionContext);

  /**
   * A set of categories in CONST.FILE_CATEGORIES which this field supports
   * @defaultValue `[]`
   */
  categories: (keyof typeof CONST.FILE_CATEGORIES)[];

  /**
   * Is embedded base64 data supported in lieu of a file path?
   * @defaultValue `false`
   */
  base64: boolean;

  /**
   * Does this file path field allow wildcard characters?
   * @defaultValue `false`
   */
  wildcard: boolean;

  /** @defaultValue `true` */
  override nullable: boolean;

  /** @defaultValue `false` */
  override blank: boolean;

  /** @defaultValue `null` */
  override initial: DataField.Options.InitialType<InitializedType>;

  protected static override get _defaults(): FilePathField.Options;

  /** @remarks `options` is unused in `FilePathField` */
  protected override _validateType(
    value: InitializedType,
    options?: DataField.ValidateOptions<this>,
  ): boolean | DataModelValidationFailure | void;

  // TODO: _toInput
}

declare namespace FilePathField {
  /** The type of the default options for the {@linkcode FilePathField} class. */
  type DefaultOptions = SimpleMerge<
    StringField.DefaultOptions,
    {
      categories: (keyof typeof CONST.FILE_CATEGORIES)[];
      base64: false;
      wildcard: false;
      virtual: false;
      nullable: true;
      blank: false;
      initial: null;
    }
  >;

  interface Options extends StringField.Options {
    /**
     * A set of categories in CONST.FILE_CATEGORIES which this field supports
     * @defaultValue `[]`
     */
    categories?: (keyof typeof CONST.FILE_CATEGORIES)[];

    /**
     * Is embedded base64 data supported in lieu of a file path?
     * @defaultValue `false`
     */
    base64?: boolean;

    /**
     * Does the file path field allow specifying a virtual file path which must begin with the "#" character?
     * @defaultValue `false`
     */
    virtual?: boolean;

    /**
     * Does this file path field allow wildcard characters?
     * @defaultValue `false`
     */
    wildcard?: boolean;
  }

  /**
   * A helper type for the given options type merged into the default options of the FilePathField class.
   * @template Options - the options that override the default options
   */
  type MergedOptions<Options extends StringField.Options> = SimpleMerge<DefaultOptions, Options>;

  /**
   * A shorthand for the assignment type of a FilePathField class.
   * @template Options - the options that override the default options
   *
   * @deprecated - AssignmentType is being deprecated. See {@linkcode SchemaField.AssignmentData}
   * for more details.
   */
  // eslint-disable-next-line @typescript-eslint/no-deprecated
  type AssignmentType<Options extends StringField.Options> = DataField.DerivedAssignmentType<
    string,
    MergedOptions<Options>
  >;

  /**
   * A shorthand for the initialized type of a FilePathField class.
   * @template Options - the options that override the default options
   */
  type InitializedType<Options extends StringField.Options> = DataField.DerivedInitializedType<
    string,
    MergedOptions<Options>
  >;
}

/**
 * A special {@linkcode NumberField} which represents an angle of rotation in degrees between 0 and 360.
 * @template Options         - the options of the AngleField instance
 * @template AssignmentType  - the type of the allowed assignment values of the AngleField
 * @template InitializedType - the type of the initialized values of the AngleField
 * @template PersistedType   - the type of the persisted values of the AngleField
 * @remarks
 * Defaults:
 * - AssignmentType: `number | null | undefined`
 * - InitializedType: `number`
 * - PersistedType: `number`
 * - InitialValue: `0`
 */
declare class AngleField<
  Options extends AngleField.Options = AngleField.DefaultOptions,
  // eslint-disable-next-line @typescript-eslint/no-deprecated
  AssignmentType = AngleField.AssignmentType<Options>,
  InitializedType = AngleField.InitializedType<Options>,
  PersistedType extends number | null | undefined = AngleField.InitializedType<Options>,
> extends NumberField<Options, AssignmentType, InitializedType, PersistedType> {
  /**
   * @param options - Options which configure the behavior of the field
   * @param context - Additional context which describes the field
   */
  // options: not null (unchecked `in` operation in super), context: not null (destructured in super)
  constructor(options?: Options, context?: DataField.ConstructionContext);

  /** @defaultValue `true` */
  override required: boolean;

  /** @defaultValue `false` */
  override nullable: boolean;

  /** @defaultValue `0` */
  override initial: DataField.Options.InitialType<InitializedType>;

  /**
   * Whether the angle should be normalized to [0,360) before being clamped to [0,360]. The default is true.
   * @defaultValue `true`
   */
  normalize: boolean;

  /** @defaultValue `0` */
  override min: number | undefined;

  /** @defaultValue `360` */
  override max: number | undefined;

  /** @defaultValue `"is not a number between 0 and 360"` */
  override validationError: string;

  protected static override get _defaults(): NumberField.Options;

  protected override _cast(value: unknown): AssignmentType;

  /**
   * @deprecated "The `AngleField#base` is deprecated in favor of {@link AngleField.normalize | `AngleField#normalize`}." (since v12, until v14)
   */
  get base(): number;

  set base(value);

  #AngleField: true;
}

declare namespace AngleField {
  interface Options extends NumberField.Options {
<<<<<<< HEAD
    /** Whether the angle should be normalized to [0,360) before being clamped to [0,360]. The default is true. */
=======
>>>>>>> 81124966
    normalize?: boolean | undefined;
  }

  /** The type of the default options for the {@linkcode AngleField} class. */
  type DefaultOptions = SimpleMerge<
    NumberField.DefaultOptions,
    {
      required: true;
      nullable: false;
      initial: 0;
      normalize: true;
      min: 0;
      max: 360;
      validationError: "is not a number between 0 and 360";
    }
  >;

  /**
   * A helper type for the given options type merged into the default options of the AngleField class.
   * @template Options - the options that override the default options
   */
  type MergedOptions<Options extends NumberField.Options> = SimpleMerge<DefaultOptions, Options>;

  /**
   * A shorthand for the assignment type of a AngleField class.
   * @template Options - the options that override the default options
   *
   * @deprecated - AssignmentType is being deprecated. See {@linkcode SchemaField.AssignmentData}
   * for more details.
   */
  // eslint-disable-next-line @typescript-eslint/no-deprecated
  type AssignmentType<Options extends NumberField.Options> = DataField.DerivedAssignmentType<
    number,
    MergedOptions<Options>
  >;

  /**
   * A shorthand for the initialized type of a AngleField class.
   * @template Options - the options that override the default options
   */
  type InitializedType<Options extends NumberField.Options> = DataField.DerivedInitializedType<
    number,
    MergedOptions<Options>
  >;
}

/**
 * A special {@linkcode NumberField} represents a number between 0 and 1.
 * @template Options         - the options of the AlphaField instance
 * @template AssignmentType  - the type of the allowed assignment values of the AlphaField
 * @template InitializedType - the type of the initialized values of the AlphaField
 * @template PersistedType   - the type of the persisted values of the AlphaField
 * @remarks
 * Defaults:
 * - AssignmentType: `number | null | undefined`
 * - InitializedType: `number`
 * - PersistedType: `number`
 * - InitialValue: `1`
 */
declare class AlphaField<
  Options extends NumberField.Options = AlphaField.DefaultOptions,
  // eslint-disable-next-line @typescript-eslint/no-deprecated
  AssignmentType = AlphaField.AssignmentType<Options>,
  InitializedType = AlphaField.InitializedType<Options>,
  PersistedType extends number | null | undefined = AlphaField.InitializedType<Options>,
> extends NumberField<Options, AssignmentType, InitializedType, PersistedType> {
  /** @defaultValue `true` */
  override required: boolean;

  /** @defaultValue `false` */
  override nullable: boolean;

  /** @defaultValue `1` */
  override initial: DataField.Options.InitialType<InitializedType>;

  /** @defaultValue `0` */
  override min: number | undefined;

  /** @defaultValue `1` */
  override max: number | undefined;

  /** @defaultValue `"is not a number between 0 and 1"` */
  override validationError: string;

  protected static override get _defaults(): NumberField.Options;
}

declare namespace AlphaField {
  /** The type of the default options for the {@linkcode AlphaField} class. */
  type DefaultOptions = SimpleMerge<
    NumberField.DefaultOptions,
    {
      required: true;
      nullable: false;
      initial: 1;
      min: 0;
      max: 1;
      validationError: "is not a number between 0 and 1";
    }
  >;

  /**
   * A helper type for the given options type merged into the default options of the AlphaField class.
   * @template Options - the options that override the default options
   */
  type MergedOptions<Options extends NumberField.Options> = SimpleMerge<DefaultOptions, Options>;

  /**
   * A shorthand for the assignment type of a AlphaField class.
   * @template Options - the options that override the default options
   *
   * @deprecated - AssignmentType is being deprecated. See {@linkcode SchemaField.AssignmentData}
   * for more details.
   */
  // eslint-disable-next-line @typescript-eslint/no-deprecated
  type AssignmentType<Options extends NumberField.Options> = DataField.DerivedAssignmentType<
    number,
    MergedOptions<Options>
  >;

  /**
   * A shorthand for the initialized type of a AlphaField class.
   * @template Options - the options that override the default options
   */
  type InitializedType<Options extends NumberField.Options> = DataField.DerivedInitializedType<
    number,
    MergedOptions<Options>
  >;
}

/**
 * A special {@linkcode NumberField} represents a number between 0 (inclusive) and 1 (exclusive).
 * Its values are normalized (modulo 1) to the range [0, 1) instead of being clamped.
 */
declare class HueField<
  const Options extends NumberField.Options = NumberField.DefaultOptions,
  // eslint-disable-next-line @typescript-eslint/no-deprecated
  const AssignmentType = NumberField.AssignmentType<Options>,
  const InitializedType = NumberField.InitializedType<Options>,
  const PersistedType extends number | null | undefined = NumberField.InitializedType<Options>,
> extends NumberField<Options, AssignmentType, InitializedType, PersistedType> {
  static get _defaults(): HueField.Options;

  protected override _cast(value: unknown): AssignmentType;

  // TODO: _toInput
}

declare namespace HueField {
  type Options = NumberField.Options;

  type DefaultOptions = SimpleMerge<
    NumberField.DefaultOptions,
    {
      required: true;
      nullable: false;
      initial: 0;
      min: 0;
      max: 1;
      validationError: "is not a number between 0 (inclusive) and 1 (exclusive)";
    }
  >;
}

/**
 * A special {@linkcode ForeignDocumentField} which defines the original author of a document.
 * This can only be changed later by GM users.
 */
declare class DocumentAuthorField<
  DocumentType extends Document.AnyConstructor,
  Options extends DocumentAuthorField.Options = DocumentAuthorField.DefaultOptions,
  // eslint-disable-next-line @typescript-eslint/no-deprecated
  AssignmentType = ForeignDocumentField.AssignmentType<DocumentType, Options>,
  InitializedType = ForeignDocumentField.InitializedType<DocumentType, Options>,
  PersistedType extends string | null | undefined = ForeignDocumentField.PersistedType<Options>,
> extends ForeignDocumentField<DocumentType, Options, AssignmentType, InitializedType, PersistedType> {
  /** @defaultValue `false` */
  override nullable: boolean;

  /** @defaultValue `true` */
  override gmOnly: boolean;

  /** @defaultValue `"Author"` */
  override label: string;

  /** @defaultValue `() => game.user?.id` */
  override initial: DataField.Options.InitialType<InitializedType>;

  static override get _defaults(): DocumentAuthorField.Options;
}

declare namespace DocumentAuthorField {
  interface Options extends ForeignDocumentField.Options {}

  /** The type of the default options for the {@linkcode ForeignDocumentField} class. */
  type DefaultOptions = SimpleMerge<
    ForeignDocumentField.DefaultOptions,
    {
      nullable: false;
      gmOnly: true;
      label: "Author";
      initial: () => string | undefined;
    }
  >;
}

/**
 * A special {@linkcode ObjectField} which captures a mapping of User IDs to Document permission levels.
 * @template Options         - the options of the DocumentOwnershipField instance
 * @template AssignmentType  - the type of the allowed assignment values of the DocumentOwnershipField
 * @template InitializedType - the type of the initialized values of the DocumentOwnershipField
 * @template PersistedType   - the type of the persisted values of the DocumentOwnershipField
 * @remarks
 * Defaults:
 * - AssignmentType: `Record<string, DOCUMENT_OWNERSHIP_LEVELS> | null | undefined`
 * - InitializedType: `Record<string, DOCUMENT_OWNERSHIP_LEVELS>`
 * - PersistedType: `Record<string, DOCUMENT_OWNERSHIP_LEVELS>`
 * - InitialValue: `{ default: DOCUMENT_OWNERSHIP_LEVELS.NONE }`
 */
declare class DocumentOwnershipField<
  Options extends DocumentOwnershipField.Options = DocumentOwnershipField.DefaultOptions,
  // eslint-disable-next-line @typescript-eslint/no-deprecated
  AssignmentType = DocumentOwnershipField.AssignmentType<Options>,
  InitializedType = DocumentOwnershipField.InitializedType<Options>,
  PersistedType extends
    | Record<string, DOCUMENT_OWNERSHIP_LEVELS>
    | null
    | undefined = DocumentOwnershipField.InitializedType<Options>,
> extends ObjectField<Options, AssignmentType, InitializedType, PersistedType> {
  /** @defaultValue `{default: DOCUMENT_OWNERSHIP_LEVELS.NONE}` */
  override initial: DataField.Options.InitialType<InitializedType>;

  /** @defaultValue `"is not a mapping of user IDs and document permission levels"` */
  override validationError: string;

  /** @defaultValue `true` */
  override gmOnly: boolean;

  protected static override get _defaults(): DocumentOwnershipField.Options;

  /** @remarks `options` is unused in `DocumentOwnershipField` */
  protected override _validateType(
    value: InitializedType,
    options?: DataField.ValidateOptions<this>,
  ): boolean | DataModelValidationFailure | void;
}

declare namespace DocumentOwnershipField {
  /** A shorthand for the options of a DocumentOwnershipField class. */
  type Options = DataField.Options<Record<string, DOCUMENT_OWNERSHIP_LEVELS>>;

  /** The type of the default options for the {@linkcode DocumentOwnershipField} class. */
  type DefaultOptions = SimpleMerge<
    ObjectField.DefaultOptions,
    {
      initial: Record<string, DOCUMENT_OWNERSHIP_LEVELS>;
      validationError: "is not a mapping of user IDs and document permission levels";
      gmOnly: true;
    }
  >;

  /**
   * A helper type for the given options type merged into the default options of the ObjectField class.
   * @template Opts - the options that override the default options
   */
  type MergedOptions<Opts extends Options> = SimpleMerge<DefaultOptions, Opts>;

  /**
   * A shorthand for the assignment type of a ObjectField class.
   * @template Opts - the options that override the default options
   *
   * @deprecated - AssignmentType is being deprecated. See {@linkcode SchemaField.AssignmentData}
   * for more details.
   */
  // eslint-disable-next-line @typescript-eslint/no-deprecated
  type AssignmentType<Opts extends Options> = DataField.DerivedAssignmentType<
    Record<string, DOCUMENT_OWNERSHIP_LEVELS>,
    MergedOptions<Opts>
  >;

  /**
   * A shorthand for the initialized type of a ObjectField class.
   * @template Opts - the options that override the default options
   */
  type InitializedType<Opts extends Options> = DataField.DerivedInitializedType<
    Record<string, DOCUMENT_OWNERSHIP_LEVELS>,
    MergedOptions<Opts>
  >;
}

/**
 * A special {@linkcode StringField} which contains serialized JSON data.
 * @template Options         - the options of the JSONField instance
 * @template AssignmentType  - the type of the allowed assignment values of the JSONField
 * @template InitializedType - the type of the initialized values of the JSONField
 * @template PersistedType   - the type of the persisted values of the JSONField
 * @remarks
 * Defaults:
 * - AssignmentType: `string | null | undefined`
 * - InitializedType: `object | undefined`
 * - PersistedType: `string | undefined`
 * - InitialValue: `undefined`
 */
declare class JSONField<
  // TODO(LukeAbby): Due to the unconditional setting of `blank`, `trim`, and `choices` setting them is meaningless which basically means they're removed from the options.
  Options extends StringField.Options = JSONField.DefaultOptions,
  // eslint-disable-next-line @typescript-eslint/no-deprecated
  AssignmentType = JSONField.AssignmentType<Options>,
  InitializedType = JSONField.InitializedType<Options>,
  PersistedType extends string | null | undefined = JSONField.PersistedType<Options>,
> extends StringField<Options, AssignmentType, InitializedType, PersistedType> {
  // options: not null (unchecked `in` operation in super), context: not null (destructured in super)
  constructor(options?: Options, context?: DataField.ConstructionContext);

  /** @defaultValue `false` */
  override blank: false;

  /** @defaultValue `false` */
  override trim: false;

  override choices: undefined;

  /** @defaultValue `undefined` */
  override initial: DataField.Options.InitialType<InitializedType>;

  /** @defaultValue `"is not a valid JSON string"` */
  override validationError: string;

  protected static override get _defaults(): StringField.Options;

  override clean(value: AssignmentType, options?: DataField.CleanOptions): InitializedType;

  /** @remarks `options` is unused in `JSONField` */
  protected override _validateType(
    value: InitializedType,
    options?: DataField.ValidateOptions<this>,
  ): boolean | DataModelValidationFailure | void;

  override initialize(
    value: PersistedType,
    model: DataModel.Any,
    options?: DataField.InitializeOptions,
  ): InitializedType | (() => InitializedType | null);

  override toObject(value: InitializedType): PersistedType;

  // These verbose overloads are because otherwise there would be a misleading errors about `choices` being required without mentioning `options` or vice versa.
  toFormGroup(
    groupConfig?: DataField.GroupConfig,
    inputConfig?: DataField.ToInputConfig<InitializedType> | DataField.ToInputConfigWithOptions<InitializedType>,
  ): HTMLDivElement;
  toFormGroup(
    groupConfig?: DataField.GroupConfig,
    inputConfig?: DataField.ToInputConfigWithChoices<InitializedType, Options["choices"]>,
  ): HTMLDivElement;

  toInput(
    config?: DataField.ToInputConfig<InitializedType> | DataField.ToInputConfigWithOptions<InitializedType>,
  ): HTMLElement | HTMLCollection;
  toInput(
    config?: DataField.ToInputConfigWithChoices<InitializedType, Options["choices"]>,
  ): HTMLElement | HTMLCollection;

  // TODO: these now return and take CodeMirror related types
  protected override _toInput(
    config: DataField.ToInputConfig<InitializedType> | DataField.ToInputConfigWithOptions<InitializedType>,
  ): HTMLElement | HTMLCollection;
  protected override _toInput(
    config: DataField.ToInputConfigWithChoices<InitializedType, Options["choices"]>,
  ): HTMLElement | HTMLCollection;
}

declare namespace JSONField {
  /** The type of the default options for the {@linkcode JSONField} class. */
  type DefaultOptions = SimpleMerge<
    StringField.DefaultOptions,
    {
      blank: false;
      trim: false;
      initial: undefined;
      validationError: "is not a valid JSON string";
    }
  >;

  /**
   * A helper type for the given options type merged into the default options of the JSONField class.
   * @template Options - the options that override the default options
   */
  type MergedOptions<Options extends StringField.Options> = SimpleMerge<DefaultOptions, Options>;

  /**
   * A shorthand for the assignment type of a JSONField class.
   * @template Options - the options that override the default options
   *
   * @deprecated - AssignmentType is being deprecated. See {@linkcode SchemaField.AssignmentData}
   * for more details.
   */
  // eslint-disable-next-line @typescript-eslint/no-deprecated
  type AssignmentType<Options extends StringField.Options> = DataField.DerivedAssignmentType<
    string,
    MergedOptions<Options>
  >;

  /**
   * A shorthand for the initialized type of a JSONField class.
   * @template Options - the options that override the default options
   */
  type InitializedType<Options extends StringField.Options> = DataField.DerivedInitializedType<
    AnyObject,
    MergedOptions<Options>
  >;

  /**
   * A shorthand for the persisted type of a JSONField class.
   * @template Options - the options that override the default options
   */
  type PersistedType<Options extends StringField.Options> = DataField.DerivedInitializedType<
    string,
    MergedOptions<Options>
  >;
}

/**
 * A special subclass of {@linkcode DataField} which can contain any value of any type.
 * Any input is accepted and is treated as valid.
 * It is not recommended to use this class except for very specific circumstances.
 */
// TODO(LukeAbby): This field effectively removes all options because there's no point asking for an options when none of them do anything.
declare class AnyField extends DataField<DataField.Options.Any, unknown, unknown, unknown> {
  /**
   * @remarks No longer exists, as the 'simply returns value' method body has been moved up to {@link DataField._cast | `DataField`}.
   * It's been left here as we're lying about it still being abstract in `DataField`.
   */
  override _cast(value: unknown): unknown;

  /**
   * @remarks `options` is unused in `AnyField`
   *
   * Always returns `true`
   */
  protected override _validateType(
    value: unknown,
    options?: DataField.ValidateOptions<this>,
  ): boolean | DataModelValidationFailure | void;
}

/**
 * A subclass of {@linkcode StringField} which contains a sanitized HTML string.
 * This class does not override any StringField behaviors, but is used by the server-side to identify fields which
 * require sanitization of user input.
 * @template Options         - the options of the HTMLField instance
 * @template AssignmentType  - the type of the allowed assignment values of the HTMLField
 * @template InitializedType - the type of the initialized values of the HTMLField
 * @template PersistedType   - the type of the persisted values of the HTMLField
 * @remarks
 * Defaults:
 * - AssignmentType: `string | null | undefined`
 * - InitializedType: `string`
 * - PersistedType: `string`
 * - InitialValue: `""`
 */
declare class HTMLField<
  Options extends StringField.Options = HTMLField.DefaultOptions,
  // eslint-disable-next-line @typescript-eslint/no-deprecated
  AssignmentType = HTMLField.AssignmentType<Options>,
  InitializedType = HTMLField.InitializedType<Options>,
  PersistedType extends string | null | undefined = HTMLField.InitializedType<Options>,
> extends StringField<Options, AssignmentType, InitializedType, PersistedType> {
  /** @defaultValue `true` */
  override required: boolean;

  /** @defaultValue `true` */
  override blank: boolean;

  protected static override get _defaults(): StringField.Options;

  // These verbose overloads are because otherwise there would be a misleading errors about `choices` being required without mentioning `options` or vice versa.

  /** @remarks Sets `groupConfig.stacked ??= inputConfig.elementType !== "input"` before calling super */
  toFormGroup(
    groupConfig?: HTMLField.GroupConfig,
    inputConfig?: DataField.ToInputConfig<InitializedType> | DataField.ToInputConfigWithOptions<InitializedType>,
  ): HTMLDivElement;
  toFormGroup(
    groupConfig?: HTMLField.GroupConfig,
    inputConfig?: DataField.ToInputConfigWithChoices<InitializedType, Options["choices"]>,
  ): HTMLDivElement;

  toInput(
    config?: DataField.ToInputConfig<InitializedType> | DataField.ToInputConfigWithOptions<InitializedType>,
  ): HTMLElement | HTMLCollection;
  toInput(
    config?: DataField.ToInputConfigWithChoices<InitializedType, Options["choices"]>,
  ): HTMLElement | HTMLCollection;

  // TODO: handle config.elementType ??= "prose-mirror"
  protected override _toInput(
    config: DataField.ToInputConfig<InitializedType> | DataField.ToInputConfigWithOptions<InitializedType>,
  ): HTMLElement | HTMLCollection;
  protected override _toInput(
    config: DataField.ToInputConfigWithChoices<InitializedType, Options["choices"]>,
  ): HTMLElement | HTMLCollection;
}

declare namespace HTMLField {
  /** The type of the default options for the {@linkcode HTMLField} class. */
  type DefaultOptions = SimpleMerge<
    StringField.DefaultOptions,
    {
      required: true;
      blank: true;
    }
  >;

  /**
   * A helper type for the given options type merged into the default options of the HTMLField class.
   * @template Options - the options that override the default options
   */
  type MergedOptions<Options extends StringField.Options> = SimpleMerge<DefaultOptions, Options>;

  /**
   * A shorthand for the assignment type of a HTMLField class.
   * @template Options - the options that override the default options
   *
   * @deprecated - AssignmentType is being deprecated. See {@linkcode SchemaField.AssignmentData}
   * for more details.
   */
  // eslint-disable-next-line @typescript-eslint/no-deprecated
  type AssignmentType<Options extends StringField.Options> = DataField.DerivedAssignmentType<
    string,
    MergedOptions<Options>
  >;

  /**
   * A shorthand for the initialized type of a HTMLField class.
   * @template Options - the options that override the default options
   */
  type InitializedType<Options extends StringField.Options> = DataField.DerivedInitializedType<
    string,
    MergedOptions<Options>
  >;

  // `HTMLField#toFormGroup` provides a default by way of `groupConfig.stacked ??= true`.
  interface GroupConfig extends Omit<DataField.GroupConfig, "stacked"> {
    stacked?: DataField.GroupConfig["stacked"] | null | undefined;
  }
}

/**
 * A subclass of {@linkcode NumberField} which is used for storing integer sort keys.
 * @template Options         - the options of the IntegerSortField instance
 * @template AssignmentType  - the type of the allowed assignment values of the IntegerSortField
 * @template InitializedType - the type of the initialized values of the IntegerSortField
 * @template PersistedType   - the type of the persisted values of the IntegerSortField
 * @remarks
 * Defaults:
 * - AssignmentType: `number | null | undefined`
 * - InitializedType: `number`
 * - PersistedType: `number`
 * - InitialValue: `0`
 */
declare class IntegerSortField<
  Options extends NumberField.Options = IntegerSortField.DefaultOptions,
  // eslint-disable-next-line @typescript-eslint/no-deprecated
  AssignmentType = IntegerSortField.AssignmentType<Options>,
  InitializedType = IntegerSortField.InitializedType<Options>,
  PersistedType extends number | null | undefined = IntegerSortField.InitializedType<Options>,
> extends NumberField<Options, AssignmentType, InitializedType, PersistedType> {
  /** @defaultValue `true` */
  override required: boolean;

  /** @defaultValue `false` */
  override nullable: boolean;

  /** @defaultValue `true` */
  override integer: boolean;

  /** @defaultValue `0` */
  override initial: DataField.Options.InitialType<InitializedType>;

  static override get _defaults(): NumberField.Options;
}

declare namespace IntegerSortField {
  /** The type of the default options for the {@linkcode IntegerSortField} class. */
  type DefaultOptions = SimpleMerge<
    NumberField.DefaultOptions,
    {
      required: true;
      nullable: false;
      integer: true;
      initial: 0;
    }
  >;

  /**
   * A helper type for the given options type merged into the default options of the IntegerSortField class.
   * @template Options - the options that override the default options
   */
  type MergedOptions<Options extends NumberField.Options> = SimpleMerge<DefaultOptions, Options>;

  /**
   * A shorthand for the assignment type of a IntegerSortField class.
   * @template Options - the options that override the default options
   *
   * @deprecated - AssignmentType is being deprecated. See {@linkcode SchemaField.AssignmentData}
   * for more details.
   */
  // eslint-disable-next-line @typescript-eslint/no-deprecated
  type AssignmentType<Options extends NumberField.Options> = DataField.DerivedAssignmentType<
    number,
    MergedOptions<Options>
  >;

  /**
   * A shorthand for the initialized type of a IntegerSortField class.
   * @template Options - the options that override the default options
   */
  type InitializedType<Options extends NumberField.Options> = DataField.DerivedInitializedType<
    number,
    MergedOptions<Options>
  >;
}

/**
 * A subclass of {@linkcode TypedObjectField} that is used specifically for the Document "flags" field.
 */
declare class DocumentFlagsField<
  Name extends Document.Type,
  // The type `{}` is useful here because in an intersection it reduces down to nothing unlike `EmptyObject`.
  // eslint-disable-next-line @typescript-eslint/no-empty-object-type
  ExtensionFlags extends AnyObject = {},
  const Options extends DocumentFlagsField.Options = DocumentFlagsField.DefaultOptions,
> extends TypedObjectField<
  ObjectField,
  Options,
  // eslint-disable-next-line @typescript-eslint/no-deprecated
  DocumentFlagsField.AssignmentType<Name, ExtensionFlags, Options>,
  DocumentFlagsField.InitializedType<Name, ExtensionFlags, Options>,
  DocumentFlagsField.InitializedType<Name, ExtensionFlags, Options>
> {
  constructor(options?: DocumentFlagsField.Options, context?: DataField.ConstructionContext);

  static override get _defaults(): DocumentFlagsField.Options;
}

declare namespace DocumentFlagsField {
  interface Options extends TypedObjectField.Options<Record<string, AnyObject>> {}

  type DefaultOptions = SimpleMerge<
    TypedObjectField.DefaultOptions,
    { validateKey: typeof foundry.packages.BasePackage.validateId }
  >;

  /**
   * A helper type for the given options type merged into the default options of the IntegerSortField class.
   * @template Options - the options that override the default options
   */
  type MergedOptions<Options extends DocumentFlagsField.Options> = SimpleMerge<DefaultOptions, Options>;

  /**
   * A shorthand for the assignment type of a IntegerSortField class.
   * @template Name           - The Document name
   * @template ExtensionFlags - additional flags besides the ones configured for the class
   * @template Options        - the options that override the default options
   *
   * @deprecated - AssignmentType is being deprecated. See {@linkcode SchemaField.AssignmentData}
   * for more details.
   */
  type AssignmentType<
    Name extends Document.Type,
    ExtensionFlags extends AnyObject,
    Options extends DocumentFlagsField.Options,
    // eslint-disable-next-line @typescript-eslint/no-deprecated
  > = DataField.DerivedAssignmentType<
    _TwoLevelPartial<Document.ConfiguredFlagsForName<Name> & ExtensionFlags & InterfaceToObject<Document.CoreFlags>>,
    MergedOptions<Options>
  >;

  /**
   * A shorthand for the initialized type of a IntegerSortField class.
   * @template Name           - The Document name
   * @template ExtensionFlags - additional flags besides the ones configured for the class
   * @template Options        - the options that override the default options
   */
  type InitializedType<
    Name extends Document.Type,
    ExtensionFlags extends AnyObject,
    Options extends DocumentFlagsField.Options,
  > = DataField.DerivedInitializedType<
    _TwoLevelPartial<Document.ConfiguredFlagsForName<Name> & ExtensionFlags & InterfaceToObject<Document.CoreFlags>>,
    MergedOptions<Options>
  >;

  /** @internal */
  type _TwoLevelPartial<T> = {
    [K in keyof T]?: _PartialObject<T[K]>;
  };

  /** @internal */
  type _PartialObject<T> = T extends object ? Partial<T> : T;
}

/**
 * A subclass of {@linkcode SchemaField} which stores document metadata in the _stats field.
 * @template Options         - the options of the DocumentStatsField instance
 * @template AssignmentType  - the type of the allowed assignment values of the DocumentStatsField
 * @template InitializedType - the type of the initialized values of the DocumentStatsField
 * @template PersistedType   - the type of the persisted values of the DocumentStatsField
 * @remarks
 * Defaults:
 * - AssignmentType: `Partial<DocumentStats> | null | undefined`
 * - InitializedType: `DocumentStats`
 * - PersistedType: `object`
 * - InitialValue:
 * ```typescript
 * {
 *   systemId: null,
 *   systemVersion: null,
 *   coreVersion: null,
 *   createdTime: null,
 *   modifiedTime: null,
 *   lastModifiedBy: null
 * }
 * ```
 */
// TODO: exclude everything in DocumentStatsField.managedFields from AssignmentType
declare class DocumentStatsField<
  Options extends DocumentStatsField.Options = DocumentStatsField.DefaultOptions,
  // eslint-disable-next-line @typescript-eslint/no-deprecated
  AssignmentType = DocumentStatsField.AssignmentType<Options>,
  InitializedType = DocumentStatsField.InitializedType<Options>,
  PersistedType extends AnyObject | null | undefined = DocumentStatsField.PersistedType<Options>,
> extends SchemaField<DocumentStatsField.Schema, Options, AssignmentType, InitializedType, PersistedType> {
  /**
   * @param options - Options which configure the behavior of the field
   * @param context - Additional context which describes the field
   */
  constructor(options?: Options, context?: DataField.ConstructionContext);

  /**
   * All Document stats.
   * @defaultValue
   * ```js
   * [
   *   "coreVersion",
   *   "systemId",
   *   "systemVersion",
   *   "createdTime",
   *   "modifiedTime",
   *   "lastModifiedBy",
   *   "compendiumSource",
   *   "duplicateSource",
   *   "exportSource"
   * ]
   * ```
   */
  static fields: string[];

  /**
   * These fields are managed by the server and are ignored if they appear in creation or update data.
   * @defaultValue
   * ```js
   * [
   *   "coreVersion",
   *   "systemId",
   *   "systemVersion",
   *   "createdTime",
   *   "modifiedTime",
   *   "lastModifiedBy",
   * ]
   * ```
   * @remarks The only fields not managed are `compendiumSource` and `duplicateSource`
   */
  static managedFields: string[];

  /**
   * Migrate deprecated core flags to `_stats` properties.
   * @internal
   * @remarks Called in the `.migrateData` of every document with a sidebar directory (`Actor`, `Item`, `Cards`,
   * `JournalEntry`, `Macro`, `Playlist`, `RollTable`, `Scene`)
   */
  protected static _migrateData(document: Document.AnyConstructor, source: AnyObject): void;

  /**
   * Shim the deprecated core flag `exportSource` on Document source data.
   * @internal
   * @remarks Called in the `.shimData` of every document with a sidebar directory (`Actor`, `Item`, `Cards`,
   * `JournalEntry`, `Macro`, `Playlist`, `RollTable`, `Scene`)
   *
   * `options` is unused in `DocumentStatsField`
   */
  protected static _shimData(
    document: Document.AnyConstructor,
    source: AnyObject,
    options?: DataModel.ShimDataOptions,
  ): void;

  /**
   * Shim the deprecated core flag `exportSource` on Documents.
   * @internal
   * @remarks Called in the `#_initialize` of every document with a sidebar directory (`Actor`, `Item`, `Cards`,
   * `JournalEntry`, `Macro`, `Playlist`, `RollTable`, `Scene`)
   */
  // TODO: add this shim to DocumentFlagsField.InitializedType?
  protected static _shimDocument(document: Document.AnyConstructor): void;
}

declare namespace DocumentStatsField {
  /** A shorthand for the options of a DocumentStatsField class. */
  // eslint-disable-next-line @typescript-eslint/no-deprecated
  type Options = DataField.Options<SchemaField.AssignmentData<Schema>>;

  /** The type of the default options for the {@linkcode DocumentStatsField} class. */
  // eslint-disable-next-line @typescript-eslint/no-deprecated
  type DefaultOptions = SimpleMerge<SchemaField.DefaultOptions, { initial: SchemaField.AssignmentData<Schema> }>;

  /**
   * A helper type for the given options type merged into the default options of the {@linkcode DocumentStatsField} class.
   * @template Opts - the options that override the default options
   */
  type MergedOptions<Opts extends Options> = SimpleMerge<DefaultOptions, Opts>;

  /**
   * A shorthand for the assignment type of a DocumentStatsField class.
   * @template Opts - the options that override the default options
   *
   * @deprecated - AssignmentType is being deprecated. See {@linkcode SchemaField.AssignmentData}
   * for more details.
   */
  // eslint-disable-next-line @typescript-eslint/no-deprecated
  type AssignmentType<Opts extends Options = DefaultOptions> = DataField.DerivedAssignmentType<
    // eslint-disable-next-line @typescript-eslint/no-deprecated
    SchemaField.AssignmentData<Schema>,
    MergedOptions<Opts>
  >;

  /**
   * A shorthand for the assignment type of a DocumentStatsField class.
   * @template Opts - the options that override the default options
   */
  type InitializedType<Opts extends Options = DefaultOptions> = DataField.DerivedInitializedType<
    SchemaField.InitializedData<Schema>,
    MergedOptions<Opts>
  >;

  /**
   * A shorthand for the assignment type of a DocumentStatsField class.
   * @template Opts - the options that override the default options
   */
  type PersistedType<Opts extends Options = DefaultOptions> = DataField.DerivedInitializedType<
    SchemaField.SourceData<Schema>,
    MergedOptions<Opts>
  >;

  interface CreateData extends SchemaField.CreateData<Schema> {}

  interface InitializedData extends SchemaField.InitializedData<Schema> {}

  interface SourceData extends SchemaField.SourceData<Schema> {}

  interface Schema extends DataSchema {
    /**
     * The core version the Document was created in.
     * @defaultValue `game.release.version`
     */
    coreVersion: StringField<{ required: true; blank: false; nullable: true; initial: () => string }>;

    /**
     * The package name of the system the Document was created in.
     * @defaultValue `game.system?.id ?? null`
     */
    systemId: StringField<{ required: true; blank: false; nullable: true; initial: () => string | null }>;

    /**
     * The version of the system the Document was created in.
     * @defaultValue `game.system?.version ?? null`
     */
    systemVersion: StringField<{ required: true; blank: false; nullable: true; initial: () => string | null }>;

    /**
     * A timestamp of when the Document was created.
     * @defaultValue `undefined`
     */
    createdTime: NumberField;

    /**
     * A timestamp of when the Document was last modified.
     * @defaultValue `undefined`
     */
    modifiedTime: NumberField;

    /**
     * The ID of the user who last modified the Document.
     * @defaultValue `null`
     */
    lastModifiedBy: ForeignDocumentField<typeof foundry.documents.BaseUser, { idOnly: true }>;

    /**
     * The UUID of the compendium Document this one was imported from.
     * @defaultValue `null`
     */
    compendiumSource: DocumentUUIDField;

    /**
     * The UUID of the Document this one is a duplicate of.
     * @defaultValue `null`
     */
    duplicateSource: DocumentUUIDField;

    /**
     * @defaultValue `null`
     * @remarks Set by {@link ClientDocument.exportToJSON | `ClientDocument#exportToJSON` }
     */
    exportSource: SchemaField<ExportSourceSchema, { nullable: true }>;
  }

  interface Data extends SchemaField.InitializedData<Schema> {}
}

interface ExportSourceSchema extends DataSchema {
  /** @defaultValue `game.world.id` */
  worldId: StringField<{ required: true; blank: false; nullable: true }>;

  /** @defaultValue `this.uuid` (`this` being a `ClientDocument`) */
  uuid: DocumentUUIDField<{ initial: undefined }>;

  /** @defaultValue `game.version` */
  coreVersion: StringField<{ required: true; blank: false; nullable: true }>;

  /** @defaultValue `game.system.id` */
  systemId: StringField<{ required: true; blank: false; nullable: true }>;

  /** @defaultValue `game.system.version` */
  systemVersion: StringField<{ required: true; blank: false; nullable: true }>;
}

/**
 * A subclass of {@linkcode StringField} that is used specifically for the Document "type" field.
 */
declare class DocumentTypeField<
  const ConcreteDocumentClass extends Document.AnyConstructor,
  const Options extends DocumentTypeField.Options = DocumentTypeField.DefaultOptions,
  // eslint-disable-next-line @typescript-eslint/no-deprecated
  const AssignmentType = DocumentTypeField.AssignmentType<ConcreteDocumentClass, Options>,
  const InitializedType = DocumentTypeField.InitializedType<ConcreteDocumentClass, Options>,
  const PersistedType extends string | null | undefined = DocumentTypeField.InitializedType<
    ConcreteDocumentClass,
    Options
  >,
> extends StringField<
  DocumentTypeField.MergedOptions<ConcreteDocumentClass, Options>,
  AssignmentType,
  InitializedType,
  PersistedType
> {
  /**
   * @param documentClass - The base document class which belongs in this field
   * @param options - Options which configure the behavior of the field
   * @param context - Additional context which describes the field
   * @remarks Enforces `choices` being `documentClass.TYPES`
   */
  constructor(
    documentClass: ConcreteDocumentClass,
    options?: DocumentTypeField.Options,
    context?: DataField.ConstructionContext,
  );

  static override get _defaults(): DocumentTypeField.Options;

  /** @remarks `options` is required as it has no default handling and its `fallback` property is accessed */
  protected override _validateType(
    value: InitializedType,
    options: DataField.ValidateOptions<this>,
  ): boolean | DataModelValidationFailure | void;
}

declare namespace DocumentTypeField {
  /** The type of the default options for the {@linkcode DocumentTypeField} class. */
  type DefaultOptions = SimpleMerge<
    StringField.DefaultOptions,
    {
      required: true;
      nullable: false;
      blank: false;
    }
  >;

  interface Options extends StringField.Options {}

  // TODO(LukeAbby): This class has effectively removed `choices` and `validationError` since they're unconditionally set in the constructor.
  type MergedOptions<
    ConcreteDocumentClass extends Document.AnyConstructor,
    Options extends StringField.Options,
  > = SimpleMerge<
    SimpleMerge<DefaultOptions, Options>,
    {
      choices: () => ConcreteDocumentClass["TYPES"];
      validationError: string;
    }
  >;

  /**
   * @deprecated - AssignmentType is being deprecated. See {@linkcode SchemaField.AssignmentData}
   * for more details.
   */
  type AssignmentType<
    ConcreteDocumentClass extends Document.AnyConstructor,
    Options extends StringField.Options,
    // eslint-disable-next-line @typescript-eslint/no-deprecated
  > = StringField.AssignmentType<MergedOptions<ConcreteDocumentClass, Options>>;

  type InitializedType<
    ConcreteDocumentClass extends Document.AnyConstructor,
    Options extends StringField.Options,
  > = StringField.InitializedType<MergedOptions<ConcreteDocumentClass, Options>>;

  type PersistedType<
    ConcreteDocumentClass extends Document.AnyConstructor,
    Options extends StringField.Options,
  > = StringField.InitializedType<MergedOptions<ConcreteDocumentClass, Options>>;
}

/**
 * A subclass of {@linkcode ObjectField} which supports a type-specific data object.
 * @template DocumentType    - the type of the embedded Document
 * @template Options         - the options of the TypeDataField instance
 * @template AssignmentType  - the type of the allowed assignment values of the TypeDataField
 * @template InitializedType - the type of the initialized values of the TypeDataField
 * @template PersistedType   - the type of the persisted values of the TypeDataField
 * @remarks
 * Defaults:
 * - AssignmentType: `SchemaField.AssignmentType<DocumentType["schema"]["fields"]> | null | undefined`
 * - InitializedType: `SchemaField.InitializedType<DocumentType["schema"]["fields"]>`
 * - PersistedType: `SchemaField.PersistedType<DocumentType["schema"]["fields"]>`
 * - InitialValue: `{}`
 */
declare class TypeDataField<
  const SystemDocument extends Document.SystemConstructor,
  const Options extends TypeDataField.Options<SystemDocument> = TypeDataField.DefaultOptions,
  // eslint-disable-next-line @typescript-eslint/no-deprecated
  const AssignmentType = TypeDataField.AssignmentType<SystemDocument, Options>,
  const InitializedType = TypeDataField.InitializedType<SystemDocument, Options>,
  const PersistedType extends AnyObject | null | undefined = TypeDataField.PersistedType<SystemDocument, Options>,
> extends ObjectField<Options, AssignmentType, InitializedType, PersistedType> {
  /**
   * @param document - The base document class which belongs in this field
   * @param options  - Options which configure the behavior of the field
   * @param context - Additional context which describes the field
   */
  constructor(document: SystemDocument, options?: Options, context?: DataField.ConstructionContext);

  /** @defaultValue `true` */
  override required: boolean;

  /**
   * The canonical document name of the document type which belongs in this field
   */
  document: SystemDocument;

  protected static override get _defaults(): TypeDataField.Options<Document.SystemConstructor>;

  /** @defaultValue `true` */
  static override recursive: boolean;

  /**
   * Return the package that provides the sub-type for the given model.
   * @param model - The model instance created for this sub-type.
   */
  static getModelProvider(model: DataModel.Any): foundry.packages.System | foundry.packages.Module | null;

  /**
   * A convenience accessor for the name of the document type associated with this TypeDataField
   */
  get documentName(): string;

  /**
   * Get the DataModel definition that should be used for this type of document.
   * @param type - The Document instance type
   * @returns The DataModel class or null
   */
  getModelForType(type: string): DataModel.AnyConstructor | null;

  override getInitialValue(data?: unknown): InitializedType;

  /**
   * @remarks Returns:
   * - If a valid TypeDataModel, the `value` run through its `.cleanData` with `options.source: value`, else
   * - If `options.partial`, simply `value`, else
   * - A `mergeObject` of `this.getInitialValue(options.source)` and `value`
   *
   * `options` is required as it lacks any default handling and has its properties accessed
   */
  protected override _cleanType(value: InitializedType, options: DataField.CleanOptions): InitializedType;

  override initialize(
    value: PersistedType,
    model: DataModel.Any,
    options?: DataField.InitializeOptions,
  ): InitializedType | (() => InitializedType | null);

  override _updateDiff(
    source: AnyMutableObject,
    key: string,
    value: unknown,
    difference: AnyObject,
    options?: DataModel.UpdateOptions,
  ): void;

  override _updateCommit(
    source: AnyMutableObject,
    key: string,
    value: unknown,
    diff: unknown,
    options?: DataModel.UpdateOptions,
  ): void;

  protected override _validateType(
    value: InitializedType,
    options?: DataField.ValidateOptions<this>,
  ): boolean | DataModelValidationFailure | void;

  protected override _validateModel(data: AnyObject, options?: DataField.ValidateModelOptions): void;

  override toObject(value: InitializedType): PersistedType;

  protected override _addTypes(source?: AnyObject, changes?: AnyObject, options?: DataField.AddTypesOptions): void;

  /**
   * Migrate this field's candidate source data.
   * @param sourceData - Candidate source data of the root model
   * @param fieldData  - The value of this field within the source data
   */
  migrateSource(sourceData: AnyObject, fieldData: unknown): void;
}

declare namespace TypeDataField {
  /**
   * A shorthand for the options of a TypeDataField class.
   * @template DocumentType - the type of the embedded Document
   */
  type Options<DocumentType extends Document.SystemConstructor> = DataField.Options<
    // eslint-disable-next-line @typescript-eslint/no-deprecated
    SchemaField.AssignmentData<DataModel.SchemaOfClass<DocumentType>>
  >;

  /** The type of the default options for the {@linkcode TypeDataField} class. */
  type DefaultOptions = SimpleMerge<
    ObjectField.DefaultOptions,
    {
      required: true;
    }
  >;

  /**
   * A helper type for the given options type merged into the default options of the TypeDataField class.
   * @template DocumentType - the type of the embedded Document
   * @template Options - the options that override the default options
   */
  type MergedOptions<DocumentType extends Document.SystemConstructor, Opts extends Options<DocumentType>> = SimpleMerge<
    DefaultOptions,
    Opts
  >;

  type DataModelsFor<DocumentType extends Document.Type> = DocumentType extends keyof DataModelConfig
    ? DataModelConfig[DocumentType]
    : EmptyObject;

  /**
   * A shorthand for the assignment type of a TypeDataField class.
   * @template DocumentType - the type of the embedded Document
   * @template Options - the options that override the default options
   *
   * @deprecated - AssignmentType is being deprecated. See {@linkcode SchemaField.AssignmentData}
   * for more details.
   */
  type AssignmentType<
    SystemDocumentConstructor extends Document.SystemConstructor,
    Opts extends Options<SystemDocumentConstructor>,
    // eslint-disable-next-line @typescript-eslint/no-deprecated
  > = DataField.DerivedAssignmentType<
    _Schemas<DataModelsFor<SystemDocumentConstructor["metadata"]["name"]>>,
    MergedOptions<SystemDocumentConstructor, Opts>
  >;

  /** @internal */
  type _Schemas<T> = {
    [K in keyof T]: T[K] extends (abstract new (...args: never) => infer U extends DataModel.Any)
      ? // eslint-disable-next-line @typescript-eslint/no-deprecated
        U | SchemaField.AssignmentData<U["schema"]["fields"]>
      : never;
  }[keyof T];

  /**
   * A shorthand for the initialized type of a TypeDataField class.
   * @template DocumentType - the type of the embedded Document
   * @template Options - the options that override the default options
   */
  type InitializedType<
    SystemDocumentConstructor extends Document.SystemConstructor,
    Opts extends Options<SystemDocumentConstructor>,
  > = DataField.DerivedInitializedType<
    _Instances<DataModelsFor<SystemDocumentConstructor["metadata"]["name"]>> | Document.UnknownSystem,
    MergedOptions<SystemDocumentConstructor, Opts>
  >;

  /** @internal */
  type _Instances<T> = {
    [K in keyof T]: T[K] extends (abstract new (...args: never) => infer U extends DataModel.Any) ? U : never;
  }[keyof T];

  /**
   * With the existence of custom module subtypes a system can no longer rely on their configured types being the only ones.
   * A module can provide its own custom type though it is always of the form `${moduleName}.${subType}` so the `.` is a pretty
   * strong indicator.
   *
   * `UnknownTypeDataModel` covers the case where it's configured with a {@linkcode TypeDataModel}.
   * See {@linkcode UnknownSystem} for other possibilities.
   */
  interface UnknownTypeDataModel extends TypeDataModel<any, any, any, any> {}

  /**
   * A shorthand for the persisted type of a TypeDataField class.
   * @template DocumentType - the type of the embedded Document
   * @template Opts         - the options that override the default options
   */
  type PersistedType<
    ConcreteDocument extends Document.SystemConstructor,
    Opts extends Options<ConcreteDocument>,
  > = DataField.DerivedInitializedType<
    _Source<DataModelsFor<ConcreteDocument["metadata"]["name"]>>,
    MergedOptions<ConcreteDocument, Opts>
  >;

  /** @internal */
  type _Source<T> = {
    [K in keyof T]: T[K] extends (abstract new (...args: never) => infer U extends DataModel.Any)
      ? U["_source"]
      : never;
  }[keyof T];
}

/**
 * A subclass of {@linkcode DataField} which allows to typed schemas.
 */
declare class TypedSchemaField<
    const Types extends TypedSchemaField.Types,
    const Options extends TypedSchemaField.Options<Types> = TypedSchemaField.DefaultOptions,
    // eslint-disable-next-line @typescript-eslint/no-deprecated
    const AssignmentType = TypedSchemaField.AssignmentType<Types, Options>,
    const InitializedType = TypedSchemaField.InitializedType<Types, Options>,
    const PersistedType = TypedSchemaField.PersistedType<Types, Options>,
  >
  extends DataField<Options, AssignmentType, InitializedType, PersistedType>
  implements DataField.Internal.NestedFieldImplementation
{
  /**
   * @param types   - The different types this field can represent.
   * @param options - Options for configuring the field
   * @param context - Additional context which describes the field
   */
  // options: not null (unchecked `in` operation in super), context: not null (destructured in super)
  constructor(types: Types, options?: Options, context?: DataField.ConstructionContext);

  /** @internal */
  " __fvtt_types_get_field_schema": TypedSchemaField.ToConfiguredTypes<Types>;

  static override get _defaults(): TypedSchemaField.Options<TypedSchemaField.Types>;

  /** @defaultValue `true` */
  static override recursive: boolean;

  /**
   * The types of this field.
   */
  types: TypedSchemaField.ToConfiguredTypes<Types>;

  protected override _getField(path: string[]): DataField.Any;

  /**
   * @remarks Returns `value` if `value?.type` doesn't map to a valid type, otherwise it runs `value`
   * through the matching type's `#clean`
   */
  protected override _cleanType(value: InitializedType, options?: DataField.CleanOptions): InitializedType;

  /** @remarks If `value` has a `#toObject` method, calls it and returns that */
  protected override _cast(value: unknown): AssignmentType;

  protected override _validateSpecial(value: AssignmentType): boolean | void;

  /** @remarks Forwards to the SchemaField designated by `value.type`'s `#validate` */
  protected override _validateType(
    value: InitializedType,
    options?: DataField.ValidateOptions<this>,
  ): boolean | DataModelValidationFailure | void;

  override initialize(
    value: PersistedType,
    model: DataModel.Any,
    options?: DataField.InitializeOptions,
  ): InitializedType | (() => InitializedType | null);

  override _updateDiff(
    source: AnyMutableObject,
    key: string,
    value: unknown,
    difference: AnyObject,
    options?: DataModel.UpdateOptions,
  ): void;

  override _updateCommit(
    source: AnyMutableObject,
    key: string,
    value: unknown,
    diff: unknown,
    options?: DataModel.UpdateOptions,
  ): void;

  override toObject(value: InitializedType): PersistedType;

  // TODO(LukeAbby): Type `TypedSchemaField#apply`.
  override apply<Options, Return>(
    fn: keyof this | ((this: this, value: AnyObject, options: Options) => Return),
    value?: AnyObject,
    options?: Options,
  ): Return;

  protected override _addTypes(source?: AnyObject, changes?: AnyObject, options?: DataField.AddTypesOptions): void;

  migrateSource(sourceData: AnyObject, fieldData: unknown): void;

  #TypedSchemaField: true;
}

declare namespace TypedSchemaField {
  interface Options<T extends Types> extends DataField.Options<_AssignmentType<ToConfiguredTypes<T>>> {}

  type DefaultOptions = SimpleMerge<
    DataField.DefaultOptions,
    {
      required: true;
    }
  >;

  /**
   * A `ValidDataSchema` must pass the checks in `#configureTypes`. Namely:
   * - No `name` property.
   * - No `parent`.
   *
   * Additionally the `type` property (if any):
   * - Must be a `StringField`.
   * - Must be `required`
   * - Must not be `nullable`.
   * - Must not be `blank`.
   * - Must allow the corresponding type as a valid value.
   */
  // eslint-disable-next-line @typescript-eslint/consistent-type-definitions
  type ValidDataSchema = {
    readonly [field: string]: DataField.Any;
  };

  type Type =
    | ValidDataSchema
    | SchemaField<DataSchema, { required: true; nullable: false }, any, any, any>
    // Used instead of `AnyConstructor` because the constructor must stay the same.
    // Note(LukeAbby): `AnyObject` for `ExtraConstructorOptions` may not make sense.
    | DataModel.ConcreteConstructor;

  // eslint-disable-next-line @typescript-eslint/consistent-type-definitions
  type Types = {
    [type: string]: Type;
  };

  type ToConfiguredTypes<Types extends TypedSchemaField.Types> = {
    [K in keyof Types]:
      | (Types[K] extends ValidDataSchema ? SchemaField<Types[K]> : never)
      | (Types[K] extends SchemaField.Any ? Types[K] : never)
      | (Types[K] extends DataModel.AnyConstructor ? EmbeddedDataField<Types[K]> : never);
  };

  // eslint-disable-next-line @typescript-eslint/consistent-type-definitions
  type ConfiguredTypes = {
    [type: string]: SchemaField.Any;
  };

  /**
   * @internal
   */
  type _AssignmentType<Types extends ConfiguredTypes> = {
    // eslint-disable-next-line @typescript-eslint/no-deprecated
    [K in keyof Types]: DataField.AssignmentTypeFor<Types[K]> & { type: K };
  }[keyof Types];

  /**
   * @deprecated - AssignmentType is being deprecated. See {@linkcode SchemaField.AssignmentData}
   * for more details.
   */
  type AssignmentType<
    Types extends TypedSchemaField.Types,
    Options extends TypedSchemaField.Options<Types>,
    // eslint-disable-next-line @typescript-eslint/no-deprecated
  > = DataField.DerivedAssignmentType<_AssignmentType<ToConfiguredTypes<Types>>, Options>;

  /**
   * @internal
   */
  type _InitializedType<Types extends ConfiguredTypes> = {
    [K in keyof Types]: DataField.InitializedTypeFor<Types[K]> & { type: K };
  }[keyof Types];

  type InitializedType<
    Types extends TypedSchemaField.Types,
    Options extends TypedSchemaField.Options<Types>,
  > = DataField.DerivedInitializedType<_InitializedType<ToConfiguredTypes<Types>>, Options>;

  /**
   * @internal
   */
  type _PersistedType<Types extends ConfiguredTypes> = {
    [K in keyof Types]: DataField.PersistedTypeFor<Types[K]> & { type: K };
  }[keyof Types];

  type PersistedType<
    Types extends TypedSchemaField.Types,
    Options extends TypedSchemaField.Options<Types>,
  > = DataField.DerivedInitializedType<_PersistedType<ToConfiguredTypes<Types>>, Options>;
}

// The subclassing of `StringField` can't be done in one step because
// `ToInputOptions` both adds and removes properties.
// This is done this way to avoid the need for some `@ts-expect-error`
// directives that could mask other errors.
declare class _InternalJavaScriptField<
  const Options extends JavaScriptField.Options = JavaScriptField.DefaultOptions,
  // eslint-disable-next-line @typescript-eslint/no-deprecated
  const AssignmentType = StringField.AssignmentType<Options>,
  const InitializedType = StringField.InitializedType<Options>,
  const PersistedType extends string | null | undefined = StringField.InitializedType<Options>,
> extends StringField<Options, AssignmentType, InitializedType, PersistedType> {
  override toFormGroup(groupConfig?: any, inputConfig?: any): HTMLDivElement;

  // TODO: This takes a CodeMirror-related config now
  protected override _toInput(config: any): HTMLElement | HTMLCollection;
}

/**
 * A subclass of {@linkcode StringField} which contains JavaScript code.
 */
declare class JavaScriptField<
  const Options extends JavaScriptField.Options = JavaScriptField.DefaultOptions,
  // eslint-disable-next-line @typescript-eslint/no-deprecated
  const AssignmentType = StringField.AssignmentType<Options>,
  const InitializedType = StringField.InitializedType<Options>,
  const PersistedType extends string | null | undefined = StringField.InitializedType<Options>,
> extends _InternalJavaScriptField<Options, AssignmentType, InitializedType, PersistedType> {
  /**
   * @param options - Options which configure the behavior of the field
   * @param context - Additional context which describes the field
   * @remarks Enforces `choices = undefined`
   */
  // options: not null (unchecked `in` operation in super), context: not null (destructured in super)
  constructor(options?: Options, context?: DataField.ConstructionContext);

  static get _defaults(): JavaScriptField.Options;

  /** @remarks `options` is only passed to super, where it is unused in `StringField` */
  protected override _validateType(
    value: InitializedType,
    options?: DataField.ValidateOptions<this> | null,
  ): boolean | DataModelValidationFailure | void;

  /** @remarks Sets `groupConfig.stacked ??= true` then forwards to super */
  override toFormGroup(
    groupConfig?: JavaScriptField.GroupConfig,
    inputConfig?: JavaScriptField.ToInputConfig<InitializedType>,
  ): HTMLDivElement;

  protected override _toInput(config: JavaScriptField.ToInputConfig<InitializedType>): HTMLElement | HTMLCollection;
}

declare namespace JavaScriptField {
  // TODO(LukeAbby): `choices` is effectively deleted due to being unconditionally set to `undefined` in the constructor.
  type Options = StringField.Options & {
    /**
     * Does the field allow async code?
     * @defaultValue `false`
     */
    async?: boolean;
  };

  type DefaultOptions = SimpleMerge<
    StringField.Options,
    {
      async: false;
    }
  >;

  // `JavaScriptField#toFormGroup` provides a default by way of `groupConfig.stacked ??= true`.
  interface GroupConfig extends Omit<DataField.GroupConfig, "stacked"> {
    stacked?: DataField.GroupConfig["stacked"] | null | undefined;
  }

  interface ToInputConfig<InitializedType>
    extends SimpleMerge<DataField.ToInputConfig<InitializedType>, TextAreaInputConfig> {}
}

export {
  AlphaField,
  AngleField,
  AnyField,
  ArrayField,
  BooleanField,
  ColorField,
  DataField,
  DocumentAuthorField,
  DocumentFlagsField,
  DocumentIdField,
  DocumentOwnershipField,
  DocumentStatsField,
  DocumentTypeField,
  DocumentUUIDField,
  EmbeddedDataField,
  EmbeddedCollectionField,
  EmbeddedCollectionDeltaField,
  EmbeddedDocumentField,
  FilePathField,
  ForeignDocumentField,
  HTMLField,
  HueField,
  IntegerSortField,
  JavaScriptField,
  JSONField,
  NumberField,
  ObjectField,
  TypedObjectField,
  TypedSchemaField,
  SchemaField,
  SetField,
  StringField,
  TypeDataField,
};<|MERGE_RESOLUTION|>--- conflicted
+++ resolved
@@ -3941,10 +3941,7 @@
 
 declare namespace AngleField {
   interface Options extends NumberField.Options {
-<<<<<<< HEAD
     /** Whether the angle should be normalized to [0,360) before being clamped to [0,360]. The default is true. */
-=======
->>>>>>> 81124966
     normalize?: boolean | undefined;
   }
 
