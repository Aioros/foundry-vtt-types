import EmbeddedCollection from '../../abstract/embedded-collection.mjs';
import {
  ConfiguredData,
  ConfiguredDocumentClass,
  ConfiguredSource,
  FieldReturnType,
  PropertiesToSource
} from '../../../../types/helperTypes';
import { DocumentData } from '../../abstract/module.mjs';
import * as documents from '../../documents.mjs';
import * as fields from '../fields.mjs';

type EntityPermissions = ValueOf<typeof CONST.ENTITY_PERMISSIONS>;

interface ItemDataSchema extends DocumentSchema {
  _id: typeof fields.DOCUMENT_ID;
  name: typeof fields.REQUIRED_STRING;
  type: DocumentField<string> & {
    type: String;
    required: true;
    validate: (t: unknown) => boolean;
    validationError: 'The provided Item type must be in the array of types defined by the game system';
  };
  img: FieldReturnType<typeof fields.IMAGE_FIELD, { default: () => string }>;
  data: FieldReturnType<typeof fields.OBJECT_FIELD, { default: (data: { type: string }) => any }>; // TODO
  effects: fields.EmbeddedCollectionField<typeof documents.BaseActiveEffect>;
  folder: fields.ForeignDocumentField<{ type: typeof documents.BaseFolder }>;
  sort: typeof fields.INTEGER_SORT_FIELD;
  permission: typeof fields.DOCUMENT_PERMISSIONS;
  flags: typeof fields.OBJECT_FIELD;
}

interface ItemDataBaseProperties {
  /**
   * The _id which uniquely identifies this Item document
   */
  _id: string | null;

  /**
   * The name of this Item
   */
  name: string;

  /**
   * An Item subtype which configures the system data model applied
   */
  type: string;

  /**
   * An image file path which provides the artwork for this Item
   * @defaultValue `ItemData.DEFAULT_ICON`
   */
  img: string | null;

  /**
   * The system data object which is defined by the system template.json model
   */
  data: object;

  /**
   * A collection of ActiveEffect embedded Documents
   */
  effects: EmbeddedCollection<ConfiguredDocumentClass<typeof documents.BaseActiveEffect>, ItemData>;

  /**
   * The _id of a Folder which contains this Item
   * @defaultValue `null`
   */
  folder: string | null;

  /**
   * The numeric sort value which orders this Item relative to its siblings
   * @defaultValue `0`
   */
  sort: number;

  /**
   * An object which configures user permissions to this Item
   * @defaultValue `{ default: CONST.ENTITY_PERMISSIONS.NONE }`
   */
  permission: Partial<Record<string, EntityPermissions>>;

  /**
   * An object of optional key/value flags
   * @defaultValue `{}`
   */
  flags: Record<string, unknown>;
}

<<<<<<< HEAD
interface ItemDataUpdateArgs {
  _id?: string | null;
  name: string;
  type: string;
  img?: string | null;
  data?: object | null;
  effects?: ConfiguredDocumentClass<typeof documents.BaseActiveEffect>[] | null;
  folder?: string | null;
  sort?: number | null;
  permission?: Record<string, EntityPermissions> | null;
  flags?: Record<string, unknown> | null;
}

/**
 * The data schema for a Item document.
 * @see BaseItem
 */
export declare class ItemData extends DocumentData<
  ItemDataSchema,
  ItemDataProperties,
  documents.BaseItem,
  ItemDataUpdateArgs
> {
  static defineSchema(): ItemDataSchema;
=======
type ItemDataBaseSource = PropertiesToSource<ItemDataBaseProperties>;
type ItemDataProperties = ItemDataBaseProperties & ConfiguredData<'Item'>;
type ItemDataSource = ItemDataBaseSource & ConfiguredSource<'Item'>;

type DocumentDataConstructor = typeof DocumentData;

interface ItemDataConstructor extends DocumentDataConstructor {
  new (data?: DeepPartial<ItemDataSource>, document?: documents.BaseItem | null): ItemData;

  defineSchema(): ItemDataSchema;
>>>>>>> d6c6e0a2

  /**
   * The default icon used for newly created Item documents
   * @defaultValue `"icons/svg/item-bag.svg"`
   */
<<<<<<< HEAD
  static DEFAULT_ICON: string;

  _initializeSource(data: ItemDataUpdateArgs): PropertiesToSource<ItemDataProperties>;
=======
  DEFAULT_ICON: string;
>>>>>>> d6c6e0a2
}

/**
 * The data schema for a Item document.
 * @see BaseItem
 */
export type ItemData = DocumentData<ItemDataSchema, ItemDataProperties, ItemDataSource, documents.BaseItem> &
  ItemDataProperties & {
    _initializeSource(data: DeepPartial<ItemDataSource>): ItemDataSource;
  };
export declare const ItemData: ItemDataConstructor;<|MERGE_RESOLUTION|>--- conflicted
+++ resolved
@@ -87,13 +87,12 @@
   flags: Record<string, unknown>;
 }
 
-<<<<<<< HEAD
-interface ItemDataUpdateArgs {
+interface ItemDataConstructorData {
   _id?: string | null;
   name: string;
-  type: string;
+  type: ItemDataSource['type'];
   img?: string | null;
-  data?: object | null;
+  data?: DeepPartial<ItemDataSource['data']> | null;
   effects?: ConfiguredDocumentClass<typeof documents.BaseActiveEffect>[] | null;
   folder?: string | null;
   sort?: number | null;
@@ -101,18 +100,6 @@
   flags?: Record<string, unknown> | null;
 }
 
-/**
- * The data schema for a Item document.
- * @see BaseItem
- */
-export declare class ItemData extends DocumentData<
-  ItemDataSchema,
-  ItemDataProperties,
-  documents.BaseItem,
-  ItemDataUpdateArgs
-> {
-  static defineSchema(): ItemDataSchema;
-=======
 type ItemDataBaseSource = PropertiesToSource<ItemDataBaseProperties>;
 type ItemDataProperties = ItemDataBaseProperties & ConfiguredData<'Item'>;
 type ItemDataSource = ItemDataBaseSource & ConfiguredSource<'Item'>;
@@ -120,30 +107,29 @@
 type DocumentDataConstructor = typeof DocumentData;
 
 interface ItemDataConstructor extends DocumentDataConstructor {
-  new (data?: DeepPartial<ItemDataSource>, document?: documents.BaseItem | null): ItemData;
+  new (data?: ItemDataConstructorData, document?: documents.BaseItem | null): ItemData;
 
   defineSchema(): ItemDataSchema;
->>>>>>> d6c6e0a2
 
   /**
    * The default icon used for newly created Item documents
    * @defaultValue `"icons/svg/item-bag.svg"`
    */
-<<<<<<< HEAD
-  static DEFAULT_ICON: string;
-
-  _initializeSource(data: ItemDataUpdateArgs): PropertiesToSource<ItemDataProperties>;
-=======
   DEFAULT_ICON: string;
->>>>>>> d6c6e0a2
 }
 
 /**
  * The data schema for a Item document.
  * @see BaseItem
  */
-export type ItemData = DocumentData<ItemDataSchema, ItemDataProperties, ItemDataSource, documents.BaseItem> &
+export type ItemData = DocumentData<
+  ItemDataSchema,
+  ItemDataProperties,
+  ItemDataSource,
+  ItemDataConstructorData,
+  documents.BaseItem
+> &
   ItemDataProperties & {
-    _initializeSource(data: DeepPartial<ItemDataSource>): ItemDataSource;
+    _initializeSource(data: ItemDataConstructorData): ItemDataSource;
   };
 export declare const ItemData: ItemDataConstructor;