import { PropertiesToSource } from '../../../../types/helperTypes';
import { DocumentData } from '../../abstract/module.mjs';
import { BaseAmbientLight } from '../../documents.mjs';
import * as fields from '../fields.mjs';

interface AnimationDataSchema extends DocumentSchema {
  type: typeof fields.STRING_FIELD;
  speed: DocumentField<number> & {
    type: typeof Number;
    required: false;
    default: 5;
    validate: (a: number) => boolean;
    validationError: 'Light animation speed must be an integer between 1 and 10';
  };
  intensity: DocumentField<number> & {
    type: typeof Number;
    required: false;
    default: 5;
    validate: (a: number) => boolean;
    validationError: 'Light animation intensity must be an integer between 1 and 10';
  };
}

interface AnimationDataProperties {
  /**
   * The animation type which is applied
   */
  type?: string;

  /**
   * The speed of the animation, a number between 1 and 10
   * @defaultValue `5`
   */
  speed: number;

  /**
   * The intensity of the animation, a number between 1 and 10
   * @defaultValue `5`
   */
  intensity: number;
}

interface AnimationDataUpdateArgs {
  type?: string | null;
  speed?: number | null;
  intensity?: number | null;
}

/**
 * An embedded data object which defines the properties of a light source animation
 */
export declare class AnimationData extends DocumentData<
  AnimationDataSchema,
  AnimationDataProperties,
<<<<<<< HEAD
  BaseAmbientLight,
  AnimationDataUpdateArgs
=======
  PropertiesToSource<AnimationDataProperties>,
  BaseAmbientLight
>>>>>>> d6c6e0a2
> {
  static defineSchema(): AnimationDataSchema;
}

// eslint-disable-next-line @typescript-eslint/no-empty-interface
export declare interface AnimationData extends AnimationDataProperties {}<|MERGE_RESOLUTION|>--- conflicted
+++ resolved
@@ -40,7 +40,7 @@
   intensity: number;
 }
 
-interface AnimationDataUpdateArgs {
+interface AnimationDataConstructorData {
   type?: string | null;
   speed?: number | null;
   intensity?: number | null;
@@ -52,13 +52,9 @@
 export declare class AnimationData extends DocumentData<
   AnimationDataSchema,
   AnimationDataProperties,
-<<<<<<< HEAD
-  BaseAmbientLight,
-  AnimationDataUpdateArgs
-=======
   PropertiesToSource<AnimationDataProperties>,
+  AnimationDataConstructorData,
   BaseAmbientLight
->>>>>>> d6c6e0a2
 > {
   static defineSchema(): AnimationDataSchema;
 }
