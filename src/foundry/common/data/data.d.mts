<<<<<<< HEAD
import type { DataModel } from "../abstract/data.d.mts";
import type {
  AnyMutableObject,
  EmptyObject,
  GetKey,
  NullishCoalesce,
  RemoveIndexSignatures,
  ToMethod,
  ValueOf,
} from "fvtt-types/utils";
import fields = foundry.data.fields;
import documents = foundry.documents;
=======
import type { DatabaseBackend } from "../abstract/_module.d.mts";
import type { DataModel } from "../abstract/data.d.mts";
import type { fields } from "./_module.d.mts";
import type * as documents from "../documents/_module.d.mts";
import type { AnyMutableObject, EmptyObject, ToMethod, ValueOf } from "fvtt-types/utils";
import type { FilePathField } from "./fields.d.mts";
>>>>>>> cd8ac1c0

type DataSchema = foundry.data.fields.DataSchema;

declare namespace LightData {
  type Parent = TokenDocument.Implementation | AmbientLightDocument.Implementation;

  interface LightAnimationDataSchema extends DataSchema {
    /**
     * The animation type which is applied
     * @defaultValue `null`
     * @remarks While not enforced by the data model, this should be in `keyof CONFIG.Canvas.lightAnimations`
     * (or `.darknessAnimations` as appropriate) or the animation will be ignored
     */
    type: fields.StringField<{ nullable: true; blank: false; initial: null }>;

    /**
     * The speed of the animation, a number between 0 and 10
     * @defaultValue `5`
     */
    speed: fields.NumberField<{
      required: true;
      nullable: false;
      integer: true;
      initial: 5;
      min: 0;
      max: 10;
      validationError: "Light animation speed must be an integer between 0 and 10";
    }>;

    /**
     * The intensity of the animation, a number between 1 and 10
     * @defaultValue `5`
     */
    intensity: fields.NumberField<{
      required: true;
      nullable: false;
      integer: true;
      initial: 5;
      min: 1;
      max: 10;
      validationError: "Light animation intensity must be an integer between 1 and 10";
    }>;

    /**
     * Reverse the direction of animation.
     * @defaultValue `false`
     */
    reverse: fields.BooleanField;
  }

  interface DarknessSchema extends DataSchema {
    /**
     * @defaultValue `0`
     */
    min: fields.AlphaField<{ initial: 0 }>;

    /**
     * @defaultValue `1`
     */
    max: fields.AlphaField<{ initial: 1 }>;
  }

  interface Schema extends DataSchema {
    /**
     * Is this light source a negative source? (i.e. darkness source)
     * @defaultValue `false`
     */
    negative: fields.BooleanField;

    /**
     * @defaultValue `0`
     */
    priority: fields.NumberField<{ required: true; nullable: false; integer: true; initial: 0; min: 0 }>;

    /**
     * An opacity for the emitted light, if any
     * @defaultValue `0.5`
     */
    alpha: fields.AlphaField<{ initial: 0.5 }>;

    /**
     * The angle of emission for this point source
     * @defaultValue `0`
     */
    angle: fields.AngleField<{ initial: 360; normalize: false }>;

    /**
     * The allowed radius of bright vision or illumination
     * @defaultValue `0`
     */
    bright: fields.NumberField<{ required: true; nullable: false; initial: 0; min: 0; step: 0.01 }>;

    /**
     * A tint color for the emitted light, if any
     * @defaultValue `null`
     */
    color: fields.ColorField;

    /**
     * The coloration technique applied in the shader
     * @defaultValue `1`
     * @remarks This should match the `id` of the desired property of {@link AdaptiveLightingShader.SHADER_TECHNIQUES | `AdaptiveLightingShader.SHADER_TECHNIQUES`}
     */
    coloration: fields.NumberField<{ required: true; integer: true; initial: 1 }>;

    /**
     * The allowed radius of dim vision or illumination
     * @defaultValue `0`
     */
    dim: fields.NumberField<{ required: true; nullable: false; initial: 0; min: 0; step: 0.01 }>;

    /**
     * Fade the difference between bright, dim, and dark gradually?
     * @defaultValue `0.5`
     */
    attenuation: fields.AlphaField<{ initial: 0.5 }>;

    /**
     * The luminosity applied in the shader
     * @defaultValue `0.5`
     */
    luminosity: fields.NumberField<{ required: true; nullable: false; initial: 0.5; min: 0; max: 1 }>;

    /**
     * The amount of color saturation this light applies to the background texture
     * @defaultValue `0`
     */
    saturation: fields.NumberField<{ required: true; nullable: false; initial: 0; min: -1; max: 1 }>;

    /**
     * The amount of contrast this light applies to the background texture
     * @defaultValue `0`
     */
    contrast: fields.NumberField<{ required: true; nullable: false; initial: 0; min: -1; max: 1 }>;

    /**
     * The depth of shadows this light applies to the background texture
     * @defaultValue `0`
     */
    shadows: fields.NumberField<{ required: true; nullable: false; initial: 0; min: 0; max: 1 }>;

    /**
     * An animation configuration for the source
     * @defaultValue see properties
     */
    animation: fields.SchemaField<LightAnimationDataSchema>;

    /**
     * A darkness range (min and max) for which the source should be active
     * @defaultValue see properties
     */
    darkness: fields.SchemaField<
      DarknessSchema,
      {
        validate: (d: unknown) => boolean;
        validationError: "darkness.max may not be less than darkness.min";
      }
    >;
  }
}

/**
 * A reusable document structure for the internal data used to render the appearance of a light source.
 * This is re-used by both the AmbientLightData and TokenData classes.
 */
declare class LightData extends DataModel<LightData.Schema, LightData.Parent> {
  static override defineSchema(): LightData.Schema;

  /** @defaultValue `["LIGHT"]` */
  static override LOCALIZATION_PREFIXES: string[];

  static override migrateData(source: AnyMutableObject): AnyMutableObject;
}

declare namespace ShapeData {
  interface Schema extends DataSchema {
    /**
     * The type of shape, a value in ShapeData.TYPES.
     * For rectangles, the x/y coordinates are the top-left corner.
     * For circles, the x/y coordinates are the center of the circle.
     * For polygons, the x/y coordinates are the first point of the polygon.
     * @defaultValue `"r"`
     */
    type: fields.StringField<{ required: true; blank: false; choices: ValueOf<TYPES>[]; initial: "r" }>;

    /**
     * For rectangles, the pixel width of the shape.
     * @defaultValue `null`
     */
    width: fields.NumberField<{ required: false; integer: true; min: 0 }>;

    /**
     * For rectangles, the pixel width of the shape.
     * @defaultValue `null`
     */
    height: fields.NumberField<{ required: false; integer: true; min: 0 }>;

    /**
     * For circles, the pixel radius of the shape.
     * @defaultValue `null`
     */
    radius: fields.NumberField<{ required: false; integer: true; positive: true }>;

    /**
     * For polygons, the array of polygon coordinates which comprise the shape.
     * @defaultValue `[]`
     */
    points: fields.ArrayField<fields.NumberField<{ nullable: false }>>;
  }

  interface TYPES {
    RECTANGLE: "r";
    CIRCLE: "c";
    ELLIPSE: "e";
    POLYGON: "p";
  }
}

/**
 * A data model intended to be used as an inner EmbeddedDataField which defines a geometric shape.
 */
declare class ShapeData extends DataModel<ShapeData.Schema> {
  static override defineSchema(): ShapeData.Schema;

  static TYPES: ShapeData.TYPES;
}

declare namespace BaseShapeData {
  interface Schema<ShapeType extends ShapeTypes = ShapeTypes> extends DataSchema {
    /**
     * The type of shape, a value in BaseShapeData.TYPES.
     * @defaultValue `this.TYPE`
     * @remarks `this.TYPE` is `""` in `BaseShapeData`, and must be defined by subclasses
     */
    type: fields.StringField<{
      required: true;
      blank: false;
      initial: ShapeType;
      validate: (value: unknown) => value is ShapeType;
      // TODO: The following `choices` does not exist in Foundry, it's a type hack to get this field to report as the only valid value it can have
      // TODO: The validation function enough might be able to be made to sufficiently limit the value
      choices: [ShapeType];
      validationError: `must be equal to "${ShapeType}"`;
    }>;

    /**
     * Is this shape a hole?
     * @defaultValue `false`
     */
    hole: fields.BooleanField;
  }

  type ShapeTypes = keyof RemoveIndexSignatures<BaseShapeData.Types>;

  interface Types extends foundry.data.fields.TypedSchemaField.Types {
    rectangle: typeof RectangleShapeData;
    circle: typeof CircleShapeData;
    ellipse: typeof EllipseShapeData;
    polygon: typeof PolygonShapeData;
  }
}

/**
 * A data model intended to be used as an inner EmbeddedDataField which defines a geometric shape.
 */
declare abstract class BaseShapeData<
  ShapeSchema extends BaseShapeData.Schema = BaseShapeData.Schema,
> extends DataModel<ShapeSchema> {
  /**
   * The possible shape types.
   */
  static get TYPES(): Readonly<BaseShapeData.Types>;

  static #TYPES: Readonly<BaseShapeData.Types>;

  /**
   * The type of this shape.
   */
  static TYPE: string;

  static override defineSchema(): BaseShapeData.Schema;
}

declare namespace RectangleShapeData {
  interface Schema extends BaseShapeData.Schema<"rectangle"> {
    /**
     * The top-left x-coordinate in pixels before rotation.
     * @defaultValue `undefined`
     */
    x: fields.NumberField<{ required: true; nullable: false; initial: undefined }>;

    /**
     * The top-left y-coordinate in pixels before rotation.
     * @defaultValue `undefined`
     */
    y: fields.NumberField<{ required: true; nullable: false; initial: undefined }>;

    /**
     * The width of the rectangle in pixels.
     * @defaultValue `undefined`
     */
    width: fields.NumberField<{ required: true; nullable: false; initial: undefined; positive: true }>;

    /**
     * The height of the rectangle in pixels.
     * @defaultValue `undefined`
     */
    height: fields.NumberField<{ required: true; nullable: false; initial: undefined; positive: true }>;

    /**
     * The rotation around the center of the rectangle in degrees.
     * @defaultValue `0`
     */
    rotation: fields.AngleField;
  }
}

/**
 * The data model for a rectangular shape.
 */
declare class RectangleShapeData extends BaseShapeData<RectangleShapeData.Schema> {
  static override TYPE: "rectangle";

  static override defineSchema(): RectangleShapeData.Schema;
}

declare namespace CircleShapeData {
  interface Schema extends BaseShapeData.Schema<"circle"> {
    /**
     * The x-coordinate of the center point in pixels.
     * @defaultValue `undefined`
     */
    x: fields.NumberField<{ required: true; nullable: false; initial: undefined }>;

    /**
     * The y-coordinate of the center point in pixels.
     * @defaultValue `undefined`
     */
    y: fields.NumberField<{ required: true; nullable: false; initial: undefined }>;

    /**
     * The radius of the circle in pixels.
     * @defaultValue `undefined`
     */
    radius: fields.NumberField<{ required: true; nullable: false; initial: undefined; positive: true }>;
  }
}

/**
 * The data model for a circle shape.
 */
declare class CircleShapeData extends BaseShapeData<CircleShapeData.Schema> {
  static override TYPE: "circle";

  static override defineSchema(): CircleShapeData.Schema;
}

declare namespace EllipseShapeData {
  interface Schema extends BaseShapeData.Schema<"ellipse"> {
    /**
     * The x-coordinate of the center point in pixels.
     * @defaultValue `undefined`
     */
    x: fields.NumberField<{ required: true; nullable: false; initial: undefined }>;

    /**
     * The y-coordinate of the center point in pixels.
     * @defaultValue `undefined`
     */
    y: fields.NumberField<{ required: true; nullable: false; initial: undefined }>;

    /**
     * The x-radius of the circle in pixels.
     * @defaultValue `undefined`
     */
    radiusX: fields.NumberField<{ required: true; nullable: false; initial: undefined; positive: true }>;

    /**
     * The y-radius of the circle in pixels.
     * @defaultValue `undefined`
     */
    radiusY: fields.NumberField<{ required: true; nullable: false; initial: undefined; positive: true }>;

    /**
     * The rotation around the center of the rectangle in degrees.
     * @defaultValue `0`
     */
    rotation: fields.AngleField;
  }
}

/**
 * The data model for an ellipse shape.
 */
declare class EllipseShapeData extends BaseShapeData<EllipseShapeData.Schema> {
  static override TYPE: "ellipse";

  static override defineSchema(): EllipseShapeData.Schema;
}

declare namespace PolygonShapeData {
  interface Schema extends BaseShapeData.Schema<"polygon"> {
    /**
     * The points of the polygon ([x0, y0, x1, y1, ...]).
     * The polygon must not be self-intersecting.
     * @defaultValue `[]`
     */
    points: fields.ArrayField<
      fields.NumberField<{ required: true; nullable: false; initial: undefined }>,
      { validate: (value: []) => void }
    >;
  }
}

/**
 * The data model for a polygon shape.
 */
declare class PolygonShapeData extends BaseShapeData<PolygonShapeData.Schema> {
  static override TYPE: "polygon";

  static override defineSchema(): PolygonShapeData.Schema;
}

declare namespace TextureData {
  /** The parameter defaults for `srcOptions` in the {@link TextureData} constructor */
  interface DefaultOptions {
    categories: ["IMAGE", "VIDEO"];
    initial: EmptyObject;
    wildcard: false;
    label: "";
  }

  /**
   * @internal
   * The `initial` property of the `srcOptions` parameter of the {@link TextureData | `TextureData`} constructor
   * is not the `initial` for any one field, but instead is an object that gets parcelled out by key to the
   * fields of the schema
   */
  type _SrcOptionsInitial<T> = {
    [K in keyof T]: fields.DataField.Options.InitialType<T[K]>;
  };

  /** @remarks The keys picked directly are passed on to the `src: FilePathField` field, but `initial` is an object of initial values for potentially every field in the schema */
  interface SrcOptions extends Pick<fields.FilePathField.Options, "categories" | "wildcard" | "label"> {
    initial: _SrcOptionsInitial<fields.SchemaField.AssignmentData<Schema<DefaultOptions>>>;
  }

  interface Schema<Options extends SrcOptions = DefaultOptions> extends DataSchema {
    /**
     * The URL of the texture source.
     * @defaultValue `initial.src ?? null`
     * @remarks The `initial` in the above default value is the property from the `srcOptions`
     * parameter of the {@link TextureData | `TextureData`} constructor
     */
    src: fields.FilePathField<{
      categories: NullishCoalesce<Options["categories"], DefaultOptions["categories"]>;
      initial: NullishCoalesce<GetKey<Options["initial"], "src", null>, null>;
      wildcard: NullishCoalesce<Options["wildcard"], DefaultOptions["wildcard"]>;
      label: NullishCoalesce<Options["label"], DefaultOptions["label"]>;
    }>;

    /**
     * The X coordinate of the texture anchor.
     * @defaultValue `initial.anchorX ?? 0`
     * @remarks The `initial` in the above default value is the property from the `srcOptions`
     * parameter of the {@link TextureData | `TextureData`} constructor
     */
    anchorX: fields.NumberField<{
      nullable: false;
      initial: NullishCoalesce<GetKey<Options["initial"], "anchorX", 0>, 0>;
    }>;

    /**
     * The Y coordinate of the texture anchor.
     * @defaultValue `initial.anchorY ?? 0`
     * @remarks The `initial` in the above default value is the property from the `srcOptions`
     * parameter of the {@link TextureData | `TextureData`} constructor
     */
    anchorY: fields.NumberField<{
      nullable: false;
      initial: NullishCoalesce<GetKey<Options["initial"], "anchorY", 0>, 0>;
    }>;

    /**
     * The X offset of the texture with (0,0) in the top left.
     * @defaultValue `initial.offsetX ?? 0`
     * @remarks The `initial` in the above default value is the property from the `srcOptions`
     * parameter of the {@link TextureData | `TextureData`} constructor
     */
    offsetX: fields.NumberField<{
      nullable: false;
      integer: true;
      initial: NullishCoalesce<GetKey<Options["initial"], "offsetX", 0>, 0>;
    }>;

    /**
     * The Y offset of the texture with (0,0) in the top left.
     * @defaultValue `initial.offsetY ?? 0`
     * @remarks The `initial` in the above default value is the property from the `srcOptions`
     * parameter of the {@link TextureData | `TextureData`} constructor
     */
    offsetY: fields.NumberField<{
      nullable: false;
      integer: true;
      initial: NullishCoalesce<GetKey<Options["initial"], "offsetY", 0>, 0>;
    }>;

    /**
     * @defaultValue `initial.fit ?? "fill"`
     * @remarks The `initial` in the above default value is the property from the `srcOptions`
     * parameter of the {@link TextureData | `TextureData`} constructor
     */
    fit: fields.StringField<
      {
        initial: NullishCoalesce<GetKey<Options["initial"], "fit", "fill">, "fill">;
        choices: typeof CONST.TEXTURE_DATA_FIT_MODES;
      },
      ValueOf<typeof CONST.TEXTURE_DATA_FIT_MODES> | null | undefined,
      ValueOf<typeof CONST.TEXTURE_DATA_FIT_MODES>,
      ValueOf<typeof CONST.TEXTURE_DATA_FIT_MODES>
    >;

    /**
     * The scale of the texture in the X dimension.
     * @defaultValue `initial.scaleX ?? 1`
     * @remarks The `initial` in the above default value is the property from the `srcOptions`
     * parameter of the {@link TextureData | `TextureData`} constructor
     */
    scaleX: fields.NumberField<{
      nullable: false;
      initial: NullishCoalesce<GetKey<Options["initial"], "scaleX", 1>, 1>;
    }>;

    /**
     * The scale of the texture in the Y dimension.
     * @defaultValue `initial.scaleY ?? 1`
     * @remarks The `initial` in the above default value is the property from the `srcOptions`
     * parameter of the {@link TextureData | `TextureData`} constructor
     */
    scaleY: fields.NumberField<{
      nullable: false;
      initial: NullishCoalesce<GetKey<Options["initial"], "scaleY", 1>, 1>;
    }>;

    /**
     * An angle of rotation by which this texture is rotated around its center.
     * @defaultValue `initial.rotation ?? 0`
     * @remarks The `initial` in the above default value is the property from the `srcOptions`
     * parameter of the {@link TextureData | `TextureData`} constructor
     */
    rotation: fields.AngleField<{
      initial: NullishCoalesce<GetKey<Options["initial"], "rotation", 0>, 0>;
    }>;

    /**
     * The tint applied to the texture.
     * @defaultValue `initial.tint ?? "#ffffff"`
     * @remarks The `initial` in the above default value is the property from the `srcOptions`
     * parameter of the {@link TextureData | `TextureData`} constructor
     */
    tint: fields.ColorField<{
      nullable: false;
      initial: NullishCoalesce<GetKey<Options["initial"], "tint", "#ffffff">, "#ffffff">;
    }>;
    /**
     * Only pixels with an alpha value at or above this value are consider solid
     * w.r.t. to occlusion testing and light/weather blocking.
     * @defaultValue `initial.alphaThreshold ?? 0`
     * @remarks The `initial` in the above default value is the property from the `srcOptions`
     * parameter of the {@link TextureData | `TextureData`} constructor
     */
    alphaThreshold: fields.AlphaField<{
      nullable: false;
      initial: NullishCoalesce<GetKey<Options["initial"], "alphaThreshold", 0>, 0>;
    }>;
  }
}

/**
 * A {@link fields.SchemaField | `fields.SchemaField`} subclass used to represent texture data.
 */
declare class TextureData<
  SrcOptions extends TextureData.SrcOptions = TextureData.DefaultOptions,
  SchemaOptions extends fields.SchemaField.Options<TextureData.Schema<SrcOptions>> = EmptyObject,
> extends fields.SchemaField<TextureData.Schema<SrcOptions>, SchemaOptions> {
  /**
   * @param options    - Options which are forwarded to the SchemaField constructor
   * @param srcOptions - Additional options for the src field
   */
  constructor(options?: SchemaOptions, srcOptions?: SrcOptions);
}

declare namespace PrototypeToken {
  type Parent = documents.BaseActor;

  /**
   * @internal
   * The fields foundry omits from the BaseToken schema. Not used, left as reference
   */
  type ExcludedProperties =
    | "_id"
    | "actorId"
    | "delta"
    | "x"
    | "y"
    | "elevation"
    | "sort"
    | "hidden"
    | "locked"
    | "_regions";

  /**
   * @remarks This has `PrototypeToken.#applyDefaultTokenSettings` run on it before actually being returned, so `initial`
   * values may not be exactly accurate as typed
   * @privateRemarks Since the {@link TokenDocument.Schema | `TokenDocument` schema} also extends `SharedProtoSchema`,
   * overrides & extensions specific to {@link PrototypeToken | `PrototypeToken`} must go here
   */
  interface Schema extends TokenDocument.SharedProtoSchema {
    /**
     * The name used to describe the Token
     * @defaultValue `""`
     * @privateRemarks Only change from parent schema is `textSearch: false`
     */
    name: fields.StringField<{ required: true; blank: true; textSearch: false }>;

    /**
     * Does the prototype token use a random wildcard image?
     * @defaultValue `false`
     * @privateRemarks New field, not in parent schema
     */
    randomImg: fields.BooleanField;
  }

  /**
   * {@link PrototypeToken.CreateData | `PrototypeToken.CreateData`}
   */
  type ConstructorData = CreateData;

  interface CreateData extends fields.SchemaField.CreateData<Schema> {}
}

/**
 * Extend the base TokenData to define a PrototypeToken which exists within a parent Actor.
 */
declare class PrototypeToken extends DataModel<PrototypeToken.Schema, PrototypeToken.Parent> {
  // options: not null (destructured when passed to super)
  constructor(
    data?: PrototypeToken.ConstructorData | null,
    options?: DataModel.DataValidationOptions<PrototypeToken.Parent>,
  );

  /**
   * @defaultValue `{}`
   * @remarks Created via `defineProperty` in constructor
   */
  apps: Record<string, Application.Any | foundry.applications.api.ApplicationV2.Any>;

  static override defineSchema(): PrototypeToken.Schema;

  /**
   * @defaultValue `["TOKEN"]`
   */
  static override LOCALIZATION_PREFIXES: string[];

  /**
   * The Actor which owns this Prototype Token
   */
  get actor(): this["parent"];

  override toObject(source: true): this["_source"] & { actorId: string | undefined };
  override toObject(source?: boolean): ReturnType<this["schema"]["toObject"]> & { actorId: string | undefined };

  static get database(): CONFIG["DatabaseBackend"];

  /**
   * Apply configured default token settings to the schema.
   * @param schema - The schema to apply the settings to.
   */
  static #applyDefaultTokenSettings(schema: DataSchema): void;

  /**
   * @see {@link foundry.abstract.Document.update | `foundry.abstract.Document#update`}
   */
  update(data: unknown, options: unknown): unknown;

  /**
   * @see {@link foundry.abstract.Document.getFlag | `foundry.abstract.Document#getFlag`}
   */
  getFlag(args: unknown): unknown;

  /**
   * @see {@link foundry.abstract.Document.setFlag | `foundry.abstract.Document#setFlag`}
   */
  setFlag(args: unknown): unknown;

  /**
   * @see {@link foundry.abstract.Document.unsetFlag | `foundry.abstract.Document#unsetFlag`}
   */
  unsetFlag(args: unknown): Promise<unknown>;

  /**
   * @see {@link foundry.abstract.Document.testUserPermission | `foundry.abstract.Document#testUserPermission`}
   */
  testUserPermission(
    user: User.Implementation,
    permission: unknown,
    { exact }: { exact: boolean },
  ): ReturnType<this["actor"]["testUserPermission"]>;

  /**
   * @see {@link foundry.abstract.Document.isOwner | `foundry.abstract.Document#isOwner`}
   */
  get isOwner(): boolean;

  /**
   * @see {@link TokenDocument.getBarAttribute | `TokenDocument#getBarAttribute`}
   *
   * @remarks This is monkey patched in from `token.js`, put here due to issues with the merge process
   */
  getBarAttribute: ToMethod<TokenDocument.Implementation["getBarAttribute"]>;
}

declare namespace TombstoneData {
  interface Schema extends DataSchema {
    /**
     * The _id of the base Document that this tombstone represents.
     * @defaultValue `null`
     */
    _id: fields.DocumentIdField;

    /**
     * A property that identifies this entry as a tombstone.
     * @defaultValue `true`
     */
    _tombstone: fields.BooleanField<{
      initial: true;
      validate: (v: unknown) => boolean;
      validationError: "must be true";
    }>;
  }
}

/**
 * A minimal data model used to represent a tombstone entry inside an EmbeddedCollectionDelta.
 */
declare class TombstoneData extends DataModel<TombstoneData.Schema> {
  static override defineSchema(): TombstoneData.Schema;
}

export {
  LightData,
  PrototypeToken,
  ShapeData,
  BaseShapeData,
  RectangleShapeData,
  CircleShapeData,
  EllipseShapeData,
  PolygonShapeData,
  TextureData,
  TombstoneData,
};<|MERGE_RESOLUTION|>--- conflicted
+++ resolved
@@ -1,4 +1,3 @@
-<<<<<<< HEAD
 import type { DataModel } from "../abstract/data.d.mts";
 import type {
   AnyMutableObject,
@@ -9,16 +8,9 @@
   ToMethod,
   ValueOf,
 } from "fvtt-types/utils";
+
 import fields = foundry.data.fields;
 import documents = foundry.documents;
-=======
-import type { DatabaseBackend } from "../abstract/_module.d.mts";
-import type { DataModel } from "../abstract/data.d.mts";
-import type { fields } from "./_module.d.mts";
-import type * as documents from "../documents/_module.d.mts";
-import type { AnyMutableObject, EmptyObject, ToMethod, ValueOf } from "fvtt-types/utils";
-import type { FilePathField } from "./fields.d.mts";
->>>>>>> cd8ac1c0
 
 type DataSchema = foundry.data.fields.DataSchema;
 
