--- conflicted
+++ resolved
@@ -1521,7 +1521,7 @@
         lighting: LayerDefinition<ConstructorOf<LightingLayer>>;
 
         /** @defaultValue `{ layerClass: WeatherLayer, group: "effects" }` */
-        weather: LayerDefinition<ConstructorOf<CanvasLayer>>; // FIXME: WeatherLayer
+        weather: LayerDefinition<ConstructorOf<WeatherLayer>>;
 
         /** @defaultValue `{ layerClass: SightLayer, group: "effects" }` */
         sight: LayerDefinition<ConstructorOf<SightLayer>>;
@@ -1529,12 +1529,6 @@
         /** @defaultValue `{ layerClass: SoundsLayer, group: "interface" }` */
         sounds: LayerDefinition<ConstructorOf<SoundsLayer>>;
 
-<<<<<<< HEAD
-        /**
-         * @defaultValue `WeatherLayer`
-         */
-        effects: ConstructorOf<WeatherLayer>;
-=======
         /** @defaultValue `{ layerClass: NotesLayer, group: "interface" }` */
         notes: LayerDefinition<ConstructorOf<NotesLayer>>;
 
@@ -1550,7 +1544,6 @@
 
       interface CanvasGroupConstructor extends ConstructorOf<PIXI.Container> {
         new (): CanvasGroup;
->>>>>>> 7211a95e
 
         /**
          * The name of this canvas group
