<<<<<<< HEAD
// TODO: Remove when updating this class!!!
// eslint-disable-next-line
// @ts-nocheck

/**
 * A tool for fine tuning the grid in a Scene
 * @typeParam P - the type of the options object
 */
declare class GridConfig<P extends FormApplication.Options = FormApplication.Options> extends FormApplication<
  P,
  GridConfig.Data,
  Scene
> {
  constructor(scene: Scene, sheet: GridConfig['sheet'], options?: Partial<P>);

  /**
   * Track the Scene Configuration sheet reference
   */
  sheet: SceneConfig;

  /**
   * The counter-factual dimensions being evaluated
   * @defaultValue `{}`
   */
  protected _dimensions: Canvas.Dimensions | {};

  /**
   * A reference to the bound key handler function so it can be removed
   * @defaultValue `null`
   */
  protected _keyHandler: ((event: KeyboardEvent) => void) | null;

  /**
   * A reference to the bound mousewheel handler function so it can be removed
   * @defaultValue `null`
   */
  protected _wheelHandler: ((event: WheelEvent) => void) | null;

  /**
   * @override
   * @defaultValue
   * ```typescript
   * mergeObject(super.defaultOptions, {
   *   id: "grid-config",
   *   template: "templates/scene/grid-config.html",
   *   title: game.i18n.localize("SCENES.GridConfigTool"),
   *   width: 480,
   *   height: "auto",
   *   closeOnSubmit: true,
   *   submitOnChange: true
   * });
   * ```
   */
  static get defaultOptions(): typeof FormApplication['defaultOptions'];

  /**
   * @override
   */
  getData(options?: Partial<P>): GridConfig.Data;

  /**
   * @override
   */
  protected _render(force?: boolean, options?: Application.RenderOptions<P>): Promise<void>;

  /**
   * @override
   */
  activateListeners(html: JQuery): void;

  /**
   * @override
   */
  close(options?: FormApplication.CloseOptions): ReturnType<FormApplication['close']>;

  /**
   * Handle resetting the form and re-drawing back to the original dimensions
   * @param event - The original keydown event
   */
  protected _onKeyDown(event: KeyboardEvent): void;

  /**
   * Handle resetting the form and re-drawing back to the original dimensions
   * @param event - The original wheel event
   */
  protected _onWheel(event: WheelEvent): void;

  /**
   * Handle resetting the form and re-drawing back to the original dimensions
   * @param event - The original click event
   */
  protected _onReset(event: JQuery.ClickEvent): void;

  /**
   * Scale the background size relative to the grid size
   * @param delta - The directional change in background size
   */
  protected _scaleBackgroundSize(delta: number): void;

  /**
   * Scale the grid size relative to the background image.
   * When scaling the grid size in this way, constrain the allowed values between 50px and 300px.
   * @param delta - The grid size in pixels
   */
  protected _scaleGridSize(delta: number): void;

  /**
   * Shift the background image relative to the grid layer
   * @param deltaX - The number of pixels to shift in the x-direction
   *                 (default: `0`)
   * @param deltaY - The number of pixels to shift in the y-direction
   *                 (default: `0`)
   */
  protected _shiftBackground({
    deltaX,
    deltaY
  }?: {
    deltaX?: number;
    deltaY?: number;
  }): ReturnType<GridConfig['_refresh']>;

  /**
   * Temporarily refresh the display of the BackgroundLayer and GridLayer for the new pending dimensions
   * @param background - Refresh the background display?
   *                     (default: `false`)
   * @param grid       - Refresh the grid display?
   *                     (default: `false`)
   */
  protected _refresh({ background, grid }?: { background?: boolean; grid?: boolean }): void;

  /**
   * @override
   */
  protected _onChangeInput(event: JQuery.ChangeEvent): void;

  /**
   * @param event - (unused)
   * @override
   */
  protected _updateObject(event: Event, formData: GridConfig.FormData): ReturnType<Scene['update']>;
}

declare namespace GridConfig {
  interface Data {
    gridTypes: ReturnType<typeof SceneConfig['_getGridTypes']>;
    scale: number;
    scene: Scene.Data;
=======
import type { ConfiguredDocumentClass } from '../../../../types/helperTypes';

declare global {
  /**
   * A tool for fine tuning the grid in a Scene
   * @typeParam Options - the type of the options object
   */
  class GridConfig<Options extends FormApplication.Options = FormApplication.Options> extends FormApplication<
    Options,
    GridConfig.Data,
    InstanceType<ConfiguredDocumentClass<typeof Scene>>
  > {
    constructor(
      scene: InstanceType<ConfiguredDocumentClass<typeof Scene>>,
      sheet: GridConfig['sheet'],
      options?: Partial<Options>
    );

    /**
     * Track the Scene Configuration sheet reference
     */
    sheet: SceneConfig;

    /**
     * The counter-factual dimensions being evaluated
     * @defaultValue `{}`
     * @internal
     */
    protected _dimensions: Canvas.Dimensions | {};

    /**
     * A reference to the bound key handler function so it can be removed
     * @defaultValue `null`
     * @internal
     */
    protected _keyHandler: ((event: KeyboardEvent) => void) | null;

    /**
     * A reference to the bound mousewheel handler function so it can be removed
     * @defaultValue `null`
     * @internal
     */
    protected _wheelHandler: ((event: WheelEvent) => void) | null;

    /**
     * @override
     * @defaultValue
     * ```typescript
     * foundry.utils.mergeObject(super.defaultOptions, {
     *   id: "grid-config",
     *   template: "templates/scene/grid-config.html",
     *   title: game.i18n.localize("SCENES.GridConfigTool"),
     *   width: 480,
     *   height: "auto",
     *   closeOnSubmit: true,
     *   submitOnChange: true
     * })
     * ```
     */
    static get defaultOptions(): typeof FormApplication['defaultOptions'];

    /** @override */
    getData(options?: Application.RenderOptions): GridConfig.Data;

    /**
     * @override
     * @internal
     */
    protected _render(force?: boolean, options?: Application.RenderOptions): Promise<void>;

    /** @override */
    activateListeners(html: JQuery): void;

    /** @override */
    close(options?: FormApplication.CloseOptions): ReturnType<FormApplication['close']>;

    /**
     * Handle resetting the form and re-drawing back to the original dimensions
     * @param event - The original keydown event
     * @internal
     */
    protected _onKeyDown(event: KeyboardEvent): void;

    /**
     * Handle resetting the form and re-drawing back to the original dimensions
     * @param event - The original wheel event
     * @internal
     */
    protected _onWheel(event: WheelEvent): void;

    /**
     * Handle resetting the form and re-drawing back to the original dimensions
     * @param event - The original click event
     * @internal
     */
    protected _onReset(event: JQuery.ClickEvent): void;

    /**
     * Scale the background size relative to the grid size
     * @param delta - The directional change in background size
     * @internal
     */
    protected _scaleBackgroundSize(delta: number): void;

    /**
     * Scale the grid size relative to the background image.
     * When scaling the grid size in this way, constrain the allowed values between 50px and 300px.
     * @param delta - The grid size in pixels
     * @internal
     */
    protected _scaleGridSize(delta: number): void;

    /**
     * Shift the background image relative to the grid layer
     * @param deltaX - The number of pixels to shift in the x-direction
     *                 (default: `0`)
     * @param deltaY - The number of pixels to shift in the y-direction
     *                 (default: `0`)
     * @internal
     */
    protected _shiftBackground({
      deltaX,
      deltaY
    }?: {
      deltaX?: number;
      deltaY?: number;
    }): ReturnType<GridConfig['_refresh']>;

    /**
     * Temporarily refresh the display of the BackgroundLayer and GridLayer for the new pending dimensions
     * @param background - Refresh the background display?
     *                     (default: `false`)
     * @param grid       - Refresh the grid display?
     *                     (default: `false`)
     * @internal
     */
    protected _refresh({ background, grid }?: { background?: boolean; grid?: boolean }): void;

    /**
     * @override
     */
    protected _onChangeInput(event: JQuery.ChangeEvent): void;

    /**
     * @param event - (unused)
     * @override
     */
    protected _updateObject(event: Event, formData: GridConfig.FormData): ReturnType<Scene['update']>;
>>>>>>> 6c91ee3b
  }

  namespace GridConfig {
    interface Data {
      gridTypes: ReturnType<typeof SceneConfig['_getGridTypes']>;
      scale: number;
      scene: foundry.data.SceneData;
    }

    type FormData = {
      gridType: foundry.CONST.GridType;
      grid: number | null;
      scale: number | null;
      shiftX: number | null;
      shiftY: number | null;
    };
  }
}<|MERGE_RESOLUTION|>--- conflicted
+++ resolved
@@ -1,152 +1,3 @@
-<<<<<<< HEAD
-// TODO: Remove when updating this class!!!
-// eslint-disable-next-line
-// @ts-nocheck
-
-/**
- * A tool for fine tuning the grid in a Scene
- * @typeParam P - the type of the options object
- */
-declare class GridConfig<P extends FormApplication.Options = FormApplication.Options> extends FormApplication<
-  P,
-  GridConfig.Data,
-  Scene
-> {
-  constructor(scene: Scene, sheet: GridConfig['sheet'], options?: Partial<P>);
-
-  /**
-   * Track the Scene Configuration sheet reference
-   */
-  sheet: SceneConfig;
-
-  /**
-   * The counter-factual dimensions being evaluated
-   * @defaultValue `{}`
-   */
-  protected _dimensions: Canvas.Dimensions | {};
-
-  /**
-   * A reference to the bound key handler function so it can be removed
-   * @defaultValue `null`
-   */
-  protected _keyHandler: ((event: KeyboardEvent) => void) | null;
-
-  /**
-   * A reference to the bound mousewheel handler function so it can be removed
-   * @defaultValue `null`
-   */
-  protected _wheelHandler: ((event: WheelEvent) => void) | null;
-
-  /**
-   * @override
-   * @defaultValue
-   * ```typescript
-   * mergeObject(super.defaultOptions, {
-   *   id: "grid-config",
-   *   template: "templates/scene/grid-config.html",
-   *   title: game.i18n.localize("SCENES.GridConfigTool"),
-   *   width: 480,
-   *   height: "auto",
-   *   closeOnSubmit: true,
-   *   submitOnChange: true
-   * });
-   * ```
-   */
-  static get defaultOptions(): typeof FormApplication['defaultOptions'];
-
-  /**
-   * @override
-   */
-  getData(options?: Partial<P>): GridConfig.Data;
-
-  /**
-   * @override
-   */
-  protected _render(force?: boolean, options?: Application.RenderOptions<P>): Promise<void>;
-
-  /**
-   * @override
-   */
-  activateListeners(html: JQuery): void;
-
-  /**
-   * @override
-   */
-  close(options?: FormApplication.CloseOptions): ReturnType<FormApplication['close']>;
-
-  /**
-   * Handle resetting the form and re-drawing back to the original dimensions
-   * @param event - The original keydown event
-   */
-  protected _onKeyDown(event: KeyboardEvent): void;
-
-  /**
-   * Handle resetting the form and re-drawing back to the original dimensions
-   * @param event - The original wheel event
-   */
-  protected _onWheel(event: WheelEvent): void;
-
-  /**
-   * Handle resetting the form and re-drawing back to the original dimensions
-   * @param event - The original click event
-   */
-  protected _onReset(event: JQuery.ClickEvent): void;
-
-  /**
-   * Scale the background size relative to the grid size
-   * @param delta - The directional change in background size
-   */
-  protected _scaleBackgroundSize(delta: number): void;
-
-  /**
-   * Scale the grid size relative to the background image.
-   * When scaling the grid size in this way, constrain the allowed values between 50px and 300px.
-   * @param delta - The grid size in pixels
-   */
-  protected _scaleGridSize(delta: number): void;
-
-  /**
-   * Shift the background image relative to the grid layer
-   * @param deltaX - The number of pixels to shift in the x-direction
-   *                 (default: `0`)
-   * @param deltaY - The number of pixels to shift in the y-direction
-   *                 (default: `0`)
-   */
-  protected _shiftBackground({
-    deltaX,
-    deltaY
-  }?: {
-    deltaX?: number;
-    deltaY?: number;
-  }): ReturnType<GridConfig['_refresh']>;
-
-  /**
-   * Temporarily refresh the display of the BackgroundLayer and GridLayer for the new pending dimensions
-   * @param background - Refresh the background display?
-   *                     (default: `false`)
-   * @param grid       - Refresh the grid display?
-   *                     (default: `false`)
-   */
-  protected _refresh({ background, grid }?: { background?: boolean; grid?: boolean }): void;
-
-  /**
-   * @override
-   */
-  protected _onChangeInput(event: JQuery.ChangeEvent): void;
-
-  /**
-   * @param event - (unused)
-   * @override
-   */
-  protected _updateObject(event: Event, formData: GridConfig.FormData): ReturnType<Scene['update']>;
-}
-
-declare namespace GridConfig {
-  interface Data {
-    gridTypes: ReturnType<typeof SceneConfig['_getGridTypes']>;
-    scale: number;
-    scene: Scene.Data;
-=======
 import type { ConfiguredDocumentClass } from '../../../../types/helperTypes';
 
 declare global {
@@ -209,7 +60,7 @@
     static get defaultOptions(): typeof FormApplication['defaultOptions'];
 
     /** @override */
-    getData(options?: Application.RenderOptions): GridConfig.Data;
+    getData(options?: Partial<Options>): GridConfig.Data;
 
     /**
      * @override
@@ -295,7 +146,6 @@
      * @override
      */
     protected _updateObject(event: Event, formData: GridConfig.FormData): ReturnType<Scene['update']>;
->>>>>>> 6c91ee3b
   }
 
   namespace GridConfig {
