--- conflicted
+++ resolved
@@ -48,16 +48,12 @@
      */
     get directory(): Lowercase<Name> extends keyof typeof ui
       ? typeof ui[Lowercase<Name>]
-<<<<<<< HEAD
       :
-          | null
           | (ConfiguredDocumentClass<T>['metadata']['name'] extends DOCUMENT_TYPES
               ? SidebarDirectory<ConfiguredDocumentClass<T>['metadata']['name']>
               : never)
+          | SidebarTab
           | undefined;
-=======
-      : SidebarDirectory<ConfiguredDocumentClass<T>['metadata']['name']> | SidebarTab | undefined;
->>>>>>> 57e4d2c4
 
     /**
      * Return a reference to the singleton instance of this WorldCollection, or null if it has not yet been created.
