--- conflicted
+++ resolved
@@ -312,14 +312,7 @@
    * Callback actions which occur when a dragged element is dropped on a target.
    * @param event - The originating DragEvent
    *                (unused)
-<<<<<<< HEAD
-   * @remarks
-   * The implementation in {@link Application} actually returns `void` but it is
-   * typed as `unknown` to allow deriving methods to return whatever they want.
-   * The returned value is not meant to be used.
    * @internal
-=======
->>>>>>> aa9f9370
    */
   protected _onDrop(event: DragEvent): void;
 
