import type { DeepPartial, EmptyObject, InexactPartial, MaybePromise, NullishCoalesce } from "fvtt-types/utils";
import type ApplicationV2 from "./application.d.mts";

/**
 * A lightweight Application that renders a dialog containing a form with arbitrary content, and some buttons.
 *
 * @example Prompt the user to confirm an action.
 * ```js
 * const proceed = await foundry.applications.api.DialogV2.confirm({
 *   content: "Are you sure?",
 *   rejectClose: false,
 *   modal: true
 * });
 * if ( proceed ) console.log("Proceed.");
 * else console.log("Do not proceed.");
 * ```
 *
 * @example Prompt the user for some input.
 * ```js
 * let guess;
 * try {
 *   guess = await foundry.applications.api.DialogV2.prompt({
 *     window: { title: "Guess a number between 1 and 10" },
 *     content: '<input name="guess" type="number" min="1" max="10" step="1" autofocus>',
 *     ok: {
 *       label: "Submit Guess",
 *       callback: (event, button, dialog) => button.form.elements.guess.valueAsNumber
 *     }
 *   });
 * } catch {
 *   console.log("User did not make a guess.");
 *   return;
 * }
 * const n = Math.ceil(CONFIG.Dice.randomUniform() * 10);
 * if ( n === guess ) console.log("User guessed correctly.");
 * else console.log("User guessed incorrectly.");
 * ```
 *
 * @example A custom dialog.
 * ```js
 * new foundry.applications.api.DialogV2({
 *   window: { title: "Choose an option" },
 *   content: `
 *     <label><input type="radio" name="choice" value="one" checked> Option 1</label>
 *     <label><input type="radio" name="choice" value="two"> Option 2</label>
 *     <label><input type="radio" name="choice" value="three"> Options 3</label>
 *   `,
 *   buttons: [{
 *     action: "choice",
 *     label: "Make Choice",
 *     default: true,
 *     callback: (event, button, dialog) => button.form.elements.choice.value
 *   }, {
 *     action: "all",
 *     label: "Take All"
 *   }],
 *   submit: result => {
 *     if ( result === "all" ) console.log("User picked all options.");
 *     else console.log(`User picked option: ${result}`);
 *   }
 * }).render({ force: true });
 * ```
 */
declare class DialogV2<
  RenderContext extends object = EmptyObject,
  Configuration extends DialogV2.Configuration = DialogV2.Configuration,
  RenderOptions extends ApplicationV2.RenderOptions = ApplicationV2.RenderOptions,
> extends ApplicationV2<RenderContext, Configuration, RenderOptions> {
  static override DEFAULT_OPTIONS: DeepPartial<ApplicationV2.Configuration>;

  protected override _initializeApplicationOptions(options: DeepPartial<DialogV2.Configuration>): Configuration;

  protected override _renderHTML(
    _context: RenderContext,
    _options: DeepPartial<RenderOptions>,
  ): Promise<HTMLFormElement>;

  /**
   * Render configured buttons.
   */
  protected _renderButtons(): string;

  /**
   * Handle submitting the dialog.
   * @param target - The button that was clicked or the default button.
   * @param event - The triggering event.
   */
  protected _onSubmit(target: HTMLButtonElement, event: PointerEvent | SubmitEvent): Promise<DialogV2>;

  protected override _onFirstRender(_context: RenderContext, _options: DeepPartial<RenderOptions>): Promise<void>;

  protected override _replaceHTML(
    result: HTMLFormElement,
    content: HTMLElement,
    _options: DeepPartial<RenderOptions>,
  ): void;

  /**
   * Handle keypresses within the dialog.
   * @param event - The triggering event.
   */
  protected _onKeyDown(event: KeyboardEvent): void;

  /**
   * @param event - The originating click event.
   * @param target - The button element that was clicked.
   */
  protected static _onClickButton(this: DialogV2, event: PointerEvent, target: HTMLButtonElement): void;

  /**
   * A utility helper to generate a dialog with yes and no buttons.
   * @returns Resolves to true if the yes button was pressed, or false if the no button
   *          was pressed. If additional buttons were provided, the Promise resolves to
   *          the identifier of the one that was pressed, or the value returned by its
   *          callback. If the dialog was dismissed, and rejectClose is false, the
   *          Promise resolves to null.
   */
  static confirm<Options extends DialogV2.ConfirmConfig<unknown, unknown>>(
    config?: Options,
  ): Promise<DialogV2.ConfirmReturn<Options>>;

  /**
   * A utility helper to generate a dialog with a single confirmation button.
   * @returns  - Resolves to the identifier of the button used to submit the dialog,
   *             or the value returned by that button's callback. If the dialog was
   *             dismissed, and rejectClose is false, the Promise resolves to null.
   */
  static prompt<Options extends DialogV2.PromptConfig<unknown>>(
    config?: Options,
  ): Promise<DialogV2.PromptReturn<Options>>;

  /**
   * Spawn a dialog and wait for it to be dismissed or submitted.
   * @returns Resolves to the identifier of the button used to submit the
   *          dialog, or the value returned by that button's callback. If the
   *          dialog was dismissed, and rejectClose is false, the Promise
   *          resolves to null.
   */
  static wait<Options extends DialogV2.WaitOptions>(config?: Options): Promise<DialogV2.WaitReturn<Options>>;

  /**
   * Present an asynchronous Dialog query to a specific User for response.
   * @param user   - A User instance or a User id
   * @param type   - The type of Dialog to present
   * @param config - Dialog configuration forwarded on to the Dialog.prompt, Dialog.confirm, or
   *                 Dialog.wait function depending on the query type. Callback options are not supported.
   * @returns The query response or null if no response was provided
   *
   * @see {@link DialogV2.prompt}
   * @see {@link DialogV2.confirm}
   * @see {@link DialogV2.wait}
   */
  static query<T extends DialogV2.Type, Options extends DialogV2.QueryConfig<T>>(
    user: User.ConfiguredInstance | string,
    type: T,
    config?: Options,
  ): Promise<DialogV2.QueryReturn<T, Options>>;

  /**
   * The dialog query handler.
   */
  static _handleQuery<T extends DialogV2.Type, Options extends DialogV2.QueryConfig<T>>(config: {
    type: T;
    config: Options;
  }): Promise<DialogV2.QueryReturn<T, Options>>;
}

declare namespace DialogV2 {
<<<<<<< HEAD
  interface Button<CallbackReturn> {
=======
  export interface Button<CallbackReturn = string> {
>>>>>>> cd8ac1c0
    /**
     * The button action identifier.
     */
    action: string;

    /**
     * The button label. Will be localized.
     */
    label: string;

    /**
     * FontAwesome icon classes.
     */
    icon?: string;

    /**
     * CSS classes to apply to the button.
     */
    class?: string;

    /**
     * Whether this button represents the default action to take if the user
     * submits the form without pressing a button, i.e. with an Enter
     * keypress.
     */
    default?: boolean;

    /**
     * A function to invoke when the button is clicked. The value returned
     * from this function will be used as the dialog's submitted value.
     * Otherwise, the button's identifier is used.
     */
    callback?: ButtonCallback<CallbackReturn>;
  }

  type ButtonCallback<T> = (
    event: PointerEvent | SubmitEvent,
    button: HTMLButtonElement,
    dialog: HTMLDialogElement,
  ) => MaybePromise<T>;

<<<<<<< HEAD
  interface Configuration extends ApplicationV2.Configuration {
=======
  type NoCallbackButton = Omit<Button, "callback">;

  export interface Configuration extends ApplicationV2.Configuration {
>>>>>>> cd8ac1c0
    /**
     * Modal dialogs prevent interaction with the rest of the UI until they are dismissed or submitted.
     */
    modal?: boolean;

    /**
     * Button configuration.
     */
    buttons: Button<unknown>[];

    /**
     * The dialog content: a HTML string or a <div> element.
     * If string, the content is cleaned with {@link foundry.utils.cleanHTML}.
     * Otherwise, the content is not cleaned.
     * @defaultValue `''`
     */
    content: string | HTMLDivElement;

    /**
     * A function to invoke when the dialog is submitted.
     * This will not be called if the dialog is dismissed.
     */
    submit?: SubmitCallback | null | undefined;
  }

  export type RenderCallback = (event: Event, dialog: HTMLDialogElement) => void;

<<<<<<< HEAD
  type RenderCallback = (event: Event, dialog: HTMLDialogElement) => any;

  type CloseCallback = (event: Event, dialog: DialogV2) => any;

  type SubmitCallback = (result: any) => Promise<void>;

  interface WaitOptions extends Configuration {
=======
  export type CloseCallback = (event: Event, dialog: DialogV2) => void;

  // This is nominally receiving the results of the button callbacks,
  // but that just further complicates the conditional types
  export type SubmitCallback = (result: unknown) => Promise<void>;

  export interface WaitOptions extends DeepPartial<Configuration> {
>>>>>>> cd8ac1c0
    /**
     * A synchronous function to invoke whenever the dialog is rendered.
     */
    render?: RenderCallback | null | undefined;

    /**
     * A synchronous function to invoke when the dialog is closed under any circumstances.
     */
    close?: CloseCallback | null | undefined;

    /**
     * Throw a Promise rejection if the dialog is dismissed.
     * @defaultValue `false`
     * @remarks `null` equivalent to `false`
     */
    rejectClose?: boolean | null | undefined;

    /**
     * The user that the dialog should be shown to.
     */
    user?: User.ConfiguredInstance;
  }

  interface ConfirmConfig<YesReturn, NoReturn> extends WaitOptions {
    /** Options to overwrite the default yes button configuration. */
    yes?: InexactPartial<Button<YesReturn>> | null | undefined;

    /** Options to overwrite the default no button configuration. */
    no?: InexactPartial<Button<NoReturn>> | null | undefined;
  }

  interface PromptConfig<OKReturn> extends WaitOptions {
    /** Options to overwrite the default confirmation button configuration. */
    ok?: InexactPartial<Button<OKReturn>> | null | undefined;
  }

  type Type = "prompt" | "confirm" | "wait";

  /**
   * @remarks Query gets passed through a socket which means it can't take a callback function on its buttons
   */
  type QueryConfig<T extends Type> = Omit<
    | (T extends "wait" ? WaitOptions : never)
    | (T extends "prompt" ? PromptConfig<never> : never)
    | (T extends "confirm" ? ConfirmConfig<never, never> : never),
    "buttons"
  > & {
    /**
     * Button configuration.
     */
    buttons?: NoCallbackButton[];
  };

  type WaitReturn<Options extends WaitOptions> = Internal.ButtonReturnType<Options> | Internal.DismissType<Options>;

  type ConfirmReturn<Options extends ConfirmConfig<unknown, unknown>> =
    | Internal.ConfirmReturnType<Options>
    | WaitReturn<Options>;

  type PromptReturn<Options extends PromptConfig<unknown>> = Internal.PromptReturnType<Options> | WaitReturn<Options>;

  type QueryReturn<T extends Type, Options extends QueryConfig<T>> =
    | (T extends "confirm" ? boolean : string)
    | DialogV2.Internal.DismissType<Options>;

  namespace Internal {
    type DismissType<Options extends { rejectClose?: boolean | null | undefined }> = Options["rejectClose"] extends true
      ? never
      : null;

    type ButtonReturnType<Options extends { buttons?: Button<unknown>[] }> =
      // Two cases - one for where all buttons have a defined callback, the other where they don't
      Options["buttons"] extends ReadonlyArray<{ callback: ButtonCallback<infer Callback> }>
        ? Callback extends undefined
          ? string
          : Callback
        : Options["buttons"] extends ReadonlyArray<Button<infer Callback>>
          ? Callback | string
          : never;

    type ConfirmReturnType<Options extends ConfirmConfig<unknown, unknown>> =
      | (Options extends { yes: { readonly callback: ButtonCallback<infer YesReturn> } }
          ? NullishCoalesce<YesReturn, true>
          : true)
      | (Options extends { no: { readonly callback: ButtonCallback<infer NoReturn> } }
          ? NullishCoalesce<NoReturn, false>
          : false);

    type PromptReturnType<Options extends PromptConfig<unknown>> = Options extends {
      ok: {
        readonly callback: ButtonCallback<infer OKReturn>;
      };
    }
      ? NullishCoalesce<OKReturn, string>
      : string;
  }
}

export default DialogV2;<|MERGE_RESOLUTION|>--- conflicted
+++ resolved
@@ -151,7 +151,7 @@
    * @see {@link DialogV2.wait}
    */
   static query<T extends DialogV2.Type, Options extends DialogV2.QueryConfig<T>>(
-    user: User.ConfiguredInstance | string,
+    user: User.Implementation | string,
     type: T,
     config?: Options,
   ): Promise<DialogV2.QueryReturn<T, Options>>;
@@ -166,38 +166,7 @@
 }
 
 declare namespace DialogV2 {
-<<<<<<< HEAD
-  interface Button<CallbackReturn> {
-=======
-  export interface Button<CallbackReturn = string> {
->>>>>>> cd8ac1c0
-    /**
-     * The button action identifier.
-     */
-    action: string;
-
-    /**
-     * The button label. Will be localized.
-     */
-    label: string;
-
-    /**
-     * FontAwesome icon classes.
-     */
-    icon?: string;
-
-    /**
-     * CSS classes to apply to the button.
-     */
-    class?: string;
-
-    /**
-     * Whether this button represents the default action to take if the user
-     * submits the form without pressing a button, i.e. with an Enter
-     * keypress.
-     */
-    default?: boolean;
-
+  interface Button<CallbackReturn> extends NoCallbackButton {
     /**
      * A function to invoke when the button is clicked. The value returned
      * from this function will be used as the dialog's submitted value.
@@ -212,13 +181,36 @@
     dialog: HTMLDialogElement,
   ) => MaybePromise<T>;
 
-<<<<<<< HEAD
+  interface NoCallbackButton {
+    /**
+     * The button action identifier.
+     */
+    action: string;
+
+    /**
+     * The button label. Will be localized.
+     */
+    label: string;
+
+    /**
+     * FontAwesome icon classes.
+     */
+    icon?: string;
+
+    /**
+     * CSS classes to apply to the button.
+     */
+    class?: string;
+
+    /**
+     * Whether this button represents the default action to take if the user
+     * submits the form without pressing a button, i.e. with an Enter
+     * keypress.
+     */
+    default?: boolean;
+  }
+
   interface Configuration extends ApplicationV2.Configuration {
-=======
-  type NoCallbackButton = Omit<Button, "callback">;
-
-  export interface Configuration extends ApplicationV2.Configuration {
->>>>>>> cd8ac1c0
     /**
      * Modal dialogs prevent interaction with the rest of the UI until they are dismissed or submitted.
      */
@@ -244,25 +236,15 @@
     submit?: SubmitCallback | null | undefined;
   }
 
-  export type RenderCallback = (event: Event, dialog: HTMLDialogElement) => void;
-
-<<<<<<< HEAD
-  type RenderCallback = (event: Event, dialog: HTMLDialogElement) => any;
-
-  type CloseCallback = (event: Event, dialog: DialogV2) => any;
-
-  type SubmitCallback = (result: any) => Promise<void>;
-
-  interface WaitOptions extends Configuration {
-=======
-  export type CloseCallback = (event: Event, dialog: DialogV2) => void;
+  type RenderCallback = (event: Event, dialog: HTMLDialogElement) => void;
+
+  type CloseCallback = (event: Event, dialog: DialogV2) => void;
 
   // This is nominally receiving the results of the button callbacks,
   // but that just further complicates the conditional types
-  export type SubmitCallback = (result: unknown) => Promise<void>;
-
-  export interface WaitOptions extends DeepPartial<Configuration> {
->>>>>>> cd8ac1c0
+  type SubmitCallback = (result: unknown) => Promise<void>;
+
+  interface WaitOptions extends DeepPartial<Configuration> {
     /**
      * A synchronous function to invoke whenever the dialog is rendered.
      */
@@ -283,7 +265,7 @@
     /**
      * The user that the dialog should be shown to.
      */
-    user?: User.ConfiguredInstance;
+    user?: User.Implementation;
   }
 
   interface ConfirmConfig<YesReturn, NoReturn> extends WaitOptions {
