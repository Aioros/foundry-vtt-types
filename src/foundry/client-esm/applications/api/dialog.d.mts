--- conflicted
+++ resolved
@@ -1,4 +1,3 @@
-<<<<<<< HEAD
 import type {
   AnyArray,
   AnyConstructor,
@@ -13,10 +12,7 @@
   MaybePromise,
   NullishCoalesce,
   SimpleMerge,
-} from "fvtt-types/utils";
-=======
-import type { AnyFunction, DeepPartial, EmptyObject, MaybePromise } from "#utils";
->>>>>>> 241f1ea3
+} from "#utils";
 import type ApplicationV2 from "./application.d.mts";
 
 type DeepInexactPartial<T> = T extends object
