<<<<<<< HEAD
import type { AnyObject, Brand, DeepPartial, EmptyObject, Identity } from "fvtt-types/utils";
=======
import type { DeepPartial, SimpleMerge } from "fvtt-types/utils";
>>>>>>> cd8ac1c0
import type ApplicationV2 from "./application.d.mts";

declare namespace DocumentSheetV2 {
  interface Any extends AnyDocumentSheetV2 {}
  interface AnyConstructor extends Identity<typeof AnyDocumentSheetV2> {}

  type UnsetDocument = Brand<string, "DocumentSheetV2.UnsetDocument">;

<<<<<<< HEAD
  interface Configuration<Document extends foundry.abstract.Document.Any | UnsetDocument = UnsetDocument>
=======
  interface RenderContext<Document extends foundry.abstract.Document.Any = foundry.abstract.Document.Any>
    extends ApplicationV2.RenderContext {
    document: Document;
    source: Document["_source"];
    fields: Document["schema"]["fields"];
    editable: boolean;
    rootId: string;
  }

  interface Configuration<Document extends foundry.abstract.Document.Any = foundry.abstract.Document.Any>
>>>>>>> cd8ac1c0
    extends ApplicationV2.Configuration {
    /**
     * The Document instance associated with this sheet
     */
    document: Document extends foundry.abstract.Document.Any ? Document : foundry.abstract.Document.Any;

    /**
     * A permission level in CONST.DOCUMENT_OWNERSHIP_LEVELS
     */
    viewPermission: typeof foundry.CONST.DOCUMENT_OWNERSHIP_LEVELS;

    /**
     * A permission level in CONST.DOCUMENT_OWNERSHIP_LEVELS
     */
    editPermission: typeof foundry.CONST.DOCUMENT_OWNERSHIP_LEVELS;

    /**
     * Allow sheet configuration as a header button
     */
    sheetConfig: boolean;
  }

  type PartialConfiguration<
    Configuration extends DocumentSheetV2.Configuration<foundry.abstract.Document.Any | UnsetDocument>,
  > = DeepPartial<Omit<Configuration, "document">> &
    (Configuration extends DocumentSheetV2.Configuration<infer _ extends foundry.abstract.Document.Any>
      ? // If a document is already specified in the config, don't allow it to be set in subclasses
        // because `Object.apply(new Item(...), new Actor(...))` is clearly nonsensical
        {
          /** @deprecated Document is not an allowed property in this DocumentSheetV2 subclass */
          document?: never;
        }
      : { document?: foundry.abstract.Document.Any | undefined });

  interface RenderOptions extends ApplicationV2.RenderOptions {
    /** A string with the format "\{operation\}\{documentName\}" providing context */
    renderContext: string;

    /** Data describing the document modification that occurred */
    renderData: object;
  }
}

/**
 * The Application class is responsible for rendering an HTMLElement into the Foundry Virtual Tabletop user interface.
 */
declare class DocumentSheetV2<
<<<<<<< HEAD
  Document extends foundry.abstract.Document.Any | DocumentSheetV2.UnsetDocument,
  RenderContext extends AnyObject = EmptyObject,
=======
  Document extends foundry.abstract.Document.Any,
  RenderContext extends object = DocumentSheetV2.RenderContext<Document>,
>>>>>>> cd8ac1c0
  Configuration extends DocumentSheetV2.Configuration<Document> = DocumentSheetV2.Configuration<Document>,
  RenderOptions extends DocumentSheetV2.RenderOptions = DocumentSheetV2.RenderOptions,
> extends ApplicationV2<RenderContext, Configuration, RenderOptions> {
  // Note(LukeAbby): This is a fix for https://github.com/microsoft/TypeScript/issues/60927
  constructor(options: DocumentSheetV2.PartialConfiguration<Configuration>);

  // Note(LukeAbby): This `& object` is so that the `DEFAULT_OPTIONS` can be overridden more easily
  // Without it then `static override DEFAULT_OPTIONS = { unrelatedProp: 123 }` would error.
  static DEFAULT_OPTIONS: DocumentSheetV2.PartialConfiguration<DocumentSheetV2.Configuration> & object;

  get document(): Document;

  override get title(): string;

  /**
   * Is this Document sheet visible to the current User?
   * This is governed by the viewPermission threshold configured for the class.
   */
  get isVisible(): boolean;

  /**
   * Is this Document sheet editable by the current User?
   * This is governed by the editPermission threshold configured for the class.
   */
  get isEditable(): boolean;

  protected _initializeApplicationOptions(options: DocumentSheetV2.PartialConfiguration<Configuration>): Configuration;

  protected override _headerControlsButtons(): Generator<ApplicationV2.HeaderControlsEntry>;

  protected override _renderFrame(options: DeepPartial<RenderOptions>): Promise<HTMLElement>;

  protected override _canRender(options: DeepPartial<RenderOptions>): false | void;

  protected override _onFirstRender(
    context: DeepPartial<RenderContext>,
    options: DeepPartial<RenderOptions>,
  ): Promise<void>;

  protected override _onClose(options: DeepPartial<RenderOptions>): void;

  /**
   * Prepare data used to update the Item upon form submission.
   * This data is cleaned and validated before being returned for further processing.
   * @param event    - The originating form submission event
   * @param form     - The form element that was submitted
   * @param formData - Processed data for the submitted form
   * @returns Prepared submission data as an object
   * @throws Subclasses may throw validation errors here to prevent form submission
   */
  // TODO: Improve typing?
  protected _prepareSubmitData(event: SubmitEvent, form: HTMLFormElement, formData: FormDataExtended): object;

  /**
   * Customize how form data is extracted into an expanded object.
   * @param event    - The originating form submission event
   * @param form     - The form element that was submitted
   * @param formData - Processed data for the submitted form
   * @returns An expanded object of processed form data
   * @throws Subclasses may throw validation errors here to prevent form submission
   */
  _processFormData(event: SubmitEvent, form: HTMLFormElement, formData: FormDataExtended): object;

  /**
   * Submit a document update based on the processed form data.
   * @param event    - The originating form submission event
   * @param form     - The form element that was submitted
   * @param formData - Processed and validated form data to be used for a document update
   */
  _processSubmitData(event: SubmitEvent, form: HTMLFormElement, formData: FormDataExtended): Promise<void>;

  /**
   * Programmatically submit a DocumentSheetV2 instance, providing additional data to be merged with form data.
   */
  submit(options?: {
    /** Additional data merged with processed form data */
    updateData: object;
  }): Promise<void>;
}

export default DocumentSheetV2;

declare abstract class AnyDocumentSheetV2 extends DocumentSheetV2<any, any, any, any> {
  constructor(...args: never);
}<|MERGE_RESOLUTION|>--- conflicted
+++ resolved
@@ -1,21 +1,13 @@
-<<<<<<< HEAD
-import type { AnyObject, Brand, DeepPartial, EmptyObject, Identity } from "fvtt-types/utils";
-=======
-import type { DeepPartial, SimpleMerge } from "fvtt-types/utils";
->>>>>>> cd8ac1c0
+import type { DeepPartial, Identity } from "fvtt-types/utils";
 import type ApplicationV2 from "./application.d.mts";
+
+import Document = foundry.abstract.Document;
 
 declare namespace DocumentSheetV2 {
   interface Any extends AnyDocumentSheetV2 {}
   interface AnyConstructor extends Identity<typeof AnyDocumentSheetV2> {}
 
-  type UnsetDocument = Brand<string, "DocumentSheetV2.UnsetDocument">;
-
-<<<<<<< HEAD
-  interface Configuration<Document extends foundry.abstract.Document.Any | UnsetDocument = UnsetDocument>
-=======
-  interface RenderContext<Document extends foundry.abstract.Document.Any = foundry.abstract.Document.Any>
-    extends ApplicationV2.RenderContext {
+  interface RenderContext<Document extends Document.Any = Document.Any> extends ApplicationV2.RenderContext {
     document: Document;
     source: Document["_source"];
     fields: Document["schema"]["fields"];
@@ -23,13 +15,11 @@
     rootId: string;
   }
 
-  interface Configuration<Document extends foundry.abstract.Document.Any = foundry.abstract.Document.Any>
->>>>>>> cd8ac1c0
-    extends ApplicationV2.Configuration {
+  interface Configuration<Document extends Document.Any> extends ApplicationV2.Configuration {
     /**
      * The Document instance associated with this sheet
      */
-    document: Document extends foundry.abstract.Document.Any ? Document : foundry.abstract.Document.Any;
+    document: Document;
 
     /**
      * A permission level in CONST.DOCUMENT_OWNERSHIP_LEVELS
@@ -47,17 +37,18 @@
     sheetConfig: boolean;
   }
 
-  type PartialConfiguration<
-    Configuration extends DocumentSheetV2.Configuration<foundry.abstract.Document.Any | UnsetDocument>,
-  > = DeepPartial<Omit<Configuration, "document">> &
-    (Configuration extends DocumentSheetV2.Configuration<infer _ extends foundry.abstract.Document.Any>
+  // TODO(LukeAbby): This logic needs an update.
+  type PartialConfiguration<Configuration extends DocumentSheetV2.Configuration<Document.Any>> = DeepPartial<
+    Omit<Configuration, "document">
+  > &
+    (Configuration extends DocumentSheetV2.Configuration<infer _ extends Document.Any>
       ? // If a document is already specified in the config, don't allow it to be set in subclasses
         // because `Object.apply(new Item(...), new Actor(...))` is clearly nonsensical
         {
           /** @deprecated Document is not an allowed property in this DocumentSheetV2 subclass */
           document?: never;
         }
-      : { document?: foundry.abstract.Document.Any | undefined });
+      : { document?: Document.Any | undefined });
 
   interface RenderOptions extends ApplicationV2.RenderOptions {
     /** A string with the format "\{operation\}\{documentName\}" providing context */
@@ -72,13 +63,8 @@
  * The Application class is responsible for rendering an HTMLElement into the Foundry Virtual Tabletop user interface.
  */
 declare class DocumentSheetV2<
-<<<<<<< HEAD
-  Document extends foundry.abstract.Document.Any | DocumentSheetV2.UnsetDocument,
-  RenderContext extends AnyObject = EmptyObject,
-=======
-  Document extends foundry.abstract.Document.Any,
+  Document extends Document.Any,
   RenderContext extends object = DocumentSheetV2.RenderContext<Document>,
->>>>>>> cd8ac1c0
   Configuration extends DocumentSheetV2.Configuration<Document> = DocumentSheetV2.Configuration<Document>,
   RenderOptions extends DocumentSheetV2.RenderOptions = DocumentSheetV2.RenderOptions,
 > extends ApplicationV2<RenderContext, Configuration, RenderOptions> {
@@ -87,7 +73,7 @@
 
   // Note(LukeAbby): This `& object` is so that the `DEFAULT_OPTIONS` can be overridden more easily
   // Without it then `static override DEFAULT_OPTIONS = { unrelatedProp: 123 }` would error.
-  static DEFAULT_OPTIONS: DocumentSheetV2.PartialConfiguration<DocumentSheetV2.Configuration> & object;
+  static DEFAULT_OPTIONS: DocumentSheetV2.PartialConfiguration<DocumentSheetV2.Configuration<Document.Any>> & object;
 
   get document(): Document;
 
