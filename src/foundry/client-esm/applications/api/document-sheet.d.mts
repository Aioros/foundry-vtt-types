--- conflicted
+++ resolved
@@ -1,17 +1,11 @@
-<<<<<<< HEAD
-import type { AnyObject, DeepPartial, EmptyObject } from "fvtt-types/utils";
-=======
-import type { AnyObject, DeepPartial, EmptyObject, Identity, SimpleMerge } from "fvtt-types/utils";
->>>>>>> c4aefa54
+import type { AnyObject, Brand, DeepPartial, EmptyObject, Identity } from "fvtt-types/utils";
 import type ApplicationV2 from "./application.d.mts";
-
-declare const unsetDocument: unique symbol;
 
 declare namespace DocumentSheetV2 {
   interface Any extends AnyDocumentSheetV2 {}
   interface AnyConstructor extends Identity<typeof AnyDocumentSheetV2> {}
 
-  type UnsetDocument = typeof unsetDocument;
+  type UnsetDocument = Brand<string, "DocumentSheetV2.UnsetDocument">;
 
   interface Configuration<Document extends foundry.abstract.Document.Any | UnsetDocument = UnsetDocument>
     extends ApplicationV2.Configuration {
