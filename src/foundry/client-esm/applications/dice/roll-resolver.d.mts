import type { DeepPartial, InexactPartial } from "../../../../types/utils.d.mts";
import type { ApplicationConfiguration } from "../../../common/config.d.mts";
import type ApplicationV2 from "../api/application.d.mts";
import type HandlebarsApplicationMixin from "../api/handlebars-application.mjs";

<<<<<<< HEAD
export default class RollResolver<
  Configuration extends ApplicationV2.Configuration = ApplicationV2.Configuration,
  RenderOptions extends ApplicationV2.RenderOptions = ApplicationV2.RenderOptions,
> extends HandlebarsApplicationMixin(ApplicationV2)<Configuration, RenderOptions> {}
=======
/**
 * An application responsible for handling unfulfilled dice terms in a roll.
 */

declare class RollResolver<Configuration extends ApplicationConfiguration> extends HandlebarsApplicationMixin(
  ApplicationV2,
) {
  constructor(roll: Roll, options?: DeepPartial<Configuration>);

  // a placeholder private method to help subclassing
  #rollResolver: true;

  /**
   * A collection of fulfillable dice terms.
   */
  get fulfillable(): Map<string, RollResolver.DiceTermFulfillmentDescriptor>;

  /**
   * The roll being resolved.
   */
  get roll(): Roll;
  #roll: Roll;

  /**
   * Identify any terms in this Roll that should be fulfilled externally, and prompt the user to do so.
   * @returns Returns a Promise that resolves when the first pass of fulfillment is complete.
   */
  awaitFulfillment(): Promise<void>;

  /**
   * Register a fulfilled die roll.
   * @param method        - The method used for fulfillment.
   * @param denomination  - The denomination of the fulfilled die.
   * @param result        - The rolled number.
   * @returns               Whether the result was consumed.
   */
  registerResult(method: string, denomination: string, result: number): boolean;

  /**
   * Handle prompting for a single extra result from a term.
   * @param term                - The term.
   * @param method              - The method used to obtain the result.
   * @param  options            - Optional configuration options
   * @param  options.reroll     - Defaults to false
   * @param  options.explode    - Defaults to false
   * @returns
   */
  resolveResult(
    term: DiceTerm,
    method: string,
    options?: InexactPartial<{ reroll: boolean; explode: boolean }>,
  ): Promise<number | void>;

  /**
   * Update the Roll instance with the fulfilled results.
   * @param event     - The originating form submission event.
   * @param form      - The form element that was submitted.
   * @param formData  - Processed data for the submitted form.
   */
  static _fulfillRoll(event: SubmitEvent, form: HTMLFormElement, formData: FormDataExtended): Promise<void>;

  /**
   * Add a new term to the resolver.
   * @param term        - The term.
   * @returns  A Promise that resolves when the term's results have been externally fulfilled.
   */
  addTerm(term: DiceTerm): Promise<void>;

  /**
   * Check if all rolls have been fulfilled.
   */
  _checkDone(): void;

  /**
   * Toggle the state of the submit button.
   * @param enabled  - Whether the button is enabled.
   */
  _toggleSubmission(enabled: boolean): void;
}

declare namespace RollResolver {
  interface DiceTermFulfillmentDescriptor {
    id: string;
    term: DiceTerm;
    method: string;
    isNew?: boolean | undefined;
  }
}

export default RollResolver;
>>>>>>> e2dd9ba2
<|MERGE_RESOLUTION|>--- conflicted
+++ resolved
@@ -3,19 +3,14 @@
 import type ApplicationV2 from "../api/application.d.mts";
 import type HandlebarsApplicationMixin from "../api/handlebars-application.mjs";
 
-<<<<<<< HEAD
-export default class RollResolver<
-  Configuration extends ApplicationV2.Configuration = ApplicationV2.Configuration,
-  RenderOptions extends ApplicationV2.RenderOptions = ApplicationV2.RenderOptions,
-> extends HandlebarsApplicationMixin(ApplicationV2)<Configuration, RenderOptions> {}
-=======
 /**
  * An application responsible for handling unfulfilled dice terms in a roll.
  */
 
-declare class RollResolver<Configuration extends ApplicationConfiguration> extends HandlebarsApplicationMixin(
-  ApplicationV2,
-) {
+declare class RollResolver<
+  Configuration extends ApplicationV2.Configuration = ApplicationV2.Configuration,
+  RenderOptions extends ApplicationV2.RenderOptions = ApplicationV2.RenderOptions,
+> extends HandlebarsApplicationMixin(ApplicationV2)<Configuration, RenderOptions> {
   constructor(roll: Roll, options?: DeepPartial<Configuration>);
 
   // a placeholder private method to help subclassing
@@ -98,5 +93,4 @@
   }
 }
 
-export default RollResolver;
->>>>>>> e2dd9ba2
+export default RollResolver;