--- conflicted
+++ resolved
@@ -1,10 +1,5 @@
-<<<<<<< HEAD
 import type TypeDataModel from "#common/abstract/type-data.d.mts";
-import type { AnyObject, EmptyObject } from "fvtt-types/utils";
-=======
-import type TypeDataModel from "../../../common/abstract/type-data.d.mts";
 import type { AnyObject, EmptyObject } from "#utils";
->>>>>>> 241f1ea3
 
 import fields = foundry.data.fields;
 
