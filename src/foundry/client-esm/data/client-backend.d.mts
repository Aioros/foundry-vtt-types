--- conflicted
+++ resolved
@@ -1,10 +1,5 @@
-<<<<<<< HEAD
-import type { FixedInstanceType, LoggingLevels } from "fvtt-types/utils";
+import type { FixedInstanceType, LoggingLevels } from "#utils";
 import type Document from "#common/abstract/document.d.mts";
-=======
-import type { FixedInstanceType, LoggingLevels } from "#utils";
-import type Document from "../../common/abstract/document.d.mts";
->>>>>>> 241f1ea3
 import type {
   DatabaseGetOperation,
   DatabaseCreateOperation,
