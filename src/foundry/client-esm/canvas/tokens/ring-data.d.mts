import type DataModel from "../../../common/abstract/data.d.mts";
import type { DataField, DataSchema } from "../../../common/data/fields.d.mts";
import type { AnyConstructor, SimpleMerge } from "fvtt-types/utils";
import type TokenRing from "./ring.d.mts";

import fields = foundry.data.fields;

/**
 * Dynamic Ring configuration data model.
 */
declare class DynamicRingData extends DataModel<DynamicRingData.Schema> {
  static override defineSchema(): DynamicRingData.Schema;
}

declare namespace DynamicRingData {
  interface Schema extends DataSchema {
    /** The id of this Token Ring configuration. */
    id: fields.StringField<{ blank: true }>;

    /** The label of this Token Ring configuration. */
    label: fields.StringField<{ blank: false }>;

    /** The spritesheet path which provides token ring frames for various sized creatures. */
    spritesheet: fields.FilePathField<{ categories: ["TEXT"]; required: true }>;

    /**
     * Registered special effects which can be applied to a token ring.
     * @defaultValue
     * ```
     * {
     *     RING_PULSE: "TOKEN.RING.EFFECTS.RING_PULSE",
     *     RING_GRADIENT: "TOKEN.RING.EFFECTS.RING_GRADIENT",
     *     BKG_WAVE: "TOKEN.RING.EFFECTS.BKG_WAVE",
     *     INVISIBILITY: "TOKEN.RING.EFFECTS.INVISIBILITY"
     * }
     * ```
     */
    effects: fields.ObjectField<
      {
        initial: {
          RING_PULSE: "TOKEN.RING.EFFECTS.RING_PULSE";
          RING_GRADIENT: "TOKEN.RING.EFFECTS.RING_GRADIENT";
          BKG_WAVE: "TOKEN.RING.EFFECTS.BKG_WAVE";
          INVISIBILITY: "TOKEN.RING.EFFECTS.INVISIBILITY";
        };
      },
      Record<string, string>,
      Record<string, string>
    >;

    framework: fields.SchemaField<{
      /**
       * The manager class responsible for rendering token rings.
       * @defaultValue `TokenRing`
       * @remarks Stays `typeof TokenRing` as its constructor must take a `Token.Implementation` argument
       */
      ringClass: ClassReferenceField<typeof TokenRing, { initial: typeof TokenRing; baseClass: typeof TokenRing }>;

      /**
       * The shader class used to render the TokenRing.
       * @defaultValue `TokenRingSamplerShader`
       */
      shaderClass: ClassReferenceField<
        PrimaryBaseSamplerShader.AnyConstructor,
        { initial: PrimaryBaseSamplerShader.AnyConstructor; baseClass: PrimaryBaseSamplerShader.AnyConstructor }
      >;
    }>;
  }
}

/**
 * A special subclass of [DataField]{@link DataField} used to reference a class definition.
 * @typeParam BaseClass - The base class constructor linked to this data field.
 * @typeParam Options         - the options of the ClassReferenceField instance
 * @typeParam AssignmentType  - the type of the allowed assignment values of the ClassReferenceField
 * @typeParam InitializedType - the type of the initialized values of the ClassReferenceField
 * @typeParam PersistedType   - the type of the persisted values of the ClassReferenceField
 */
declare class ClassReferenceField<
  BaseClass extends AnyConstructor,
  Options extends ClassReferenceField.Options<BaseClass> = ClassReferenceField.DefaultOptions,
  AssignmentType = ClassReferenceField.AssignmentType<BaseClass, Options>,
  InitializedType = ClassReferenceField.InitializedType<BaseClass, Options>,
  PersistedType = InitializedType,
> extends DataField<Options, AssignmentType, InitializedType, PersistedType> {
  #ClassReferenceField: true;

  constructor(options?: Options);

  static override get _defaults(): DataField.Options.Any;

  protected override _cast(value: AssignmentType): InitializedType;

  override getInitialValue(data: DataField.CleanOptions["source"]): InitializedType;
}

declare namespace ClassReferenceField {
  /**
   * A shorthand for the options of a ClassReferenceField class.
   * @typeParam BaseClass - The base class constructor linked to this data field.
   */
  interface Options<BaseClass extends AnyConstructor> extends DataField.Options<BaseClass> {
    /**
     *The base class linked to this data field.
     */
    baseClass?: BaseClass;
  }

  type DefaultOptions = SimpleMerge<
    DataField.DefaultOptions,
    {
      required: true;
    }
  >;

  /**
<<<<<<< HEAD
   * A special subclass of [DataField]{@link DataField | `DataField`} used to reference a class definition.
=======
   * A helper type for the given options type merged into the default options of the ClassReferenceField class.
>>>>>>> c4aefa54
   * @typeParam BaseClass - The base class constructor linked to this data field.
   * @typeParam Options - the options that override the default options
   */
  type MergedOptions<
    BaseClass extends AnyConstructor,
    Options extends ClassReferenceField.Options<BaseClass>,
  > = SimpleMerge<DefaultOptions, Options>;

  /**
   * A shorthand for the assignment type of a ClassReferenceField class.
   * @typeParam BaseClass - The base class constructor linked to this data field.
   * @typeParam Options - the options that override the default options
   */
  type AssignmentType<
    BaseClass extends AnyConstructor,
    Options extends ClassReferenceField.Options<BaseClass>,
  > = DataField.DerivedAssignmentType<AnyConstructor, MergedOptions<BaseClass, Options>>;

  /**
   * A shorthand for the initialized type of a NumberField class.
   * @typeParam BaseClass - The base class constructor linked to this data field.
   * @typeParam Options - the options that override the default options
   */
  type InitializedType<
    BaseClass extends AnyConstructor,
    Options extends ClassReferenceField.Options<BaseClass>,
  > = DataField.DerivedInitializedType<BaseClass, MergedOptions<BaseClass, Options>>;
}
export default DynamicRingData;<|MERGE_RESOLUTION|>--- conflicted
+++ resolved
@@ -114,11 +114,7 @@
   >;
 
   /**
-<<<<<<< HEAD
-   * A special subclass of [DataField]{@link DataField | `DataField`} used to reference a class definition.
-=======
    * A helper type for the given options type merged into the default options of the ClassReferenceField class.
->>>>>>> c4aefa54
    * @typeParam BaseClass - The base class constructor linked to this data field.
    * @typeParam Options - the options that override the default options
    */
