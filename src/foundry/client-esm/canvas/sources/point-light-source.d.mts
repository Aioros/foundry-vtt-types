<<<<<<< HEAD
import type { AnyObject, FixedInstanceType, IntentionalPartial, RequiredProps } from "fvtt-types/utils";
=======
import type { AnyObject, FixedInstanceType, Identity, IntentionalPartial, RequiredProps } from "fvtt-types/utils";
>>>>>>> 1800772e
import type BaseLightSource from "./base-light-source.d.mts";
import type PointEffectSourceMixin from "./point-effect-source.d.mts";
import type RenderedEffectSource from "./rendered-effect-source.d.mts";

/**
 * A specialized subclass of the BaseLightSource which renders a source of light as a point-based effect.
 */
declare class PointLightSource<
  SourceData extends PointLightSource.SourceData = PointLightSource.SourceData,
  SourceShape extends PointSourcePolygon = PointSourcePolygon,
  RenderingLayers extends Record<string, RenderedEffectSource.SourceLayer> = RenderedEffectSource.Layers,
> extends PointEffectSourceMixin(BaseLightSource)<SourceData, SourceShape, RenderingLayers> {
  /** @defaultValue `"lightSources"` */
  static override effectsCollection: string;

  /** @privateRemarks Not in Foundry code, necessary type override */
  static override defaultData: PointLightSource.SourceData;

  /**
   * @privateRemarks This is not in foundry's code, but since this class (and its parent) implements `_createShapes`,
   * and we are counting what happens in `initialize` as 'the constructor', this gets to be declared never undefined.
   */
  override shape: SourceShape;

  protected override _initialize(data: IntentionalPartial<SourceData>): void;

  protected override _createShapes(): void;

  // TODO: Flatten<IntentionalPartial<SourceData>>
  protected override _configure(changes: AnyObject): void;

  protected override _getPolygonConfiguration(): PointLightSource.PolygonConfig;

  /**
   * Test whether this LightSource provides visibility to see a certain target object.
   * @param config - The visibility test configuration
   * @returns Is the target object visible to this source?
   * @remarks Despite being an `={}` parameter, this will error if `config.tests` is not at least an empty array of `CanvasVisibility.Test`s
   */
  testVisibility(config: CanvasVisibility.TestConfig): boolean;

  /**
   * Can this LightSource theoretically detect a certain object based on its properties?
   * This check should not consider the relative positions of either object, only their state.
   * @param target - The target object being tested
   * @returns Can the target object theoretically be detected by this vision source?
   */
  protected _canDetectObject(target?: PlaceableObject.Any | null): boolean;

  /**
   * @deprecated since v12, until v14
   * @remarks `"BaseLightSource#isDarkness is now obsolete. Use DarknessSource instead."`
   *
   * Always returns `false`
   * @privateRemarks This isn't actually overridden here, `BaseLightSource#isDarkness` always returns false, but it's type as `boolean` there to allow `PointDarknessSource#isDarkness` to return true.
   */
  get isDarkness(): false;
}

declare namespace PointLightSource {
  interface Any extends AnyPointLightSource {}
  interface AnyConstructor extends Identity<typeof AnyPointLightSource> {}

  interface SourceData extends PointEffectSourceMixin.SourceData, BaseLightSource.SourceData {
    animation: RenderedEffectSource.StoredLightAnimationConfig;
  }

  interface PolygonConfig
    extends RequiredProps<PointEffectSourceMixin.PolygonConfig, "useThreshold" | "includeDarkness"> {}

<<<<<<< HEAD
  interface SourceData extends PointEffectSourceMixin.SourceData, BaseLightSource.SourceData {
    animation: RenderedEffectSource.StoredLightAnimationConfig;
  }

  interface PolygonConfig
    extends RequiredProps<PointEffectSourceMixin.PolygonConfig, "useThreshold" | "includeDarkness"> {}

=======
>>>>>>> 1800772e
  type ConfiguredClass = CONFIG["Canvas"]["lightSourceClass"];
  type ConfiguredInstance = FixedInstanceType<ConfiguredClass>;
}

declare abstract class AnyPointLightSource extends PointLightSource<
  PointLightSource.SourceData,
  PointSourcePolygon,
  RenderedEffectSource.Layers
> {
  constructor(arg0: never, ...args: never[]);
}

export default PointLightSource;<|MERGE_RESOLUTION|>--- conflicted
+++ resolved
@@ -1,8 +1,4 @@
-<<<<<<< HEAD
-import type { AnyObject, FixedInstanceType, IntentionalPartial, RequiredProps } from "fvtt-types/utils";
-=======
 import type { AnyObject, FixedInstanceType, Identity, IntentionalPartial, RequiredProps } from "fvtt-types/utils";
->>>>>>> 1800772e
 import type BaseLightSource from "./base-light-source.d.mts";
 import type PointEffectSourceMixin from "./point-effect-source.d.mts";
 import type RenderedEffectSource from "./rendered-effect-source.d.mts";
@@ -73,16 +69,6 @@
   interface PolygonConfig
     extends RequiredProps<PointEffectSourceMixin.PolygonConfig, "useThreshold" | "includeDarkness"> {}
 
-<<<<<<< HEAD
-  interface SourceData extends PointEffectSourceMixin.SourceData, BaseLightSource.SourceData {
-    animation: RenderedEffectSource.StoredLightAnimationConfig;
-  }
-
-  interface PolygonConfig
-    extends RequiredProps<PointEffectSourceMixin.PolygonConfig, "useThreshold" | "includeDarkness"> {}
-
-=======
->>>>>>> 1800772e
   type ConfiguredClass = CONFIG["Canvas"]["lightSourceClass"];
   type ConfiguredInstance = FixedInstanceType<ConfiguredClass>;
 }
