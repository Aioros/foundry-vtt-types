--- conflicted
+++ resolved
@@ -55,7 +55,7 @@
 
   /**
    * Some other object which is responsible for this source.
-   * @privateRemarks In Foundry practice this appears to only ever be `null`, `Token.ConfiguredInstance`, or `EffectsCanvasGroup` in v12
+   * @privateRemarks In Foundry practice this appears to only ever be `null`, `Token.Object`, or `EffectsCanvasGroup` in v12
    */
   object: PlaceableObject.Any | CanvasGroupMixin.AnyMixed | null;
 
@@ -72,11 +72,7 @@
 
   /**
    * The geometric shape of the effect source which is generated later.
-<<<<<<< HEAD
-   * @remarks This only isn't `undefined` in subclasses implementing `_createShapes()`, usually via {@link PointEffectSourceMixin | `PointEffectSourceMixin`}
-=======
    * @remarks This only isn't `undefined` in subclasses implementing `_createShapes()`, usually via {@link foundry.canvas.sources.PointEffectSourceMixin | `PointEffectSourceMixin`}
->>>>>>> c4aefa54
    */
   shape: SourceShape | undefined;
 
