--- conflicted
+++ resolved
@@ -1,8 +1,4 @@
-<<<<<<< HEAD
-import type { AnyObject, InexactPartial, IntentionalPartial, NullishProps } from "fvtt-types/utils";
-=======
 import type { AnyObject, Identity, InexactPartial, IntentionalPartial, NullishProps } from "fvtt-types/utils";
->>>>>>> 1800772e
 import type BaseEffectSource from "./base-effect-source.d.mts";
 import type BaseLightSource from "./base-light-source.d.mts";
 
@@ -214,11 +210,7 @@
 
 declare namespace RenderedEffectSource {
   interface Any extends AnyRenderedEffectSource {}
-<<<<<<< HEAD
-  type AnyConstructor = typeof AnyRenderedEffectSource;
-=======
   interface AnyConstructor extends Identity<typeof AnyRenderedEffectSource> {}
->>>>>>> 1800772e
 
   interface SourceData extends BaseEffectSource.SourceData {
     /**
