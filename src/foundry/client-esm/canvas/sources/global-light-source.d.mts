--- conflicted
+++ resolved
@@ -1,8 +1,4 @@
-<<<<<<< HEAD
-import type { FixedInstanceType } from "../../../../utils/index.d.mts";
-=======
 import type { FixedInstanceType, Identity } from "fvtt-types/utils";
->>>>>>> 1800772e
 import type BaseLightSource from "./base-light-source.d.mts";
 import type RenderedEffectSource from "./rendered-effect-source.d.mts";
 
@@ -65,11 +61,7 @@
 
 declare namespace GlobalLightSource {
   interface Any extends AnyGlobalLightSource {}
-<<<<<<< HEAD
-  type AnyConstructor = typeof AnyGlobalLightSource;
-=======
   interface AnyConstructor extends Identity<typeof AnyGlobalLightSource> {}
->>>>>>> 1800772e
 
   /**
    * @privateRemarks `attenuation`, `priority`, and `elevation` exist in the parent interface,
