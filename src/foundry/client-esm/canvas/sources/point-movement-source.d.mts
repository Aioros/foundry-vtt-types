--- conflicted
+++ resolved
@@ -24,17 +24,10 @@
 
 declare namespace PointMovementSource {
   interface Any extends AnyPointMovementSource {}
-<<<<<<< HEAD
-  type AnyConstructor = typeof AnyPointMovementSource;
-
-  interface SourceData extends PointEffectSourceMixin.MixedSourceData {}
-
-=======
   interface AnyConstructor extends Identity<typeof AnyPointMovementSource> {}
 
   interface SourceData extends PointEffectSourceMixin.MixedSourceData {}
 
->>>>>>> 1800772e
   // This is the only core Point*Source class that isn't configurable, `Token##getMovementSource`
   // references this class directly, not a `CONFIG` property
 }
