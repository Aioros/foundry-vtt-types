import type { IntentionalPartial, RequiredProps } from "../../../../utils/index.d.mts";

/**
<<<<<<< HEAD
 * The edge detection filter for {@link foundry.canvas.SMAAFilter | `foundry.canvas.SMAAFilter`}.
=======
 * The edge detection filter for {@link foundry.canvas.SMAAFilter | `SMAAFilter`}.
>>>>>>> c4aefa54
 */
declare class SMAAEdgeDetectionFilter extends PIXI.Filter {
  constructor(config: SMAAEdgeDetectionFilter.Config);
}

declare namespace SMAAEdgeDetectionFilter {
  interface Any extends AnySMAAEdgeDetectionFilter {}
  type AnyConstructor = typeof AnySMAAEdgeDetectionFilter;

  /**
   * @privateRemarks The SMAAEdgeDetectionFilter constructor passes `config` to an unexported local
   * function that only uses two properties of the interface
   */
  type Config = RequiredProps<
    IntentionalPartial<foundry.canvas.SMAAFilter.Config>,
    "threshold" | "localContrastAdaptionFactor"
  >;
}

declare abstract class AnySMAAEdgeDetectionFilter extends SMAAEdgeDetectionFilter {
  constructor(arg0: never, ...args: never[]);
}

export default SMAAEdgeDetectionFilter;<|MERGE_RESOLUTION|>--- conflicted
+++ resolved
@@ -1,11 +1,7 @@
 import type { IntentionalPartial, RequiredProps } from "../../../../utils/index.d.mts";
 
 /**
-<<<<<<< HEAD
  * The edge detection filter for {@link foundry.canvas.SMAAFilter | `foundry.canvas.SMAAFilter`}.
-=======
- * The edge detection filter for {@link foundry.canvas.SMAAFilter | `SMAAFilter`}.
->>>>>>> c4aefa54
  */
 declare class SMAAEdgeDetectionFilter extends PIXI.Filter {
   constructor(config: SMAAEdgeDetectionFilter.Config);
