import type { InexactPartial, FixedInstanceType, Identity } from "fvtt-types/utils";
import type { RollParseNode } from "../_types.mts";

import type RollResolver from "../../applications/dice/roll-resolver.d.mts";

declare abstract class RollTerm {
<<<<<<< HEAD
  constructor({ options }?: RollTerm.TermData);
=======
  constructor(termData?: InexactPartial<{ options: RollTerm.Options }>);
>>>>>>> c4aefa54

  /** An object of additional options which describes and modifies the term. */
  options: RollTerm.Options;

  /** An internal flag for whether the term has been evaluated. */
  protected _evaluated: boolean;

  /** A reference to the Roll at the root of the evaluation tree. */
  protected _root: Roll;

  /**
   * Is this term intermediate, and should be evaluated first as part of the simplification process?
   * @defaultValue `false`
   */
  isIntermediate: boolean;

  /**
   * A regular expression pattern which identifies optional term-level flavor text
   * @defaultValue `(?:\\[([^\\]]+)\\])`
   */
  static FLAVOR_REGEXP_STRING: string;

  /**
   * A regular expression which identifies term-level flavor text
   * @defaultValue `new RegExp(RollTerm.FLAVOR_REGEXP_STRING, "G")`
   */
  static FLAVOR_REGEXP: RegExp;

  /**
   * A regular expression used to match a term of this type
   * @defaultValue `undefined`
   */
  static REGEXP: RegExp;

  /* -------------------------------------------- */
  /*  RollTerm Attributes                         */
  /* -------------------------------------------- */

  /** An array of additional attributes which should be retained when the term is serialized */
  static SERIALIZE_ATTRIBUTES: string[];

  /** A string representation of the formula expression for this RollTerm, prior to evaluation */
  get expression(): string;

  /** A string representation of the formula, including optional flavor text. */
  get formula(): string;

  /** A string or numeric representation of the final output for this term, after evaluation. */
  get total(): number | string | null | undefined;

  /** Optional flavor text which modifies and describes this term. */
  get flavor(): string;

  /** Whether this term is entirely deterministic or contains some randomness. */
  get isDeterministic(): boolean;

  /** A reference to the RollResolver app being used to externally resolve this term. */
  get resolver(): RollResolver; // TODO: Implement this

  /* -------------------------------------------- */
  /*  RollTerm Methods                            */
  /* -------------------------------------------- */

  /**
   * Evaluate the term, processing its inputs and finalizing its total.
   * @param options - (default: `{}`)
   * @returns A Promise if the term is non-deterministic.
   */
  evaluate(options?: InexactPartial<RollTerm.EvaluationOptions>): this | Promise<this>;

  /**
   * Evaluate the term.
   * @param options - (default: `{}`)
   * @returns A Promise if the term is non-deterministic.
   */
  protected _evaluate(options?: InexactPartial<RollTerm.EvaluationOptions>): this | Promise<this>;

  /**
   * Determine if evaluating a given RollTerm with certain evaluation options can be done so deterministically.
   */
  static isDeterministic(
    term: RollTerm,
    { minimize, maximize }?: InexactPartial<{ minimize: boolean; maximize: boolean }>,
  ): boolean;

  /* -------------------------------------------- */
  /*  Serialization and Loading                   */
  /* -------------------------------------------- */

  /**
   * Construct a RollTerm from a provided data object
   * @param data - Provided data from an un-serialized term
   * @returns The constructed RollTerm
   */
  static fromData(data: Record<string, unknown>): RollTerm;

  /** Construct a RollTerm from parser information. */
  static fromParseNode(node: RollParseNode): RollTerm;

  /**
   * * Define term-specific logic for how a de-serialized data object is restored as a functional RollTerm
   * @param data - The de-serialized term data
   * @returns The re-constructed RollTerm object
   */
  protected static _fromData<T extends RollTerm.AnyConstructor>(
    this: T,
    data: Record<string, unknown>,
  ): FixedInstanceType<T>;

  /**
   * Reconstruct a RollTerm instance from a provided JSON string
   * @param json - A serialized JSON representation of a DiceTerm
   * @returns A reconstructed RollTerm from the provided JSON
   */
  static fromJSON(json: string): RollTerm;

  /**
   * Serialize the RollTerm to a JSON string which allows it to be saved in the database or embedded in text.
   * This method should return an object suitable for passing to the JSON.stringify function.
   */
  toJSON(): Record<string, unknown>;
}

declare namespace RollTerm {
  interface Any extends AnyRollTerm {}
  interface AnyConstructor extends Identity<typeof AnyRollTerm> {}

  interface Options {
    flavor?: string | undefined | null;
  }

  interface EvaluationOptions {
    /**
     * Maximize the result, obtaining the largest possible value.
     * @defaultValue `false`
     * */
    maximize: boolean;

    /**
     * Minimize the result, obtaining the smallest possible value
     * @defaultValue `false`
     */
    minimize: boolean;

    /**
     * If true, string terms will not throw an error when evaluated.
     * @defaultValue `false`
     */
    allowStrings: boolean;
  }

  interface Data {
    class: string;
    evaluated: boolean;
    options: Options;
  }

  interface TermData {
    options?: RollTerm.Options | undefined;
  }
}

declare abstract class AnyRollTerm extends RollTerm {
  constructor(arg0: never, ...args: never[]);
}

export default RollTerm;<|MERGE_RESOLUTION|>--- conflicted
+++ resolved
@@ -4,11 +4,7 @@
 import type RollResolver from "../../applications/dice/roll-resolver.d.mts";
 
 declare abstract class RollTerm {
-<<<<<<< HEAD
   constructor({ options }?: RollTerm.TermData);
-=======
-  constructor(termData?: InexactPartial<{ options: RollTerm.Options }>);
->>>>>>> c4aefa54
 
   /** An object of additional options which describes and modifies the term. */
   options: RollTerm.Options;
