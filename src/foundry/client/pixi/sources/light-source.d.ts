--- conflicted
+++ resolved
@@ -380,7 +380,7 @@
          * @defaultValue `false`
          */
         reverse: boolean;
-      }
+      },
     ): void;
 
     /**
@@ -414,7 +414,7 @@
          * @defaultValue `1`
          */
         amplification: number;
-      }
+      },
     ): void;
 
     /**
@@ -425,7 +425,6 @@
      */
     animatePulse(
       dt: number,
-<<<<<<< HEAD
       options?: {
         /**
          * The animation speed, from 1 to 10
@@ -444,10 +443,7 @@
          * @defaultValue `false`
          */
         reverse: boolean;
-      }
-=======
-      { speed, intensity, reverse }?: { speed?: number; intensity?: number; reverse?: boolean },
->>>>>>> f7f02614
+      },
     ): void;
 
     /**
@@ -458,7 +454,6 @@
      */
     animateTime(
       dt: number,
-<<<<<<< HEAD
       options?: {
         /**
          * The animation speed, from 1 to 10
@@ -477,10 +472,7 @@
          * @defaultValue `false`
          */
         reverse: boolean;
-      }
-=======
-      { speed, intensity, reverse }?: { speed?: number; intensity?: number; reverse?: boolean },
->>>>>>> f7f02614
+      },
     ): void;
 
     /**
@@ -502,7 +494,6 @@
      * @param target    - The target object being tested
      * @returns         Can the target object theoretically be detected by this vision source?
      */
-<<<<<<< HEAD
     protected _canDetectObject(target: PlaceableObject): boolean;
   }
 
@@ -519,17 +510,5 @@
     protected override _initializeFlags(): void;
 
     protected override _isSuppressed(): boolean;
-=======
-    protected _ar1(
-      y: number,
-      {
-        phi,
-        center,
-        sigma,
-        max,
-        min,
-      }?: { phi?: number; center?: number; sigma?: number; max?: number | null; min?: number | null },
-    ): number;
->>>>>>> f7f02614
   }
 }