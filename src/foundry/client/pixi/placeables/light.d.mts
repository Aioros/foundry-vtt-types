--- conflicted
+++ resolved
@@ -10,8 +10,175 @@
 import PointLightSource = foundry.canvas.sources.PointLightSource;
 
 declare global {
-<<<<<<< HEAD
-=======
+  /**
+   * An AmbientLight is an implementation of PlaceableObject which represents a dynamic light source within the Scene.
+   * @see {@link AmbientLightDocument | `AmbientLightDocument`}
+   * @see {@link LightingLayer | `LightingLayer`}
+   */
+  class AmbientLight extends PlaceableObject<AmbientLightDocument.Implementation> {
+    /**
+     * The area that is affected by this light.
+     * @defaultValue `undefined`
+     * @remarks Only `undefined` prior to first draw.
+     */
+    field: PIXI.Graphics | undefined;
+
+    /**
+     * A reference to the PointSource object which defines this light or darkness area of effect.
+     * This is undefined if the AmbientLight does not provide an active source of light.
+     * @remarks This is not initialized to a value, but {@link AmbientLight._onCreate | `AmbientLight#_onCreate`}
+     * calls {@link AmbientLight.initializeLightSource | `AmbientLight#initializeLightSource`}, so it could be set immediately.
+     *
+     * Set `undefined` in {@link AmbientLight._destroy | `AmbientLight#_destroy`}.
+     */
+    lightSource: PointLightSource.ConfiguredInstance | PointDarknessSource.ConfiguredInstance | undefined;
+
+    static override embeddedName: "AmbientLight";
+
+    static override RENDER_FLAGS: AmbientLight.RENDER_FLAGS;
+
+    override get bounds(): PIXI.Rectangle;
+
+    override get sourceId(): string;
+
+    /**
+     * A convenience accessor to the LightData configuration object
+     */
+    get config(): foundry.data.LightData;
+
+    /**
+     * Test whether a specific AmbientLight source provides global illumination
+     */
+    get global(): boolean;
+
+    /**
+     * The maximum radius in pixels of the light field
+     */
+    get radius(): number;
+
+    /**
+     * Get the pixel radius of dim light emitted by this light source
+     */
+    get dimRadius(): number;
+
+    /**
+     * Get the pixel radius of bright light emitted by this light source
+     */
+    get brightRadius(): number;
+
+    /**
+     * Is this Ambient Light currently visible? By default, true only if the source actively emits light.
+     */
+    get isVisible(): boolean;
+
+    /**
+     * Check if the point source is a LightSource instance
+     * @remarks Checks via `instanceof` against the configured class, not simply PointLightSource
+     */
+    get isLightSource(): boolean;
+
+    /**
+     * Check if the point source is a DarknessSource instance
+     * @remarks Checks via `instanceof` against the configured class, not simply PointDarknessSource
+     */
+    get isDarknessSource(): boolean;
+
+    /**
+     * Is the source of this Ambient Light disabled?
+     */
+    protected _isLightSourceDisabled(): boolean;
+
+    /**
+     * Does this Ambient Light actively emit darkness light given its properties and the current darkness level of the Scene?
+     */
+    get emitsDarkness(): boolean;
+
+    /**
+     * Does this Ambient Light actively emit positive light given its properties and the current darkness level of the Scene?
+     */
+    get emitsLight(): boolean;
+
+    protected override _destroy(options: PIXI.IDestroyOptions | boolean | undefined): void;
+
+    protected override _draw(options: HandleEmptyObject<AmbientLight.DrawOptions>): Promise<void>;
+
+    // fake override; super has to account for misbehaving siblings returning void
+    override clear(): this;
+
+    protected override _applyRenderFlags(flags: AmbientLight.RenderFlags): void;
+
+    /**
+     * Refresh the shape of the light field-of-effect. This is refreshed when the AmbientLight fov polygon changes.
+     */
+    protected _refreshField(): void;
+
+    /**
+     * Refresh the position of the AmbientLight. Called with the coordinates change.
+     */
+    protected _refreshPosition(): void;
+
+    /**
+     * Refresh the elevation of the control icon.
+     */
+    protected _refreshElevation(): void;
+
+    /**
+     * Refresh the state of the light. Called when the disabled state or darkness conditions change.
+     */
+    protected _refreshState(): void;
+
+    /**
+     * Refresh the display of the ControlIcon for this AmbientLight source
+     */
+    refreshControl(): void;
+
+    /**
+     * Update the LightSource associated with this AmbientLight object.
+     * @param options - Options which modify how the source is updated
+     */
+    initializeLightSource(options?: AmbientLight.InitializeLightSourceOptions): void;
+
+    /**
+     * Get the light source data.
+     */
+    protected _getLightSourceData(): AmbientLight.LightSourceData;
+
+    // _onCreate, _onUpdate, and _onDelete are all overridden but with no signature changes.
+    // For type simplicity they are left off. These methods historically have been the source of a large amount of computation from tsc.
+
+    protected override _canHUD(user: User.Implementation, event: PIXI.FederatedEvent): boolean;
+
+    protected override _canConfigure(user: User.Implementation, event: PIXI.FederatedEvent): boolean;
+
+    protected override _canDragLeftStart(user: User.Implementation, event: DragEvent): boolean;
+
+    // fake override to narrow the type from super, which had to account for this class's misbehaving siblings
+    // options: not null (destructured)
+    protected override _onHoverIn(event: PIXI.FederatedEvent, options?: PlaceableObject.HoverInOptions): void;
+
+    protected override _onClickRight(event: PIXI.FederatedEvent): void;
+
+    protected override _onDragLeftMove(event: PIXI.FederatedEvent): void;
+
+    protected override _onDragEnd(): void;
+
+    // fake override to narrow the type from super, which had to account for this class's misbehaving siblings
+    protected override _prepareDragLeftDropUpdates(event: PIXI.FederatedEvent): PlaceableObject.DragLeftDropUpdate[];
+
+    /**
+     * @deprecated since v12, until v14
+     * @remarks "`AmbientLight#updateSource` has been deprecated in favor of {@link AmbientLight.initializeLightSource | `AmbientLight#initializeLightSource`}"
+     */
+    // options: not null (destructured)
+    updateSource(options?: AmbientLight.InitializeLightSourceOptions): void;
+
+    /**
+     * @deprecated since v12, until v14
+     * @remarks "`AmbientLight#source` has been deprecated in favor of {@link AmbientLight.lightSource | `AmbientLight#lightSource`}"
+     */
+    get source(): this["lightSource"];
+  }
+
   namespace AmbientLight {
     type ObjectClass = ConfiguredObjectClassOrDefault<typeof AmbientLight>;
     type Object = FixedInstanceType<ObjectClass>;
@@ -41,221 +208,6 @@
      * the confusion between `AmbientLight` (the `PlaceableObject` that appears on the canvas) and
      * `AmbientLightDocument` (the `Document` that represents the data for a `AmbientLight`) is so common that
      * it is useful to have a type to forward to `AmbientLightDocument`.
-     *
-     * @deprecated {@link AmbientLightDocument.ImplementationClass | `AmbientLightDocument.ImplementationClass`}
-     */
-    type ImplementationClass = AmbientLightDocument.ImplementationClass;
-
-    interface RENDER_FLAGS extends PlaceableObject.RENDER_FLAGS {
-      /** @defaultValue `{ propagate: ["refreshPosition", "refreshState"] }` */
-      refreshField: RenderFlag<this>;
-
-      /** @defaultValue `{}` */
-      refreshPosition: RenderFlag<this>;
-    }
-
-    interface RenderFlags extends RenderFlagsMixin.ToBooleanFlags<RENDER_FLAGS> {}
-  }
-
->>>>>>> 62ef2013
-  /**
-   * An AmbientLight is an implementation of PlaceableObject which represents a dynamic light source within the Scene.
-   * @see {@link AmbientLightDocument | `AmbientLightDocument`}
-   * @see {@link LightingLayer | `LightingLayer`}
-   */
-  class AmbientLight extends PlaceableObject<AmbientLightDocument.Implementation> {
-    /**
-     * The area that is affected by this light.
-     * @defaultValue `undefined`
-     * @remarks Only `undefined` prior to first draw.
-     */
-    field: PIXI.Graphics | undefined;
-
-    /**
-     * A reference to the PointSource object which defines this light or darkness area of effect.
-     * This is undefined if the AmbientLight does not provide an active source of light.
-     * @remarks This is not initialized to a value, but {@link AmbientLight._onCreate | `AmbientLight#_onCreate`}
-     * calls {@link AmbientLight.initializeLightSource | `AmbientLight#initializeLightSource`}, so it could be set immediately.
-     *
-     * Set `undefined` in {@link AmbientLight._destroy | `AmbientLight#_destroy`}.
-     */
-    lightSource: PointLightSource.ConfiguredInstance | PointDarknessSource.ConfiguredInstance | undefined;
-
-    static override embeddedName: "AmbientLight";
-
-    static override RENDER_FLAGS: AmbientLight.RENDER_FLAGS;
-
-    override get bounds(): PIXI.Rectangle;
-
-    override get sourceId(): string;
-
-    /**
-     * A convenience accessor to the LightData configuration object
-     */
-    get config(): foundry.data.LightData;
-
-    /**
-     * Test whether a specific AmbientLight source provides global illumination
-     */
-    get global(): boolean;
-
-    /**
-     * The maximum radius in pixels of the light field
-     */
-    get radius(): number;
-
-    /**
-     * Get the pixel radius of dim light emitted by this light source
-     */
-    get dimRadius(): number;
-
-    /**
-     * Get the pixel radius of bright light emitted by this light source
-     */
-    get brightRadius(): number;
-
-    /**
-     * Is this Ambient Light currently visible? By default, true only if the source actively emits light.
-     */
-    get isVisible(): boolean;
-
-    /**
-     * Check if the point source is a LightSource instance
-     * @remarks Checks via `instanceof` against the configured class, not simply PointLightSource
-     */
-    get isLightSource(): boolean;
-
-    /**
-     * Check if the point source is a DarknessSource instance
-     * @remarks Checks via `instanceof` against the configured class, not simply PointDarknessSource
-     */
-    get isDarknessSource(): boolean;
-
-    /**
-     * Is the source of this Ambient Light disabled?
-     */
-    protected _isLightSourceDisabled(): boolean;
-
-    /**
-     * Does this Ambient Light actively emit darkness light given its properties and the current darkness level of the Scene?
-     */
-    get emitsDarkness(): boolean;
-
-    /**
-     * Does this Ambient Light actively emit positive light given its properties and the current darkness level of the Scene?
-     */
-    get emitsLight(): boolean;
-
-    protected override _destroy(options: PIXI.IDestroyOptions | boolean | undefined): void;
-
-    protected override _draw(options: HandleEmptyObject<AmbientLight.DrawOptions>): Promise<void>;
-
-    // fake override; super has to account for misbehaving siblings returning void
-    override clear(): this;
-
-    protected override _applyRenderFlags(flags: AmbientLight.RenderFlags): void;
-
-    /**
-     * Refresh the shape of the light field-of-effect. This is refreshed when the AmbientLight fov polygon changes.
-     */
-    protected _refreshField(): void;
-
-    /**
-     * Refresh the position of the AmbientLight. Called with the coordinates change.
-     */
-    protected _refreshPosition(): void;
-
-    /**
-     * Refresh the elevation of the control icon.
-     */
-    protected _refreshElevation(): void;
-
-    /**
-     * Refresh the state of the light. Called when the disabled state or darkness conditions change.
-     */
-    protected _refreshState(): void;
-
-    /**
-     * Refresh the display of the ControlIcon for this AmbientLight source
-     */
-    refreshControl(): void;
-
-    /**
-     * Update the LightSource associated with this AmbientLight object.
-     * @param options - Options which modify how the source is updated
-     */
-    initializeLightSource(options?: AmbientLight.InitializeLightSourceOptions): void;
-
-    /**
-     * Get the light source data.
-     */
-    protected _getLightSourceData(): AmbientLight.LightSourceData;
-
-    // _onCreate, _onUpdate, and _onDelete are all overridden but with no signature changes.
-    // For type simplicity they are left off. These methods historically have been the source of a large amount of computation from tsc.
-
-    protected override _canHUD(user: User.Implementation, event: PIXI.FederatedEvent): boolean;
-
-    protected override _canConfigure(user: User.Implementation, event: PIXI.FederatedEvent): boolean;
-
-    protected override _canDragLeftStart(user: User.Implementation, event: DragEvent): boolean;
-
-    // fake override to narrow the type from super, which had to account for this class's misbehaving siblings
-    // options: not null (destructured)
-    protected override _onHoverIn(event: PIXI.FederatedEvent, options?: PlaceableObject.HoverInOptions): void;
-
-    protected override _onClickRight(event: PIXI.FederatedEvent): void;
-
-    protected override _onDragLeftMove(event: PIXI.FederatedEvent): void;
-
-    protected override _onDragEnd(): void;
-
-    // fake override to narrow the type from super, which had to account for this class's misbehaving siblings
-    protected override _prepareDragLeftDropUpdates(event: PIXI.FederatedEvent): PlaceableObject.DragLeftDropUpdate[];
-
-    /**
-     * @deprecated since v12, until v14
-     * @remarks "`AmbientLight#updateSource` has been deprecated in favor of {@link AmbientLight.initializeLightSource | `AmbientLight#initializeLightSource`}"
-     */
-    // options: not null (destructured)
-    updateSource(options?: AmbientLight.InitializeLightSourceOptions): void;
-
-    /**
-     * @deprecated since v12, until v14
-     * @remarks "`AmbientLight#source` has been deprecated in favor of {@link AmbientLight.lightSource | `AmbientLight#lightSource`}"
-     */
-    get source(): this["lightSource"];
-  }
-
-  namespace AmbientLight {
-    type ObjectClass = ConfiguredObjectClassOrDefault<typeof AmbientLight>;
-    type Object = FixedInstanceType<ObjectClass>;
-
-    /**
-     * @deprecated {@link AmbientLight.ObjectClass | `AmbientLight.ObjectClass`}
-     */
-    type ConfiguredClass = ObjectClass;
-
-    /**
-     * @deprecated {@link AmbientLight.Object | `AmbientLight.Object`}
-     */
-    type ConfiguredInstance = Object;
-
-    /**
-     * This type will permanently exist but is marked deprecated. The reason it exists is because
-     * the confusion between `AmbientLight` (the `PlaceableObject` that appears on the canvas) and
-     * `AmbientLightDocument` (the `Document` that represents the data for a `AmbientLight`) is so common that
-     * it is useful to have type to forward to `AmbientLightDocument`.
-     *
-     * @deprecated {@link AmbientLightDocument.Implementation | `AmbientLightDocument.Implementation`}
-     */
-    type Implementation = AmbientLightDocument.Implementation;
-
-    /**
-     * This type will permanently exist but is marked deprecated. The reason it exists is because
-     * the confusion between `AmbientLight` (the `PlaceableObject` that appears on the canvas) and
-     * `AmbientLightDocument` (the `Document` that represents the data for a `AmbientLight`) is so common that
-     * it is useful to have type to forward to `AmbientLightDocument`.
      *
      * @deprecated {@link AmbientLightDocument.ImplementationClass | `AmbientLightDocument.ImplementationClass`}
      */
