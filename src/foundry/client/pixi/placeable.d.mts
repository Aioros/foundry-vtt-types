<<<<<<< HEAD
import type { HandleEmptyObject, InexactPartial, MakeConform, NullishProps } from "fvtt-types/utils";
=======
import type { Identity, InterfaceToObject, MakeConform, ValueOf } from "fvtt-types/utils";
>>>>>>> 9ce6bb34
import type ApplicationV2 from "../../client-esm/applications/api/application.d.mts";
import type { Document } from "../../common/abstract/module.d.mts";
import type {
  DatabaseCreateOperation,
  DatabaseDeleteOperation,
  DatabaseUpdateOperation,
} from "../../common/abstract/_types.d.mts";

// Gets a key with a required shape to conform to which is also used as a fallback when the key doesn't exist.
type GetKeyWithShape<T, K, S> = K extends keyof T ? MakeConform<T[K], S> : S;

declare global {
  /**
   * An Abstract Base Class which defines a Placeable Object which represents a Document placed on the Canvas
   */
  abstract class PlaceableObject<
    D extends PlaceableObject.CanvasDocument = PlaceableObject.CanvasDocument,
  > extends RenderFlagsMixin(PIXI.Container) {
    /**
     * @param document - The Document instance which is represented by this object
     */
    constructor(document: D);

    /**
     * Retain a reference to the Scene within which this Placeable Object resides
     */
    scene: Scene.Implementation;

    /**
     * A reference to the Scene embedded Document instance which this object represents
     */
    document: D;

    /**
     * A control icon for interacting with the object
     * @defaultValue `null`
     * @remarks `undefined` is returned by subclasses only
     */
    controlIcon: ControlIcon | null | undefined;

    /**
     * A mouse interaction manager instance which handles mouse workflows related to this object.
     * @defaultValue `null`
     */
    mouseInteractionManager: MouseInteractionManager<this> | null;

    /**
     * Allow objects to be culled when off-screen
     * @defaultValue `false`
     */
    override cullable: boolean;

    /**
     * Identify the official Document name for this PlaceableObject class
     * @remarks This is abstract in {@link PlaceableObject | `PlaceableObject`}.
     */
    static embeddedName: string;

    /**
     * The flags declared here are required for all PlaceableObject subclasses to also support.
     */
    static override RENDER_FLAGS: InterfaceToObject<PlaceableObject.RENDER_FLAGS>;

    /**
     * The object that this object is a preview of if this object is a preview
     */
    get _original(): this | undefined;

    /**
     * A convenient reference for whether the current User has full control over the document.
     */
    get isOwner(): boolean;

    /**
     * The mouse interaction state of this placeable.
     */
    get interactionState(): MouseInteractionManager.INTERACTION_STATES | undefined;

    /**
     * The bounding box for this PlaceableObject.
     * This is required if the layer uses a Quadtree, otherwise it is optional
     */
    abstract get bounds(): PIXI.Rectangle;

    /**
     * The central coordinate pair of the placeable object based on it's own width and height
     */
    get center(): PIXI.Point;

    /**
     * The id of the corresponding Document which this PlaceableObject represents.
     */
    get id(): string;

    /**
     * A unique identifier which is used to uniquely identify elements on the canvas related to this object.
     */
    get objectId(): string;

    /**
     * The named identified for the source object associated with this PlaceableObject.
     * This differs from the objectId because the sourceId is the same for preview objects as for the original.
     */
    get sourceId(): string;

    /**
     * Is this placeable object a temporary preview?
     */
    get isPreview(): boolean;

    /**
     * Does there exist a temporary preview of this placeable object?
     */
    get hasPreview(): boolean;

    /**
     * Provide a reference to the CanvasLayer which contains this PlaceableObject.
     */
    get layer(): PlaceableObject.Layer<D>;

    /**
     * A Form Application which is used to configure the properties of this Placeable Object or the Document it
     * represents.
     */
    get sheet(): PlaceableObject.Sheet<D>;

    /**
     * An indicator for whether the object is currently controlled
     */
    get controlled(): boolean;

    /**
     * An indicator for whether the object is currently a hover target
     * @remarks In JS the setter treats all non-boolean values as `false`
     */
    get hover(): boolean;

    set hover(state);

    /**
     * Is the HUD display active for this Placeable?
     */
    get hasActiveHUD(): boolean;

    /**
     * Get the snapped position for a given position or the current position
     * @param position - The position to be used instead of the current position
     * @returns The snapped position
     * @remarks Calls the titular method of `this.layer`. If `position` is not provided or nullish, passes `this.document` instead
     */
    getSnappedPosition(position?: Canvas.Point | null): Canvas.Point;

    override applyRenderFlags(): void;

    /**
     * Apply render flags before a render occurs.
     * @param flags - The render flags which must be applied
     */
    protected _applyRenderFlags(flags: PlaceableObject.RenderFlags): void;

    /**
     * Clear the display of the existing object
     * @returns The cleared object
     * @remarks Some subclasses return void
     */
    clear(): this | void;

    override destroy(options?: PIXI.IDestroyOptions | boolean): void;

    /**
     * The inner _destroy method which may optionally be defined by each PlaceableObject subclass.
     * @param options - Options passed to the initial destroy call
     */
    protected _destroy(options?: PIXI.IDestroyOptions | boolean): void;

    /**
     * Draw the placeable object into its parent container
     * @returns The drawn object
     */
    draw(options?: HandleEmptyObject<PlaceableObject.DrawOptions>): Promise<this>;

    /**
     * The inner _draw method which must be defined by each PlaceableObject subclass.
     * @param options - Options which may modify the draw workflow
     * @remarks The options passed to {@link PlaceableObject.draw | `PlaceableObject#draw`} get forwarded here
     */
    protected abstract _draw(options: undefined): Promise<void>;

    /**
     * Execute a partial draw.
     * @param fn - The draw function
     * @returns The drawn object
     */
    protected _partialDraw(fn: () => Promise<void>): Promise<this>;

    /**
     * Refresh all incremental render flags for the PlaceableObject.
     * This method is no longer used by the core software but provided for backwards compatibility.
     * @param options - Options which may modify the refresh workflow
     * @returns The refreshed object
     */
    refresh(options?: HandleEmptyObject<PlaceableObject.RefreshOptions>): this;

    /**
     * Update the quadtree.
     * @remarks Foundry marked `@internal`
     */
    protected _updateQuadtree(): void;

    /* -------------------------------------------- */

    /**
     * Is this PlaceableObject within the selection rectangle?
     * @param rectangle - The selection rectangle
     * @remarks Foundry marked `@internal`
     */
    protected _overlapsSelection(rectangle: PIXI.Rectangle): boolean;

    /**
     * Get the target opacity that should be used for a Placeable Object depending on its preview state.
     */
    protected _getTargetAlpha(): number;

    /**
     * Register pending canvas operations which should occur after a new PlaceableObject of this type is created
     */
    protected _onCreate(
      data: foundry.data.fields.SchemaField.AssignmentData<D["schema"]["fields"]>,
      options: Document.Database.CreateOptions<DatabaseCreateOperation>,
      userId: string,
    ): void;

    /**
     * Define additional steps taken when an existing placeable object of this type is updated with new data
     * @remarks Called without options and userId in Drawing._onUpdate
     */
    protected _onUpdate(
      changed: foundry.data.fields.SchemaField.AssignmentData<D["schema"]["fields"]>,
      options?: Document.Database.UpdateOptions<DatabaseUpdateOperation>,
      userId?: string,
    ): void;

    /**
     * Define additional steps taken when an existing placeable object of this type is deleted
     */
    protected _onDelete(options: Document.Database.DeleteOptions<DatabaseDeleteOperation>, userId: string): void;

    /**
     * Assume control over a PlaceableObject, flagging it as controlled and enabling downstream behaviors
     * @param options - Additional options which modify the control request
     *                  (default: `{}`)
     * @returns A flag denoting whether control was successful
     */
    // options: not null (property access with only a parameter default)
    control(options?: PlaceableObject.ControlOptions): boolean;

    /**
     * Additional events which trigger once control of the object is established
     * @param options - Optional parameters which apply for specific implementations
     * @remarks The options passed to {@link PlaceableObject.control | `PlaceableObject#control`} get forwarded here
     */
    protected _onControl(options: PlaceableObject.ControlOptions | undefined): void;

    /**
     * Release control over a PlaceableObject, removing it from the controlled set
     * @param options - Options which modify the releasing workflow
     *                  (default: `{}`)
     * @returns A Boolean flag confirming the object was released.
     */
    // options: not null (parameter default only, forwarded to `_onRelease`)
    release(options?: HandleEmptyObject<PlaceableObject.ReleaseOptions>): boolean;

    /**
     * Additional events which trigger once control of the object is released
     * @param options - Options which modify the releasing workflow
     * @remarks The options passed to {@link PlaceableObject.release | `PlaceableObject#release`} get forwarded here
     */
    protected _onRelease(options: HandleEmptyObject<PlaceableObject.ReleaseOptions> | undefined): void;

    /**
     * Clone the placeable object, returning a new object with identical attributes.
     * The returned object is non-interactive, and has no assigned ID.
     * If you plan to use it permanently you should call the create method.
     * @returns A new object with identical data
     */
    clone(): this;

    /**
     * Rotate the PlaceableObject to a certain angle of facing
     * @param angle - The desired angle of rotation
     * @param snap  - Snap the angle of rotation to a certain target degree increment
     * @returns A Promise which resolves once the rotation has completed
     */
    rotate(angle: number, snap: number): Promise<this>;

    /**
     * Determine a new angle of rotation for a PlaceableObject either from an explicit angle or from a delta offset.
     * @param options - An object which defines the rotation update parameters
     * @returns The new rotation angle for the object
     */
    protected _updateRotation({ angle, delta, snap }?: PlaceableObject.UpdateRotationOptions): number;

    /**
     * Obtain a shifted position for the Placeable Object
     * @param dx - The number of grid units to shift along the X-axis
     * @param dy - The number of grid units to shift along the Y-axis
     * @returns The shifted target coordinates
     */
    protected _getShiftedPosition(dx: -1 | 0 | 1, dy: -1 | 0 | 1): Canvas.Point;

    /**
     * Activate interactivity for the Placeable Object
     */
    activateListeners(): void;

    /**
     * Create a standard MouseInteractionManager for the PlaceableObject
     */
    protected _createInteractionManager(): NonNullable<this["mouseInteractionManager"]>;

    /**
     * Test whether a user can perform a certain interaction regarding a Placeable Object
     * @param user   - The User performing the action
     * @param action - The named action being attempted
     * @returns Does the User have rights to perform the action?
     */
    can(user: User.Implementation, action: PlaceableObject.Action): boolean;

    /**
     * Can the User access the HUD for this Placeable Object?
     * @param user  - The User performing the action.
     * @param event - The event object.
     * @returns The returned status.
     */
    protected _canHUD(user: User.Implementation, event?: PIXI.FederatedEvent): boolean;

    /**
     * Does the User have permission to configure the Placeable Object?
     * @param user  - The User performing the action.
     * @param event - The event object.
     * @returns The returned status.
     */
    protected _canConfigure(user: User.Implementation, event?: PIXI.FederatedEvent): boolean;

    /**
     * Does the User have permission to control the Placeable Object?
     * @param user  - The User performing the action.
     * @param event - The event object.
     * @returns The returned status.
     */
    protected _canControl(user: User.Implementation, event?: PIXI.FederatedEvent): boolean;

    /**
     * Does the User have permission to view details of the Placeable Object?
     * @param user  - The User performing the action.
     * @param event - The event object.
     * @returns The returned status.
     */
    protected _canView(user: User.Implementation, event?: PIXI.FederatedEvent): boolean;

    /**
     * Does the User have permission to create the underlying Document?
     * @param user  - The User performing the action.
     * @param event - The event object.
     * @returns The returned status.
     */
    protected _canCreate(user: User.Implementation, event?: PIXI.FederatedEvent): boolean;

    /**
     * Does the User have permission to drag this Placeable Object?
     * @param user  - The User performing the action.
     * @param event - The event object.
     * @returns The returned status.
     */
    protected _canDrag(user: User.Implementation, event?: PIXI.FederatedEvent): boolean;

    /**
     * Does the User have permission to left-click drag this Placeable Object?
     * @param user  - The User performing the action.
     * @param event - The event object.
     * @returns The returned status
     */
    protected _canDragLeftStart(user: User.Implementation, event: DragEvent): boolean;

    /**
     * Does the User have permission to hover on this Placeable Object?
     * @param user  - The User performing the action.
     * @param event - The event object.
     * @returns The returned status.
     */
    protected _canHover(user: User.Implementation, event?: PIXI.FederatedEvent): boolean;

    /**
     * Does the User have permission to update the underlying Document?
     * @param user  - The User performing the action.
     * @param event - The event object.
     * @returns The returned status.
     */
    protected _canUpdate(user: User.Implementation, event?: PIXI.FederatedEvent): boolean;

    /**
     * Does the User have permission to delete the underlying Document?
     * @param user  - The User performing the action.
     * @param event - The event object.
     * @returns The returned status.
     */
    protected _canDelete(user: User.Implementation, event?: PIXI.FederatedEvent): boolean;

    /**
     * Actions that should be taken for this Placeable Object when a mouseover event occurs.
     * Hover events on PlaceableObject instances allow event propagation by default.
     * @see `MouseInteractionManager##handlePointerOver`
     * @param event   - The triggering canvas interaction event
     * @param options - Options which customize event handling
     *                  (default: `{}`)
     */
    //options: not null (destructured)
    protected _onHoverIn(event: PIXI.FederatedEvent, options?: PlaceableObject.HoverInOptions): false | void;

    /**
     * Actions that should be taken for this Placeable Object when a mouseout event occurs
     * @see `MouseInteractionManager##handlePointerOut`
     * @param event - The triggering canvas interaction event
     * @returns True if the event was handled, otherwise false
     */
    protected _onHoverOut(event: PIXI.FederatedEvent): boolean | void;

    /**
     * Should the placeable propagate left click downstream?
     */
    protected _propagateLeftClick(event: PIXI.FederatedEvent): boolean;

    /**
     * Callback actions which occur on a single left-click event to assume control of the object
     * @see `MouseInteractionManager##handleClickLeft`
     * @param event - The triggering canvas interaction event
     */
    protected _onClickLeft(event: PIXI.FederatedEvent): void;

    /**
     * Callback actions which occur on a single left-unclick event to assume control of the object
     * @param event - The triggering canvas interaction event
     */
    protected _onUnclickLeft(event: PIXI.FederatedEvent): void;

    /**
     * Callback actions which occur on a double left-click event to activate
     * @see `MouseInteractionManager##handleClickLeft2`
     * @param event - The triggering canvas interaction event
     */
    protected _onClickLeft2(event: PIXI.FederatedEvent): void;

    /**
     * Should the placeable propagate right click downstream?
     */
    protected _propagateRightClick(event: PIXI.FederatedEvent): boolean;

    /**
     * Callback actions which occur on a single right-click event to configure properties of the object
     * @see `MouseInteractionManager##handleClickRight`
     * @param event - The triggering canvas interaction event
     */
    protected _onClickRight(event: PIXI.FederatedEvent): void;

    /**
     * Callback actions which occur on a single right-unclick event
     * @param event - The triggering canvas interaction event
     */
    protected _onUnclickRight(event: PIXI.FederatedEvent): void;

    /**
     * Callback actions which occur on a double right-click event to configure properties of the object
     * @see `MouseInteractionManager##handleClickRight2`
     * @param event - The triggering canvas interaction event
     */
    protected _onClickRight2(event: PIXI.FederatedEvent): void;

    /**
     * Callback actions which occur when a mouse-drag action is first begun.
     * @see `MouseInteractionManager##handleDragStart`
     * @param event - The triggering canvas interaction event
     */
    protected _onDragLeftStart(event: PIXI.FederatedEvent): void;

    /**
     * Begin a drag operation from the perspective of the preview clone.
     * Modify the appearance of both the clone (this) and the original (_original) object.
     */
    protected _onDragStart(): void;

    /**
     * Conclude a drag operation from the perspective of the preview clone.
     * Modify the appearance of both the clone (this) and the original (_original) object.
     */
    protected _onDragEnd(): void;

    /**
     * Callback actions which occur on a mouse-move operation.
     * @see `MouseInteractionManager##handleDragMove`
     * @param event - The triggering canvas interaction event
     */
    protected _onDragLeftMove(event: PIXI.FederatedEvent): void;

    /**
     * Callback actions which occur on a mouse-move operation.
     * @see `MouseInteractionManager##handleDragDrop`
     * @param event - The triggering canvas interaction event
     */
    protected _onDragLeftDrop(event: PIXI.FederatedEvent): void;

    /**
     * Perform the database updates that should occur as the result of a drag-left-drop operation.
     * @param event - The triggering canvas interaction event
     * @returns An array of database updates to perform for documents in this collection
     * @remarks `| null` in the return because of the `Wall` override
     */
    protected _prepareDragLeftDropUpdates(event: PIXI.FederatedEvent): PlaceableObject.DragLeftDropUpdate[] | null;

    /**
     * Callback actions which occur on a mouse-move operation.
     * @see `MouseInteractionManager##handleDragCancel`
     * @param event - The triggering mouse click event
     */
    protected _onDragLeftCancel(event: PIXI.FederatedEvent): void;

    /**
     * Callback actions which occur on a right mouse-drag operation.
     * @see `MouseInteractionManager##handleDragStart`
     * @param event - The triggering mouse click event
     */
    protected _onDragRightStart(event: PIXI.FederatedEvent): void;

    /**
     * Callback actions which occur on a right mouse-drag operation.
     * @see `MouseInteractionManager##handleDragMove`
     * @param event - The triggering canvas interaction event
     */
    protected _onDragRightMove(event: PIXI.FederatedEvent): void;

    /**
     * Callback actions which occur on a right mouse-drag operation.
     * @see `MouseInteractionManager##handleDragDrop`
     * @param event - The triggering canvas interaction event
     */
    protected _onDragRightDrop(event: PIXI.FederatedEvent): void;

    /**
     * Callback actions which occur on a right mouse-drag operation.
     * @see `MouseInteractionManager##handleDragDrop`
     * @param event - The triggering mouse click event
     */
    protected _onDragRightCancel(event: PIXI.FederatedEvent): void;

    /**
     * Callback action which occurs on a long press.
     * @see `MouseInteractionManager##handleLongPress`
     * @param event  - The triggering canvas interaction event
     * @param origin - The local canvas coordinates of the mousepress.
     */
    protected _onLongPress(event: PIXI.FederatedEvent, origin: PIXI.Point): void;
  }

  namespace PlaceableObject {
<<<<<<< HEAD
    interface Any extends AnyPlaceableObject {}
    type AnyConstructor = typeof AnyPlaceableObject;

    type CanvasDocument = Document.ImplementationInstanceFor<Document.PlaceableType>;

    interface RenderFlags {
      redraw: boolean;
=======
    interface Any extends PlaceableObject<Document.AnyChild<Scene.Implementation | null>> {}
    interface AnyConstructor extends Identity<typeof AnyPlaceableObject> {}

    type RenderFlags = RenderFlagsMixin.ToBooleanFlags<RENDER_FLAGS>;

    interface RENDER_FLAGS {
      /** @defaultValue `{ propagate: ["refresh"] }` */
      redraw: RenderFlag<this>;
>>>>>>> 9ce6bb34

      /** @defaultValue `{ propagate: ["refreshState"], alias: true }` */
      refresh: RenderFlag<this>;

      /** @defaultValue `{}` */
      refreshState: RenderFlag<this>;
    }

    type Layer<Doc extends CanvasDocument> = GetKeyWithShape<Doc, "layer", InteractionLayer>;

    type Sheet<Doc extends CanvasDocument> = GetKeyWithShape<
      Doc,
      "sheet",
      FormApplication.Any | ApplicationV2.Any | null
    >;

    // eslint-disable-next-line @typescript-eslint/no-empty-object-type
    interface DrawOptions {}

    // eslint-disable-next-line @typescript-eslint/no-empty-object-type
    interface RefreshOptions {}

    interface ControlOptions {
      /**
       * Release any other controlled objects first
       * @remarks Checked via `!== false`, so no nullish values allowed
       */
      releaseOthers?: boolean;
    }

    /**
     * @privateRemarks `PlaceableObject#_onDelete` is the only place in foundry code that calls `PlaceableObject#release` with any options at all,
     * where it passes `{trigger: false}`. This is passed on to `PlaceableObject#_onRelease`, which does not check for any options, including trigger.
     * `Drawing`, `Region`, and `Token` extend `_onRelease` and pass the options back to `super`, but do no further checks.
     *
     * As it is completely unused and has been removed in v13, it is not included in this interface
     * */
    // eslint-disable-next-line @typescript-eslint/no-empty-object-type
    interface ReleaseOptions {}

    /** @internal */
    type __UpdateRotationOptions = NullishProps<{
      /**
       * An explicit angle, either this or delta must be provided
       * @defaultValue `undefined`
       * @remarks Checked first. If non-numeric, ignored in favour of `delta`
       */
      angle: number;
    }> &
      InexactPartial<{
        /**
         * A relative angle delta, either this or the angle must be provided
         * @defaultValue `0`
         * @remarks Can't be null as it only has a parameter default.
         *
         * Only used if `angle` is non-numeric
         */
        delta: number;

        /**
         * A precision (in degrees) to which the resulting angle should snap. Default is 0.
         * @defaultValue `0`
         * @remarks Can't be null as it only has a parameter default.
         *
         * @see {@link Number.toNearest | `Number#toNearest`}
         */
        snap: number;
      }>;
    interface UpdateRotationOptions extends __UpdateRotationOptions {}

    interface HoverInOptions {
      /**
       * Trigger hover-out behavior on sibling objects
       * @defaultValue `false`
       */
      hoverOutOthers: boolean;
    }

    /**
     * @remarks {@link PlaceableObject.can | `PlaceableObject#can`} calls `#titleCase()` on this before
     * prepending `"_can"`, rendering `"HUD"` (as there's no `PlaceableObject#_canHud()`), and any
     * actions with more than a single capital in their name (e.g `"DragLeftStart"`) inert, so they
     * have been omitted here.
     */
    type Action = "configure" | "control" | "view" | "create" | "drag" | "hover" | "update" | "delete" | (string & {});

    interface DragLeftDropUpdate {
      _id: string;
      x: number;
      y: number;
      rotation: number | undefined;
    }
  }
}

interface Vision {
  /**
   * @privateRemarks Documentation says PIXI.Circle, but determined by Atropos to be out of date.
   * Likely to be removed in future version as it's no longer used generally.
   */
  fov?: PIXI.Polygon | undefined;

  /**
   * @remarks
   * This is required but has been set to optional because of PointSource
   */
  los?: PointSourcePolygon | undefined;
}

declare abstract class AnyPlaceableObject extends PlaceableObject<PlaceableObject.CanvasDocument> {
  constructor(arg0: never, ...args: never[]);
}<|MERGE_RESOLUTION|>--- conflicted
+++ resolved
@@ -1,8 +1,11 @@
-<<<<<<< HEAD
-import type { HandleEmptyObject, InexactPartial, MakeConform, NullishProps } from "fvtt-types/utils";
-=======
-import type { Identity, InterfaceToObject, MakeConform, ValueOf } from "fvtt-types/utils";
->>>>>>> 9ce6bb34
+import type {
+  Identity,
+  InterfaceToObject,
+  HandleEmptyObject,
+  InexactPartial,
+  MakeConform,
+  NullishProps,
+} from "fvtt-types/utils";
 import type ApplicationV2 from "../../client-esm/applications/api/application.d.mts";
 import type { Document } from "../../common/abstract/module.d.mts";
 import type {
@@ -566,24 +569,14 @@
   }
 
   namespace PlaceableObject {
-<<<<<<< HEAD
     interface Any extends AnyPlaceableObject {}
-    type AnyConstructor = typeof AnyPlaceableObject;
+    interface AnyConstructor extends Identity<typeof AnyPlaceableObject> {}
 
     type CanvasDocument = Document.ImplementationInstanceFor<Document.PlaceableType>;
-
-    interface RenderFlags {
-      redraw: boolean;
-=======
-    interface Any extends PlaceableObject<Document.AnyChild<Scene.Implementation | null>> {}
-    interface AnyConstructor extends Identity<typeof AnyPlaceableObject> {}
-
-    type RenderFlags = RenderFlagsMixin.ToBooleanFlags<RENDER_FLAGS>;
 
     interface RENDER_FLAGS {
       /** @defaultValue `{ propagate: ["refresh"] }` */
       redraw: RenderFlag<this>;
->>>>>>> 9ce6bb34
 
       /** @defaultValue `{ propagate: ["refreshState"], alias: true }` */
       refresh: RenderFlag<this>;
