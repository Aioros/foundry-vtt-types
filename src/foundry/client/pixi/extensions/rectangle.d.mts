--- conflicted
+++ resolved
@@ -1,10 +1,5 @@
-<<<<<<< HEAD
-import type { Brand } from "../../../../types/helperTypes.d.mts";
+import type { UnionToIntersection, Brand } from "../../../../types/helperTypes.d.mts";
 import type { InexactPartial, NullishProps } from "../../../../types/utils.d.mts";
-=======
-import type { UnionToIntersection } from "../../../../types/helperTypes.d.mts";
-import type { InexactPartial } from "../../../../types/utils.d.mts";
->>>>>>> 92ba05a6
 
 /**
  * Typically in a mapped type TypeScript associates your type to the original.
