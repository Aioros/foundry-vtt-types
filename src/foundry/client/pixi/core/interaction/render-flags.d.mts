--- conflicted
+++ resolved
@@ -1,4 +1,3 @@
-<<<<<<< HEAD
 import type {
   AnyConstructor,
   Coalesce,
@@ -8,12 +7,8 @@
   MakeConform,
   Mixin,
   PhantomConstructor,
-} from "fvtt-types/utils";
+} from "#utils";
 import type { LogCompatibilityWarningOptions } from "#common/utils/logging.d.mts";
-=======
-import type { AnyConstructor, ConcreteKeys, FixedInstanceType, InexactPartial, MakeConform, Mixin } from "#utils";
-import type { LogCompatibilityWarningOptions } from "../../../../common/utils/logging.d.mts";
->>>>>>> 241f1ea3
 
 declare class RenderFlagObject {
   /** @privateRemarks All mixin classses should accept anything for its constructor. */
