--- conflicted
+++ resolved
@@ -14,13 +14,8 @@
    * A subclass of Set which manages the Token ids which the User has targeted.
    * @see User#targets
    */
-<<<<<<< HEAD
   class UserTargets extends Set<Token.Object> {
     constructor(user: UserTargets["user"]);
-=======
-  class UserTargets extends Set<Token.ConfiguredInstance> {
-    constructor(user: User.ConfiguredInstance);
->>>>>>> 821d2fe2
 
     user: User.Implementation;
 
@@ -32,22 +27,14 @@
     /**
      * @remarks Returns void, but Set<T>.add returns boolean
      */
-<<<<<<< HEAD
     override add(token: Token.Object): void;
-=======
-    override add(token: Token.ConfiguredInstance): void;
->>>>>>> 821d2fe2
 
     override clear(): void;
 
     /**
      * @remarks Returns void, but Set<T>.delete returns boolean
      */
-<<<<<<< HEAD
     override delete(token: Token.Object): void;
-=======
-    override delete(token: Token.ConfiguredInstance): void;
->>>>>>> 821d2fe2
   }
 
   namespace UserTargets {
