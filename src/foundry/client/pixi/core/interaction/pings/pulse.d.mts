--- conflicted
+++ resolved
@@ -9,11 +9,6 @@
      * @param origin - The canvas coordinates of the origin of the ping.
      * @param options - Additional options to configure the ping animation.
      */
-<<<<<<< HEAD
-    constructor(origin: Canvas.Point, options?: PulsePing.Options);
-
-    override options: PulsePing.Options;
-=======
     constructor(
       origin: Canvas.Point,
 
@@ -22,7 +17,6 @@
     );
 
     override options: PulsePing.ConstructorOptions;
->>>>>>> c4aefa54
 
     _color2: Color;
 
@@ -97,20 +91,9 @@
        */
       color2: Color.Source;
     }>;
-<<<<<<< HEAD
-
-    interface Options extends Ping.Options, PulsePing._Options {}
-  }
-
-  /**
-   * @deprecated {@link PulsePing.Options | `PulsePing.Options`}
-   */
-  type PulsePingOptions = PulsePing.Options;
-=======
 
     interface ConstructorOptions extends _ConstructorOptions, Ping.ConstructorOptions {}
   }
->>>>>>> c4aefa54
 
   /**
    * A type of ping that produces an arrow pointing in a given direction.
@@ -122,13 +105,8 @@
      */
     constructor(origin: PIXI.Point, options?: ArrowPing.ConstructorOptions);
 
-<<<<<<< HEAD
-    // @privateRemarks `options` does not get overridden here as the `rotation` key does not
-    // get passed up to super, so the property is still just `PulsePing.Options`
-=======
     // @privateRemarks The `options` property does not get overridden here as the `rotation` key does not
-    // get passed up to super, so it's still just `PulsePing.ConstructorOptions`
->>>>>>> c4aefa54
+    // get passed up to super, so it's still just `PulsePing.Constructor.Options`
 
     protected override _drawShape(g: PIXI.Graphics, color: number | Color, alpha: number, size: number): void;
   }
@@ -147,11 +125,7 @@
       rotation: number;
     }>;
 
-<<<<<<< HEAD
-    interface Options extends PulsePing.Options, _Options {}
-=======
     interface ConstructorOptions extends _ConstructorOptions, PulsePing.ConstructorOptions {}
->>>>>>> c4aefa54
   }
 
   /**
@@ -172,11 +146,7 @@
     interface AnyConstructor extends Identity<typeof AnyAlertPing> {}
 
     /** @privateRemarks Only exists to change the default value of `color` */
-<<<<<<< HEAD
-    interface Options extends PulsePing.Options {
-=======
     interface ConstructorOptions extends PulsePing.ConstructorOptions {
->>>>>>> c4aefa54
       /**
        * @defaultValue `"#ff0000"`
        * @remarks Can't be `null` or `undefined` because `options` is `mergeObject`ed with an object with this key,
@@ -184,11 +154,7 @@
        * passed to PIXI methods
        * @privateRemarks Typing this as `Ping.ConstructorOptions["color"]` breaks, because it thinks `| undefined` has snuck in for unknown reasons
        */
-<<<<<<< HEAD
-      color?: PulsePing.Options["color"];
-=======
       color?: Color.Source;
->>>>>>> c4aefa54
     }
   }
 }
