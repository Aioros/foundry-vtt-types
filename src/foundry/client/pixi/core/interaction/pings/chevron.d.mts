export {};

declare global {
  /**
   * A type of ping that points to a specific location.
   */
  class ChevronPing extends Ping {
    /**
     * @param origin  - The canvas coordinates of the origin of the ping.
     * @param options - Additional options to configure the ping animation.
     *                  (default: `{duration: 900, size: 128, color: "#ff6400"}`)
     */
<<<<<<< HEAD
    constructor(origin: Canvas.Point, options?: Ping.Options);
=======
    constructor(
      origin: Canvas.Point,

      /** @privateRemarks Can't be `null` as it's directly assigned to  `Ping#options` which has properties accessed null-unsafely */
      options?: Ping.ConstructorOptions,
    );
>>>>>>> c4aefa54

    /** @defaultValue `(this.options.size / 2) * .75` */
    _r: number;

    /**
     * The inner ring is 3/4s the size of the outer.
     * @defaultValue `this._r * .75`
     */
    _rInner: number;

    /**
     * The animation is split into three stages. First, the chevron fades in and moves downwards, then the rings fade
     * in, then everything fades out as the chevron moves back up.
     * Store the 1/4 time slice.
     * @defaultValue `this.options.duration * .25`
     */
    _t14: number;

    /**
     * Store the 1/2 time slice.
     * @defaultValue `this.options.duration * .5`
     */
    _t12: number;

    /**
     * Store the 3/4s time slice.
     * @defaultValue `this._t14 * 3`
     */
    _t34: number;

    /** @remarks Doesn't exist before the first `#_createRings()` call, usually via `#animate()` */
    _inner?: PIXI.Graphics;

    /** @remarks Doesn't exist before the first `#_createRings()` call, usually via `#animate()` */
    _outer?: PIXI.Graphics;

    /**
     * The path to the chevron texture.
     * @remarks Unusually for Foundry, this is referred to by `ChevronPing.`, not `this.constructor.`, in
     * `#_loadChevron()`, which must therefore be overridden to use a different value in a subclass
     * @privateRemarks Foundry marked `@private`.
     */
    static _CHEVRON_PATH: string;

    override animate(): Promise<boolean>;

    override _animateFrame(dt: number, animation: CanvasAnimation.AnimationData): void;

    /**
     * Draw the outer and inner rings.
     * @param a - The alpha.
     * @privateRemarks Foundry marked `@private`
     */
    _drawRings(a: number): void;

    /**
     * Load the chevron texture.
     * @privateRemarks Foundry marked `@private`
     */
    _loadChevron(): Promise<PIXI.Sprite>;

    /**
     * Draw the two rings that are used as part of the ping animation.
     * @privateRemarks Foundry marked `@private`
     */
    _createRings(): [PIXI.Graphics, PIXI.Graphics];
  }
}<|MERGE_RESOLUTION|>--- conflicted
+++ resolved
@@ -10,16 +10,12 @@
      * @param options - Additional options to configure the ping animation.
      *                  (default: `{duration: 900, size: 128, color: "#ff6400"}`)
      */
-<<<<<<< HEAD
-    constructor(origin: Canvas.Point, options?: Ping.Options);
-=======
     constructor(
       origin: Canvas.Point,
 
       /** @privateRemarks Can't be `null` as it's directly assigned to  `Ping#options` which has properties accessed null-unsafely */
       options?: Ping.ConstructorOptions,
     );
->>>>>>> c4aefa54
 
     /** @defaultValue `(this.options.size / 2) * .75` */
     _r: number;
