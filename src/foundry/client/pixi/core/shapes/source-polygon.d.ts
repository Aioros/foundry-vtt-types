// FOUNDRY_VERSION: 10.291

interface PointSourcePolygonConfig {
  /** The type of polygon being computed */
  type?: foundry.CONST.WALL_RESTRICTION_TYPES;

  /**
   * The angle of emission, if limited
   */
  angle?: number;

  /** The desired density of padding rays, a number per PI */
  density?: number;

  /** A limited radius of the resulting polygon */
  radius?: number;

  /** The direction of facing, required if the angle is limited */
  rotation?: number;

  /** Display debugging visualization and logging for the polygon */
  debug?: boolean;

  /** Is this polygon constrained by any walls? */
  walls?: boolean;

  /** The object (if any) that spawned this polygon. */
  source?: PointSource;

  /** Limiting polygon boundary shapes */
  boundaryShapes?: (PIXI.Rectangle | PIXI.Circle | PIXI.Polygon)[];
}
interface IntersectPolygonOptions {
  /**
   * The clipper clip type
   */
  clipType?: number;

  /**
   * A scaling factor passed to Polygon#toClipperPoints to preserve precision
   */
  scalingFactor?: number;
}

interface IntersectCirclePolygonOptions extends IntersectPolygonOptions {
  /**
   * The number of points which defines the density of approximation
   */
  density?: number;
}

type CollisionMode = "any" | "all" | "closest";

/**
 * An extension of the default PIXI.Polygon which is used to represent the line of sight for a point source.
 */
declare abstract class PointSourcePolygon extends PIXI.Polygon {
  /**
   * The rectangular bounds of this polygon
   */
  bounds: PIXI.Rectangle;

  /**
   * The origin point of the source polygon.
   */
  origin: Point;

  /**
   * The configuration of this polygon.
   * @defaultValue `{}`
   */
  config: PointSourcePolygonConfig;

  /**
   * A cached array of SightRay objects used to compute the polygon.
   * @defaultValue `[]`
   */
  rays: PolygonRay[];

  /**
   * An indicator for whether this polygon is constrained by some boundary shape?
   */
  get isConstrained(): boolean;

  /**
   * Benchmark the performance of polygon computation for this source
   * @param iterations  - The number of test iterations to perform
   * @param origin      - The origin point to benchmark
   * @param config      - The polygon configuration to benchmark
   */
  static benchmark(
    iterations: number,
<<<<<<< HEAD
    origin: Point,
    config: PointSourcePolygonConfig
=======
    ...args: Parameters<(typeof PointSourcePolygon)["create"]>
>>>>>>> f7f02614
  ): ReturnType<typeof foundry.utils.benchmark>;

  /**
   * Compute the polygon given a point origin and radius
   * @param origin - The origin source point
   * @param config - Configuration options which customize the polygon computation
   *                 (default: `{}`)
   * @returns The computed polygon instance
   */
  static create(
    origin: Point,
<<<<<<< HEAD
    config?: PointSourcePolygonConfig | undefined
=======
    config?: Parameters<PointSourcePolygon["initialize"]>[1] | undefined,
>>>>>>> f7f02614
  ): ReturnType<PointSourcePolygon["compute"]>;

  /** {@inheritDoc} */
  contains(x: number, y: number): boolean;

  /**
   * Compute the polygon using the origin and configuration options.
   * @returns The computed polygon
   */
  compute(): this;

  /**
   * Perform the implementation-specific computation
   */
  protected abstract _compute(): void;

  /**
   * Customize the provided configuration object for this polygon type.
   * @param origin - The provided polygon origin
   * @param config - The provided configuration object
   */
  initialize(origin: Point, config: PointSourcePolygonConfig): void;

  /**
   * Apply a constraining boundary shape to an existing PointSourcePolygon.
   * Return a new instance of the polygon with the constraint applied.
   * The new instance is only a "shallow clone", as it shares references to component properties with the original.
   * @param constraint            - The constraining boundary shape
   * @param intersectionOptions   - Options passed to the shape intersection method
   *                              (default: `{}`)
   * @returns                     A new constrained polygon
   */
  applyConstraint<T extends PIXI.Circle | PIXI.Rectangle | PIXI.Polygon>(
    constraint: T,
    intersectionOptions?: T extends PIXI.Circle ? IntersectCirclePolygonOptions : IntersectPolygonOptions
  ): PointSourcePolygon;

  /**
   * Test whether a Ray between the origin and destination points would collide with a boundary of this Polygon.
   * A valid wall restriction type is compulsory and must be passed into the config options.
   * @param origin       - An origin point
   * @param destination  - A destination point
   * @param config       - The configuration that defines a certain Polygon type
   *                    (default `{}`)
   * @returns           The collision result depends on the mode of the test:
   *                    * any: returns a boolean for whether any collision occurred
   *                    * all: returns a sorted array of PolygonVertex instances
   *                    * closest: returns a PolygonVertex instance or null
   */
  static testCollision(
    origin: Point,
    destination: Point,
    config?: PointSourcePolygonConfig & {
      /**
       * The collision mode to test: "any", "all", or "closest"
       */
      mode?: CollisionMode;
    }
  ): boolean | PolygonVertex | PolygonVertex[] | null;

  /**
   * Determine the set of collisions which occurs for a Ray.
   * @param ray   - The Ray to test
   * @param mode  - The collision mode being tested
   * @returns     The collision test result
   */
  protected abstract _testCollision(ray: Ray, mode: CollisionMode): boolean | PolygonVertex | PolygonVertex[] | null;

  /**
   * Visualize the polygon, displaying its computed area, rays, and collision points
   */
  visualize(): void;
<<<<<<< HEAD
}
=======
}

/**
 * Compare sight performance between different algorithms
 * @param n    - The number of iterations
 * @param args - Arguments passed to the polygon compute function
 */
declare function benchmarkSight(
  n: number,
  ...args: Parameters<(typeof ClockwiseSweepPolygon)["benchmark"]>
): Promise<void>;
>>>>>>> f7f02614
<|MERGE_RESOLUTION|>--- conflicted
+++ resolved
@@ -90,12 +90,8 @@
    */
   static benchmark(
     iterations: number,
-<<<<<<< HEAD
     origin: Point,
-    config: PointSourcePolygonConfig
-=======
-    ...args: Parameters<(typeof PointSourcePolygon)["create"]>
->>>>>>> f7f02614
+    config: PointSourcePolygonConfig,
   ): ReturnType<typeof foundry.utils.benchmark>;
 
   /**
@@ -107,11 +103,7 @@
    */
   static create(
     origin: Point,
-<<<<<<< HEAD
-    config?: PointSourcePolygonConfig | undefined
-=======
-    config?: Parameters<PointSourcePolygon["initialize"]>[1] | undefined,
->>>>>>> f7f02614
+    config?: PointSourcePolygonConfig | undefined,
   ): ReturnType<PointSourcePolygon["compute"]>;
 
   /** {@inheritDoc} */
@@ -146,7 +138,7 @@
    */
   applyConstraint<T extends PIXI.Circle | PIXI.Rectangle | PIXI.Polygon>(
     constraint: T,
-    intersectionOptions?: T extends PIXI.Circle ? IntersectCirclePolygonOptions : IntersectPolygonOptions
+    intersectionOptions?: T extends PIXI.Circle ? IntersectCirclePolygonOptions : IntersectPolygonOptions,
   ): PointSourcePolygon;
 
   /**
@@ -169,7 +161,7 @@
        * The collision mode to test: "any", "all", or "closest"
        */
       mode?: CollisionMode;
-    }
+    },
   ): boolean | PolygonVertex | PolygonVertex[] | null;
 
   /**
@@ -184,18 +176,4 @@
    * Visualize the polygon, displaying its computed area, rays, and collision points
    */
   visualize(): void;
-<<<<<<< HEAD
-}
-=======
-}
-
-/**
- * Compare sight performance between different algorithms
- * @param n    - The number of iterations
- * @param args - Arguments passed to the polygon compute function
- */
-declare function benchmarkSight(
-  n: number,
-  ...args: Parameters<(typeof ClockwiseSweepPolygon)["benchmark"]>
-): Promise<void>;
->>>>>>> f7f02614
+}