--- conflicted
+++ resolved
@@ -1,14 +1,7 @@
-<<<<<<< HEAD
-import type { Brand, Identity, NullishProps } from "fvtt-types/utils";
+import type { Brand, Identity, NullishProps } from "#utils";
 import type { fields } from "#common/data/_module.d.mts";
 import type { TokenDetectionMode } from "#common/documents/_types.d.mts";
 import type { DataSchema } from "#common/data/fields.d.mts";
-=======
-import type { Brand, Identity, NullishProps } from "#utils";
-import type { fields } from "../../../common/data/module.d.mts";
-import type { TokenDetectionMode } from "../../../common/documents/_types.d.mts";
-import type { DataSchema } from "../../../common/data/fields.d.mts";
->>>>>>> 241f1ea3
 
 declare global {
   /**
