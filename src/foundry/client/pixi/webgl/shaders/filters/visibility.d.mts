--- conflicted
+++ resolved
@@ -1,12 +1,4 @@
-<<<<<<< HEAD
-import type { FixedInstanceType, NullishProps } from "../../../../../../utils/index.d.mts";
-=======
-import type { InexactPartial, FixedInstanceType } from "fvtt-types/utils";
-
-declare abstract class AnyVisibilityFilter extends VisibilityFilter {
-  constructor(arg0: never, ...args: never[]);
-}
->>>>>>> d273747d
+import type { FixedInstanceType, NullishProps } from "fvtt-types/utils";
 
 declare global {
   /**
