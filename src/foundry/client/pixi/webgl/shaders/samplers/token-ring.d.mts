--- conflicted
+++ resolved
@@ -1,10 +1,5 @@
-<<<<<<< HEAD
-import type { Identity, NullishProps } from "fvtt-types/utils";
+import type { Identity, NullishProps } from "#utils";
 import type TokenRing from "#client-esm/canvas/tokens/ring.d.mts";
-=======
-import type { Identity, NullishProps } from "#utils";
-import type TokenRing from "../../../../../client-esm/canvas/tokens/ring.d.mts";
->>>>>>> 241f1ea3
 
 declare global {
   /**
