--- conflicted
+++ resolved
@@ -1,10 +1,5 @@
-<<<<<<< HEAD
-import type { InexactPartial, NullishProps, FixedInstanceType } from "fvtt-types/utils";
+import type { InexactPartial, NullishProps, FixedInstanceType } from "#utils";
 import type { CANVAS_PERFORMANCE_MODES } from "#common/constants.d.mts";
-=======
-import type { InexactPartial, NullishProps, FixedInstanceType } from "#utils";
-import type { CANVAS_PERFORMANCE_MODES } from "../../common/constants.d.mts";
->>>>>>> 241f1ea3
 
 type InternalCanvas = new (...args: never) => {
   readonly [K in keyof CONFIG.Canvas.Groups]?: FixedInstanceType<CONFIG.Canvas.Groups[K]["groupClass"]> | undefined;
