<<<<<<< HEAD
import type { HandleEmptyObject } from "../../../../../utils/index.d.mts";
=======
import type { HandleEmptyObject, Identity } from "fvtt-types/utils";
>>>>>>> c4aefa54

declare global {
  /**
   * A PlaceablesLayer designed for rendering the visual Scene for a specific vertical cross-section.
   */
  class TilesLayer extends PlaceablesLayer<"Tile"> {
    /**
     * @privateRemarks This is not overridden in foundry but reflects the real behavior.
     */
    static get instance(): Canvas["tiles"];

    static override documentName: "Tile";

    override options: TilesLayer.LayerOptions;

    /**
     * @defaultValue
     * ```js
     * foundry.utils.mergeObject(super.layerOptions, {
     *    name: "tiles",
     *    zIndex: 300,
     *    controllableObjects: true,
     *    rotatableObjects: true,
     * })
     * ```
     */
    static override get layerOptions(): TilesLayer.LayerOptions;

    override get hookName(): "TilesLayer";

    override get hud(): NonNullable<Canvas["hud"]>["tile"];

    /**
     * An array of Tile objects which are rendered within the objects container
     */
    get tiles(): Tile.Object[];

<<<<<<< HEAD
    override controllableObjects(): Generator<Tile.Object>;
=======
    /**
     * @remarks Only produces foreground or non-forground tiles, depending on the state
     * of the foregound layer toggle control
     */
    override controllableObjects(): Generator<Tile.ConfiguredInstance>;
>>>>>>> c4aefa54

    override getSnappedPoint(point: Canvas.Point): Canvas.Point;

    protected override _tearDown(options: HandleEmptyObject<TilesLayer.TearDownOptions>): Promise<void>;

    protected override _onDragLeftStart(event: PIXI.FederatedEvent): void;

    protected override _onDragLeftMove(event: PIXI.FederatedEvent): void;

    protected override _onDragLeftDrop(event: PIXI.FederatedEvent): void;

    protected override _onDragLeftCancel(event: PointerEvent): void;

    /**
     * Handle drop events for Tile data on the Tiles Layer
     * @param event - The concluding drag event
     * @param data  - The extracted Tile data
     * @remarks Foundry marked `@private`
     */
    protected _onDropData(
      event: DragEvent,
<<<<<<< HEAD
      data: TileDocument.CreateData,
    ): Promise<TileDocument.Implementation | false | void>;
=======
      data: TilesLayer.DropData,
    ): Promise<TileDocument.ConfiguredInstance | false | void>;
>>>>>>> c4aefa54

    /**
     * Prepare the data object when a new Tile is dropped onto the canvas
     * @param event - The concluding drag event
     * @param data  - The extracted Tile data
     * @returns The prepared data to create
     */
<<<<<<< HEAD
    _getDropData(event: DragEvent, data: TileDocument.CreateData): Promise<TileDocument.CreateData>;
=======
    protected _getDropData(
      event: DragEvent,
      data: TilesLayer.DropData,
    ): Promise<foundry.documents.BaseTile.ConstructorData>;
>>>>>>> c4aefa54

    /**
     * Get an array of overhead Tile objects which are roofs
     * @deprecated since v12 until v14
     * @remarks "TilesLayer#roofs has been deprecated without replacement."
     */
    get roofs(): Tile.Object[];

    /**
     * @deprecated since v11, will be removed in v13
     * @remarks "TilesLayer#textureDataMap has moved to TextureLoader.textureBufferDataMap"
     */
    get textureDataMap(): Map<unknown, unknown>;

    /**
     * A convenience reference to the tile occlusion mask on the primary canvas group.
     * @deprecated since v11 until v13
     * @remarks "TilesLayer#depthMask is deprecated without replacement. Use canvas.masks.depth instead"
     */
    get depthMask(): CanvasDepthMask.Any;
  }

  namespace TilesLayer {
    interface Any extends AnyTilesLayer {}
    interface AnyConstructor extends Identity<typeof AnyTilesLayer> {}

    interface TearDownOptions extends PlaceablesLayer.TearDownOptions {}

    interface LayerOptions extends PlaceablesLayer.LayerOptions<Tile.ObjectClass> {
      name: "tiles";
      zIndex: 300;
      controllableObjects: true;
      rotatableObjects: true;
    }

    /** @internal  */
    type _DropData = Required<Pick<TileDocument.ConstructorData, "elevation" | "height" | "width" | "sort">>;

    interface DropData extends Canvas.DropPosition, _DropData {
      type: "Tile";
      fromFilePicker: boolean;
      tileSize: number;
      texture: { src: string };
      occlusion: { mode: foundry.CONST.OCCLUSION_MODES };
    }
  }
}

declare abstract class AnyTilesLayer extends TilesLayer {
  constructor(arg0: never, ...args: never[]);
}<|MERGE_RESOLUTION|>--- conflicted
+++ resolved
@@ -1,8 +1,4 @@
-<<<<<<< HEAD
-import type { HandleEmptyObject } from "../../../../../utils/index.d.mts";
-=======
 import type { HandleEmptyObject, Identity } from "fvtt-types/utils";
->>>>>>> c4aefa54
 
 declare global {
   /**
@@ -40,15 +36,11 @@
      */
     get tiles(): Tile.Object[];
 
-<<<<<<< HEAD
-    override controllableObjects(): Generator<Tile.Object>;
-=======
     /**
      * @remarks Only produces foreground or non-forground tiles, depending on the state
      * of the foregound layer toggle control
      */
-    override controllableObjects(): Generator<Tile.ConfiguredInstance>;
->>>>>>> c4aefa54
+    override controllableObjects(): Generator<Tile.Object>;
 
     override getSnappedPoint(point: Canvas.Point): Canvas.Point;
 
@@ -70,13 +62,8 @@
      */
     protected _onDropData(
       event: DragEvent,
-<<<<<<< HEAD
-      data: TileDocument.CreateData,
+      data: TilesLayer.DropData,
     ): Promise<TileDocument.Implementation | false | void>;
-=======
-      data: TilesLayer.DropData,
-    ): Promise<TileDocument.ConfiguredInstance | false | void>;
->>>>>>> c4aefa54
 
     /**
      * Prepare the data object when a new Tile is dropped onto the canvas
@@ -84,14 +71,7 @@
      * @param data  - The extracted Tile data
      * @returns The prepared data to create
      */
-<<<<<<< HEAD
-    _getDropData(event: DragEvent, data: TileDocument.CreateData): Promise<TileDocument.CreateData>;
-=======
-    protected _getDropData(
-      event: DragEvent,
-      data: TilesLayer.DropData,
-    ): Promise<foundry.documents.BaseTile.ConstructorData>;
->>>>>>> c4aefa54
+    protected _getDropData(event: DragEvent, data: TilesLayer.DropData): Promise<TileDocument.CreateData>;
 
     /**
      * Get an array of overhead Tile objects which are roofs
@@ -128,7 +108,7 @@
     }
 
     /** @internal  */
-    type _DropData = Required<Pick<TileDocument.ConstructorData, "elevation" | "height" | "width" | "sort">>;
+    type _DropData = Required<Pick<TileDocument.CreateData, "elevation" | "height" | "width" | "sort">>;
 
     interface DropData extends Canvas.DropPosition, _DropData {
       type: "Tile";
