import type { HandleEmptyObject, Identity, NullishProps } from "fvtt-types/utils";
import type Document from "../../../../common/abstract/document.d.mts";

declare global {
  /**
   * The Tokens Container
   */
  class TokenLayer extends PlaceablesLayer<"Token"> {
    /**
     * The current index position in the tab cycle
     * @defaultValue `null`
     * @remarks Foundry marked `@private` but sets it `null` in  {@link Canvas#_onDragRightMove}
     */
    protected _tabIndex: number | null;

    /**
     * @privateRemarks This is not overridden in foundry but reflects the real behavior.
     */
    static get instance(): Canvas["tokens"];

    /**
     * @privateRemarks This is not overridden in foundry but reflects the real behavior.
     */
    override options: TokenLayer.LayerOptions;

    /**
     * @defaultValue
     * ```js
     * foundry.utils.mergeObject(super.layerOptions, {
     *  name: "tokens",
     *  controllableObjects: true,
     *  rotatableObjects: true,
     *  zIndex: 200
     * })
     * ```
     */
    static override get layerOptions(): TokenLayer.LayerOptions;

    static override documentName: "Token";

    /**
     * The set of tokens that trigger occlusion (a union of {@link CONST.TOKEN_OCCLUSION_MODES | `CONST.TOKEN_OCCLUSION_MODES`}).
     */
    set occlusionMode(value: foundry.CONST.OCCLUSION_MODES);

    get occlusionMode();

    override get hookName(): "TokenLayer";

    /**
     * Token objects on this layer utilize the TokenHUD
     */
    get hud(): NonNullable<Canvas["hud"]>["token"];

    /**
     * An Array of tokens which belong to actors which are owned
     */
    get ownedTokens(): Token.Object[];

    /** @remarks Forces top left corner snapping */
    override getSnappedPoint(point: Canvas.Point): Canvas.Point;

    protected override _draw(options: HandleEmptyObject<TokenLayer.DrawOptions>): Promise<void>;

    protected override _tearDown(options: HandleEmptyObject<TokenLayer.TearDownOptions>): Promise<void>;

    protected override _activate(): void;

    protected override _deactivate(): void;

    protected override _pasteObject(
      copy: Token.Object,
      offset: Canvas.Point,
      options?: PlaceablesLayer.PasteOptions, // not:null (destructured)
    ): Omit<TokenDocument.Source, "_id">;

    /** @remarks Returns `[]` if the ruler is currently measuring */
    protected override _getMovableObjects(ids?: string[] | null, includeLocked?: boolean | null): Token.Object[];

    /**
     * Target all Token instances which fall within a coordinate rectangle.
     * @param rectangle - The selection rectangle.
     * @param options   - Additional options to configure targeting behaviour.
     * @returns The number of Token instances which were targeted.
     */
    targetObjects(
      rectangle: Canvas.Rectangle,
      options?: TokenLayer.TargetObjectsOptions, // not:null (destructured)
    ): number;

    /**
     * Cycle the controlled token by rotating through the list of Owned Tokens that are available within the Scene
     * Tokens are currently sorted in order of their TokenID
     * @param forwards - Which direction to cycle. A truthy value cycles forward, while a false value cycles backwards.
     * @param reset    - Restart the cycle order back at the beginning?
     * @returns The Token object which was cycled to, or null
     * @remarks Neither parameter has a default, so a call with no arguments cycles backward without resetting
     *
     * Also selects the returned token if any, and pans the camera to its center
     */
    cycleTokens(forwards?: boolean | null, reset?: boolean | null): Token.Object | null;

    /**
     * Get the tab cycle order for tokens by sorting observable tokens based on their distance from top-left.
     * @remarks Foundry marked `@private`
     */
    protected _getCycleOrder(): Token.Object[];

    /**
     * Immediately conclude the animation of any/all tokens
     */
    concludeAnimation(): void;

    /**
     * Animate targeting arrows on targeted tokens.
     */
    protected _animateTargets(): void;

    /**
     * Provide an array of Tokens which are eligible subjects for overhead tile occlusion.
     * By default, only tokens which are currently controlled or owned by a player are included as subjects.
     */
    protected _getOccludableTokens(): Token.Object[];

    /** @remarks "Clean actorData and delta updates from the history so changes to those fields are not undone" */
    override storeHistory<Operation extends Document.Database.Operation>(
      type: Operation,
      data: PlaceablesLayer.HistoryDataFor<Operation, "Token">,
    ): void;

    /**
     * Handle dropping of Actor data onto the Scene canvas
     * @remarks Foundry marked `@private`
     */
    protected _onDropActorData(
      event: DragEvent,
      data: TokenLayer.DropData,
<<<<<<< HEAD
    ): Promise<number | false | TokenDocument.Implementation>;
=======
    ): Promise<ReturnType<foundry.applications.ui.Notifications["warn"]> | false | TokenDocument.ConfiguredInstance>;
>>>>>>> cd8ac1c0

    protected override _onClickLeft(event: PIXI.FederatedEvent): void;

    protected override _onMouseWheel(event: WheelEvent): Promise<Token.Object[] | void>;

    /**
     * @deprecated since v12 until v14
     * @remarks "TokenLayer#gridPrecision is deprecated. Use TokenLayer#getSnappedPoint instead of GridLayer#getSnappedPosition and TokenLayer#gridPrecision."
     */
    override get gridPrecision(): 1;

    /**
     * Add or remove the set of currently controlled Tokens from the active combat encounter
     * @param  state  - The desired combat state which determines if each Token is added (true) or removed (false)
     *                  (default: `true`)
     * @param  combat - A Combat encounter from which to add or remove the Token
     *                  (default: `null`)
     * @returns The Combatants added or removed
     * @deprecated since v12 until v14
     * @remarks "TokenLayer#toggleCombat is deprecated in favor of TokenDocument.implementation.createCombatants and TokenDocument.implementation.deleteCombatants"
     */
    toggleCombat(
      state?: boolean | null,
      combat?: Combat.Implementation | null,
      options?: TokenLayer.ToggleCombatOptions, // not:null (destructured)
    ): Promise<Combatant.Implementation[]>;
  }

  namespace TokenLayer {
    interface Any extends AnyTokenLayer {}
    interface AnyConstructor extends Identity<typeof AnyTokenLayer> {}

    interface DrawOptions extends PlaceablesLayer.DrawOptions {}

    interface TearDownOptions extends PlaceablesLayer.TearDownOptions {}

    interface LayerOptions extends PlaceablesLayer.LayerOptions<Token.ObjectClass> {
      name: "tokens";
      controllableObjects: true;
      rotatableObjects: true;
      zIndex: 200;
    }

    interface DropData extends Canvas.DropPosition {
      type: "Actor";
      uuid: string;
    }

    /** @internal */
    // TODO: the NP should probably be on the PO side, update once PO has been done
    type _TargetObjectsOptions = NullishProps<PlaceableObject.ControlOptions>;

    interface TargetObjectsOptions extends _TargetObjectsOptions {}

    /** @internal */
    type _ToggleCombatOptions = NullishProps<{
      /**
       * A specific Token which is the origin of the group toggle request
       * @defaultValue `null`
       */
      token: Token.Object;
    }>;
    interface ToggleCombatOptions extends _ToggleCombatOptions {}
  }
}

declare abstract class AnyTokenLayer extends TokenLayer {
  constructor(...args: never);
}<|MERGE_RESOLUTION|>--- conflicted
+++ resolved
@@ -135,11 +135,7 @@
     protected _onDropActorData(
       event: DragEvent,
       data: TokenLayer.DropData,
-<<<<<<< HEAD
-    ): Promise<number | false | TokenDocument.Implementation>;
-=======
-    ): Promise<ReturnType<foundry.applications.ui.Notifications["warn"]> | false | TokenDocument.ConfiguredInstance>;
->>>>>>> cd8ac1c0
+    ): Promise<ReturnType<foundry.applications.ui.Notifications["warn"]> | false | TokenDocument.Implementation>;
 
     protected override _onClickLeft(event: PIXI.FederatedEvent): void;
 
