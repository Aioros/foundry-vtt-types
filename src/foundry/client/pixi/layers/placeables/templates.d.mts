--- conflicted
+++ resolved
@@ -45,12 +45,8 @@
 
     protected override _onDragLeftMove(event: PIXI.FederatedEvent): void;
 
-<<<<<<< HEAD
-    protected override _onMouseWheel(event: WheelEvent): Promise<void> | void;
-=======
     // @ts-expect-error Foundry is changing the return type here from Promise<PlaceableObject[]> to Promise<MeasuredTemplate>
-    protected override _onMouseWheel(event: WheelEvent): Promise<MeasuredTemplate.ConfiguredInstance> | void;
->>>>>>> c4aefa54
+    protected override _onMouseWheel(event: WheelEvent): Promise<MeasuredTemplate.Object> | void;
   }
 
   namespace TemplateLayer {
