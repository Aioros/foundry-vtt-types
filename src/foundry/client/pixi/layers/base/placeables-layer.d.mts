--- conflicted
+++ resolved
@@ -1,4 +1,5 @@
 import type { ConstructorOf, InexactPartial, ValueOf } from "../../../../../types/utils.d.mts";
+import type Document from "../../../../common/abstract/document.d.mts";
 import type { DocumentOnUpdateOptions } from "../../../../common/abstract/document.d.mts";
 import type EmbeddedCollection from "../../../../common/abstract/embedded-collection.d.mts";
 
@@ -320,21 +321,12 @@
     updateAll(
       transformation:
         | ((
-<<<<<<< HEAD
-            placeable: InstanceType<ConfiguredObjectClassForName<DocumentName>>,
-          ) => Partial<InstanceType<ConfiguredDocumentClassForName<DocumentName>>["_source"]>)
-        | Partial<InstanceType<ConfiguredDocumentClassForName<DocumentName>>["_source"]>,
-      condition?: ((placeable: InstanceType<ConfiguredObjectClassForName<DocumentName>>) => boolean) | null,
-      options?: DocumentOnUpdateOptions<DocumentName>,
-    ): Promise<Array<InstanceType<ConfiguredDocumentClassForName<DocumentName>>>>;
-=======
             placeable: InstanceType<Document.ConfiguredObjectClassForName<DocumentName>>,
           ) => Partial<InstanceType<Document.ConfiguredClassForName<DocumentName>>["_source"]>)
         | Partial<InstanceType<Document.ConfiguredClassForName<DocumentName>>["_source"]>,
       condition?: ((placeable: InstanceType<Document.ConfiguredObjectClassForName<DocumentName>>) => boolean) | null,
-      options?: Document.ModificationContext<Document.Any | null>,
+      options?: DocumentOnUpdateOptions<DocumentName>,
     ): Promise<Array<InstanceType<Document.ConfiguredClassForName<DocumentName>>>>;
->>>>>>> 7cf73392
 
     /**
      * Get the world-transformed drop position.
