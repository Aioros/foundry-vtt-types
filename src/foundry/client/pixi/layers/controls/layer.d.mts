--- conflicted
+++ resolved
@@ -171,11 +171,7 @@
      * Update display of an active Ruler object for a user given provided data
      * @see {@link Ruler#update}
      */
-<<<<<<< HEAD
-    updateRuler(user: User.Implementation, rulerData: Ruler.MeasurementData | null): void;
-=======
-    updateRuler(user: User.ConfiguredInstance, rulerData?: Ruler.MeasurementData | null): void;
->>>>>>> c4aefa54
+    updateRuler(user: User.Implementation, rulerData?: Ruler.MeasurementData | null): void;
 
     /**
      * Handle a broadcast ping.
@@ -188,17 +184,9 @@
     handlePing(
       user: User.Implementation,
       position: Canvas.Point,
-<<<<<<< HEAD
-      /**
-       * @privateRemarks User.PingData is InexactPartial because `zoom` is assumed to be number
-       * Ping.Options is IntentionalPartial because it gets `mergeObject`ed with some defaults */
-      data?: InexactPartial<User.PingData> & IntentionalPartial<Ping.Options>,
-    ): ReturnType<this["drawPing"]>;
-=======
       /** @remarks Despite being a `={}` parameter, an object containing a valid `scene` property (a scene ID) must be passed */
       data: ControlsLayer.HandlePingOptions,
     ): Promise<boolean>;
->>>>>>> c4aefa54
 
     /**
      * Draw a ping at the edge of the viewport, pointing to the location of an off-screen ping.
@@ -209,26 +197,8 @@
      */
     drawOffscreenPing(
       position: Canvas.Point,
-<<<<<<< HEAD
-      options?: /** @remarks Can't be NullishProps or InexactPartial because Ping.Options gets spread into an object with existing values for some keys */
-      IntentionalPartial<Ping.Options> &
-        NullishProps<{
-          /**
-           * The style of ping to draw, from CONFIG.Canvas.pings.
-           * @defaultValue `"arrow"`
-           */
-          style: keyof RemoveIndexSignatures<typeof CONFIG.Canvas.pings.styles>;
-
-          /**
-           * The user who pinged.
-           */
-          user: User.Implementation;
-        }>,
-    ): ReturnType<this["drawPing"]>;
-=======
       options?: ControlsLayer.DrawOffscreenPingOptions, // not:null (destructured)
     ): Promise<boolean>;
->>>>>>> c4aefa54
 
     /**
      * Draw a ping on the canvas
@@ -238,28 +208,9 @@
      * @returns A promise which resolves once the Ping has been drawn and animated
      */
     drawPing(
-<<<<<<< HEAD
-      position: PIXI.Point,
-      options?: /** @remarks Can't be NullishProps or InexactPartial because Ping.Options gets `mergeObject`ed */
-      IntentionalPartial<Ping.Options> &
-        NullishProps<{
-          /**
-           * The style of ping to draw, from CONFIG.Canvas.pings.
-           * @defaultValue `"pulse"`
-           */
-          style: keyof RemoveIndexSignatures<typeof CONFIG.Canvas.pings.styles>;
-
-          /**
-           * The user who pinged.
-           */
-          user: User.Implementation;
-        }>,
-    ): ReturnType<Ping["animate"]>;
-=======
       position: Canvas.Point,
       options?: ControlsLayer.DrawPingOptions, // not:null (destructured)
     ): Promise<boolean>;
->>>>>>> c4aefa54
 
     /**
      * Given off-screen coordinates, determine the closest point at the edge of the viewport to these coordinates.
@@ -295,7 +246,7 @@
        * @remarks Only used to set the color of the ping. If `user?.color` ends up `undefined`, the relevant Ping class will provide a default color.
        * If a `color` property is passed along with this, `color` will take precedence
        */
-      user: User.ConfiguredInstance;
+      user: User.Implementation;
     }>;
 
     interface DrawPingOptions extends _DrawPingOptions, Pick<User.PingData, "style">, Ping.ConstructorOptions {}
