export {};

declare global {
  /**
   * The occlusion mask which contains radial occlusion and vision occlusion from tokens.
   * Red channel: Fade occlusion.
   * Green channel: Radial occlusion.
   * Blue channel: Vision occlusion.
   */
  class CanvasOcclusionMask extends CachedContainer {
    /**
     * @defaultValue
     * ```js
     * {
     *   scaleMode: PIXI.SCALE_MODES.NEAREST,
     *   format: PIXI.FORMATS.RGB,
     *   multisample: PIXI.MSAA_QUALITY.NONE
     * }
     * ```
     */
    static override textureConfiguration: CachedContainer.TextureConfiguration;

    /**
     * Graphics in which token radial and vision occlusion shapes are drawn.
     * @remarks The `blendMode` of this `LegacyGraphics` is set to `PIXI.BLEND_MODES.MIN_ALL`
     */
    tokens: PIXI.LegacyGraphics;

    /**
     * @defaultValue `[0, 1, 1, 1]`
     */
    override clearColor: Color.RGBAColorVector;

    override autoRender: boolean;

    /**
     * Is vision occlusion active?
     */
    get vision(): boolean;

    /** @remarks No setter is provided */
    set vision(value: never);

    /**
     * Clear the occlusion mask.
     */
    clear(): void;

    /**
     * Map an elevation to a value in the range [0, 1] with 8-bit precision.
     * The radial and vision shapes are drawn with these values into the render texture.
     * @param elevation - The elevation in distance units
     * @returns The value for this elevation in the range [0, 1] with 8-bit precision
     */
    mapElevation(elevation: number): number;

    /**
     * Update the set of occludable Tokens, redraw the occlusion mask, and update the occluded state
     * of all occludable objects.
     */
    updateOcclusion(): void;

    /**
     * Draw occlusion shapes to the occlusion mask.
     * Fade occlusion draws to the red channel with varying intensity from [0, 1] based on elevation.
     * Radial occlusion draws to the green channel with varying intensity from [0, 1] based on elevation.
     * Vision occlusion draws to the blue channel with varying intensity from [0, 1] based on elevation.
     */
    protected _updateOcclusionMask(): void;

    /**
     * Update the current occlusion status of all Tile objects.
     */
    protected _updateOcclusionStates(): void;

    /**
     * Determine the set of objects which should be currently occluded by a Token.
     * @param tokens - The set of currently controlled Token objects
     * @returns The PCO objects which should be currently occluded
     */
<<<<<<< HEAD
    protected _identifyOccludedObjects(
      tokens: Token.Object[],
    ): Set<FixedInstanceType<ReturnType<typeof PrimaryCanvasObjectMixin>>>;
=======
    protected _identifyOccludedObjects(tokens: Token.ConfiguredInstance[]): Set<PrimaryCanvasObjectMixin.AnyMixed>;
>>>>>>> 929d55d7

    /**
     * @deprecated since v11, will be removed in v13
     * @remarks "CanvasOcclusionMask#_identifyOccludedTiles has been deprecated in favor of CanvasOcclusionMask#_identifyOccludedObjects."
     */
    _identifyOccludedTiles(): Set<PrimaryCanvasObjectMixin.AnyMixed>;
  }

  namespace CanvasOcclusionMask {
    interface Any extends AnyCanvasOcclusionMask {}
    type AnyConstructor = typeof AnyCanvasOcclusionMask;
  }
}

declare abstract class AnyCanvasOcclusionMask extends CanvasOcclusionMask {
  constructor(arg0: never, ...args: never[]);
}<|MERGE_RESOLUTION|>--- conflicted
+++ resolved
@@ -78,13 +78,7 @@
      * @param tokens - The set of currently controlled Token objects
      * @returns The PCO objects which should be currently occluded
      */
-<<<<<<< HEAD
-    protected _identifyOccludedObjects(
-      tokens: Token.Object[],
-    ): Set<FixedInstanceType<ReturnType<typeof PrimaryCanvasObjectMixin>>>;
-=======
-    protected _identifyOccludedObjects(tokens: Token.ConfiguredInstance[]): Set<PrimaryCanvasObjectMixin.AnyMixed>;
->>>>>>> 929d55d7
+    protected _identifyOccludedObjects(tokens: Token.Object[]): Set<PrimaryCanvasObjectMixin.AnyMixed>;
 
     /**
      * @deprecated since v11, will be removed in v13
