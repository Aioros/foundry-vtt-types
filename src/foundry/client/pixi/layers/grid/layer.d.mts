import type { EmptyObject, HandleEmptyObject, Identity, NullishProps, RemoveIndexSignatures } from "fvtt-types/utils";

declare global {
  /**
   * A CanvasLayer responsible for drawing a square grid
   */
  class GridLayer extends CanvasLayer {
    /**
     * @remarks Due to the grid rework in v12 this points to a BaseGrid subclass rather than a GridLayer instance,
     *          however to avoid inheritance-based issues this is left as the intended GridLayer instance
     * @privateRemarks This is not overridden in foundry but reflects the real behavior.
     */
    static get instance(): GridLayer;

    /**
     * The grid mesh.
     * @defaultValue `undefined`
     * @remarks Only `undefined` prior to first draw
     */
    mesh: GridMesh | undefined;

    /**
     * The Grid Highlight container
     * @defaultValue `undefined`
     * @remarks Only `undefined` prior to first draw
     */
    highlight: PIXI.Container | undefined;

    /**
     * Map named highlight layers
     * @defaultValue `{}`
     */
    highlightLayers: Record<string, GridHighlight>;

    /**
     * @defaultValue
     * ```js
     * foundry.utils.mergeObject(super.layerOptions, {name: "grid"});
     * ```
     */
    static override get layerOptions(): GridLayer.LayerOptions;

    override options: GridLayer.LayerOptions;

    protected override _draw(options: HandleEmptyObject<GridLayer.DrawOptions>): Promise<void>;

    /**
     * Creates the grid mesh.
     */
    protected _drawMesh(): GridMesh;

    /**
     * Initialize the grid mesh appearance and configure the grid shader.
     * @remarks All the properties of `options` are optional, but it lacks an `={}` default so an object must be passed, even if empty
     */
    initializeMesh(options: GridLayer.InitializeMeshOptions): void;

    /**
     * Define a new Highlight graphic
     * @param name - The name for the referenced highlight layer
     */
    addHighlightLayer(name: string): GridHighlight;

    /**
     * Clear a specific Highlight graphic
     * @param name - The name for the referenced highlight layer
     */
    clearHighlightLayer(name: string): void;

    /**
     * Destroy a specific Highlight graphic
     * @param name - The name for the referenced highlight layer
     */
    destroyHighlightLayer(name: string): void;

    /**
     * Obtain the highlight layer graphic by name
     * @param name - The name for the referenced highlight layer
     */
    getHighlightLayer(name: string): GridHighlight | undefined;

    /**
     * Add highlighting for a specific grid position to a named highlight graphic
     * @param name    - The name for the referenced highlight layer
     * @param options - Options for the grid position that should be highlighted
     * @remarks Despite being an `={}` parameter, `options` is required, as not providing `x` or `y` produces `NaN`s
     * or puts garbage data into the associated `GridHightlightLayer`, depending on the current grid type
     */
    highlightPosition(name: string, options: GridLayer.HighlightPositionOptions): void;

    /**
     * @deprecated since v12, will be removed in v14
     * @remarks "GridLayer#type is deprecated. Use canvas.grid.type instead."
     */
    get type(): foundry.CONST.GRID_TYPES;

    /**
     * @deprecated since v12, will be removed in v14
     * @remarks "GridLayer#size is deprecated. Use canvas.grid.size instead.
     */
    get size(): number;

    /**
     * @deprecated since v12, will be removed in v14
     * @remarks "GridLayer#grid is deprecated. Use canvas.grid instead."
     */
    get grid(): Canvas["grid"];

    /**
     * @deprecated since v12, will be removed in v14
     * @remarks "GridLayer#isNeighbor is deprecated. Use canvas.grid.testAdjacency instead."
     */
    isNeighbor(r0: number, c0: number, r1: number, c1: number): boolean;

    /**
     * @deprecated since v12, will be removed in v14
     * @remarks "GridLayer#w is deprecated in favor of canvas.grid.sizeX."
     */
    get w(): number;

    /**
     * @deprecated since v12, will be removed in v14
     * @remarks "GridLayer#h is deprecated in favor of canvas.grid.sizeY."
     */
    get h(): number;

    /**
     * @deprecated since v12, will be removed in v14
     * @remarks "GridLayer#isHex is deprecated. Use canvas.grid.isHexagonal instead."
     */
    get isHex(): boolean;

    /**
     * @deprecated since v12, will be removed in v14
     * @remarks "GridLayer#getTopLeft is deprecated. Use canvas.grid.getTopLeftPoint instead."
     */
    getTopLeft(x: number, y: number): Canvas.PointTuple;

    /**
     * @deprecated since v12, will be removed in v14
     * @remarks "GridLayer#getCenter is deprecated. Use canvas.grid.getCenterPoint instead."
     */
    getCenter(x: number, y: number): Canvas.PointTuple;

    /**
     * @deprecated since v12, will be removed in v14
     * @remarks "GridLayer#getSnappedPosition is deprecated. Use canvas.grid.getCenterPoint instead."
     */
    getSnappedPosition(
      x: number,
      y: number,
      /**
       * @defaultValue `1`
       * @remarks Can't be `null` due to being used directly as a divisor
       */
      interval?: number,
      /** @remarks Unused */
      options?: EmptyObject | null,
    ): PIXI.IPointData;

    /**
     * @deprecated since v12, will be removed in v14
     * @remarks `"GridLayer#measureDistance is deprecated. "Use canvas.grid.measurePath instead for non-Euclidean measurements."`
     */
    measureDistance(
      origin: Canvas.Point,
      target: Canvas.Point,
      /** @remarks Unused */
      options?: EmptyObject | null,
    ): number;
  }

  namespace GridLayer {
    interface Any extends AnyGridLayer {}
    interface AnyConstructor extends Identity<typeof AnyGridLayer> {}

    interface DrawOptions extends CanvasLayer.DrawOptions {}

    interface TearDownOptions extends CanvasLayer.TearDownOptions {}

    interface LayerOptions extends CanvasLayer.LayerOptions {
      name: "grid";
    }

    /** @internal */
    type _InitializeMeshOptions = NullishProps<{
      /** The grid style */
      style: ConfiguredGridStyles;
    }>;

    interface InitializeMeshOptions
      extends _InitializeMeshOptions,
        Pick<GridMesh.InitializationMeshData, "thickness" | "color" | "alpha"> {}

    /** @internal */
    type _HighlightPositionOptions = NullishProps<{
      /**
       * @defaultValue `0x33BBFF`
       * @remarks This value eventually ends up at `PIXI.Graphics#normalizeColor()`, which handles `null` as `0` (black)
       */
      color: PIXI.ColorSource | Color;

      /**
       * The border color of the highlight
       * @defaultValue `null`
       * @remarks If `null`, no border will be drawn.
       */
      border: PIXI.ColorSource | Color;

      /**
       * The opacity of the highlight
       * @defaultValue `0.25`
       * @remarks The above is only a parameter default; `PIXI.Graphics#normalizeColor()` will replace `null` with `1`
       */
      alpha: number;

      /**
       * A predefined shape to highlight
       * @defaultValue `null`
       * @remarks Must be provided on gridless scenes or highlighting will fail quietly
       */
      shape: PIXI.IShape;
    }>;

<<<<<<< HEAD
    /**
     * @deprecated since v12, will be removed in v14
     * @remarks Used by {@link foundry.grid.BaseGrid.measureDistances | `foundry.grid.BaseGrid#measureDistances`}
     */
    interface Segment {
      ray: Ray;
      label?: Ruler["labels"]["children"][number];
    }

    /**
     * @deprecated since v12, will be removed in v14
     * @remarks Used by {@link foundry.grid.BaseGrid.measureDistances | `foundry.grid.BaseGrid#measureDistances`}
     */
    type MeasureDistancesOptions = NullishProps<{
      /** Return the distance in grid increments rather than the co-ordinate distance. */
      gridSpaces?: boolean;
=======
    interface HighlightPositionOptions extends _HighlightPositionOptions {
      /**
       * The x-coordinate of the highlighted position
       * @remarks Required despite Foundry marking it optional. If omitted on gridless will produce `NaN`s,
       * and on other grid types will insert garbage data into the associated `GridHighlightLayer`
       */
      x: number;

      /**
       * The y-coordinate of the highlighted position
       * @remarks Required despite Foundry marking it optional. If omitted on gridless will produce `NaN`s,
       * and on other grid types will insert garbage data into the associated `GridHighlightLayer`
       */
      y: number;
    }

    /** @internal */
    type _GridStyle = NullishProps<{
      /** @defaultValue `GridShader` */
      shaderClass: GridShader.AnyConstructor;

      /** @defaultValue `{}` */
      shaderOptions: NullishProps<{
        /**
         * @defaultValue `0`
         * @remarks Gets applied to the constructed shaderClass instance's `uniforms`.
         *
         * @privateRemarks It's unclear if this is actually repesenting an enum value or not, so it's been left as `number`.
         */
        style: number;
      }>;
>>>>>>> c4aefa54
    }>;

    interface GridStyle extends _GridStyle {
      /** @remarks A localization key to display in the Configure Scene sheet */
      label: string;
    }

    type ConfiguredGridStyles = keyof RemoveIndexSignatures<CONFIG["Canvas"]["gridStyles"]>;
  }
}

declare abstract class AnyGridLayer extends GridLayer {
  constructor(arg0: never, ...args: never[]);
}<|MERGE_RESOLUTION|>--- conflicted
+++ resolved
@@ -222,24 +222,6 @@
       shape: PIXI.IShape;
     }>;
 
-<<<<<<< HEAD
-    /**
-     * @deprecated since v12, will be removed in v14
-     * @remarks Used by {@link foundry.grid.BaseGrid.measureDistances | `foundry.grid.BaseGrid#measureDistances`}
-     */
-    interface Segment {
-      ray: Ray;
-      label?: Ruler["labels"]["children"][number];
-    }
-
-    /**
-     * @deprecated since v12, will be removed in v14
-     * @remarks Used by {@link foundry.grid.BaseGrid.measureDistances | `foundry.grid.BaseGrid#measureDistances`}
-     */
-    type MeasureDistancesOptions = NullishProps<{
-      /** Return the distance in grid increments rather than the co-ordinate distance. */
-      gridSpaces?: boolean;
-=======
     interface HighlightPositionOptions extends _HighlightPositionOptions {
       /**
        * The x-coordinate of the highlighted position
@@ -271,7 +253,6 @@
          */
         style: number;
       }>;
->>>>>>> c4aefa54
     }>;
 
     interface GridStyle extends _GridStyle {
