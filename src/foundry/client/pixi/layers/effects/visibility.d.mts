--- conflicted
+++ resolved
@@ -143,25 +143,7 @@
      */
     protected _createVisibilityTestConfig(
       point: Canvas.Point,
-<<<<<<< HEAD
-      /** @remarks Can't be NullishProps because a default for `tolerance` is provided only for `undefined` with `{ tolerance=2 }`, which must be numeric */
-      options?: InexactPartial<{
-        /**
-         * A numeric radial offset which allows for a non-exact match.
-         * For example, if tolerance is 2 then the test will pass if the point
-         * is within 2px of a vision polygon
-         * @defaultValue `2`
-         */
-        tolerance: number;
-
-        /**
-         * An optional reference to the object whose visibility is being tested
-         */
-        object: PlaceableObject | null;
-      }>,
-=======
       options?: CanvasVisibility.CreateTestConfigOptions, // not:null (destructured)
->>>>>>> c4aefa54
     ): CanvasVisibility.TestConfig;
 
     /**
@@ -178,52 +160,6 @@
     interface DrawOptions extends CanvasLayer.DrawOptions {}
 
     interface TearDownOptions extends CanvasLayer.TearDownOptions {}
-<<<<<<< HEAD
-
-    interface TextureConfiguration {
-      resolution: number;
-      width: number;
-      height: number;
-      mipmap: PIXI.MIPMAP_MODES;
-      multisample: PIXI.MSAA_QUALITY;
-      scaleMode: PIXI.SCALE_MODES;
-      alphaMode: PIXI.ALPHA_MODES;
-      format: PIXI.FORMATS;
-    }
-
-    interface Test {
-      point: PIXI.Point;
-      elevation: number;
-      los: Map<foundry.canvas.sources.PointVisionSource.Any, boolean>;
-    }
-
-    interface TestConfig {
-      /** The target object */
-      object: PlaceableObject.Any | null;
-
-      /** An array of visibility tests */
-      tests: CanvasVisibility.Test[];
-    }
-  }
-
-  /**
-   * @deprecated {@link CanvasVisibility.TextureConfiguration | `CanvasVisibility.TextureConfiguration`}
-   *
-   * @privateRemarks This is name foundry has for the return type of `CanvasVisibility#configureVisibilityTexture`
-   * The FogTextureConfiguration references seem to be in error
-   */
-  type VisibilityTextureConfiguration = CanvasVisibility.TextureConfiguration;
-
-  /**
-   * @deprecated {@link CanvasVisibility.TextureConfiguration | `CanvasVisibility.TextureConfiguration`}
-   */
-  type CanvasVisibilityTest = CanvasVisibility.Test;
-
-  /**
-   * @deprecated {@link CanvasVisibility.TestConfig | `CanvasVisibility.TestConfig`}
-   */
-  type CanvasVisibilityTestConfig = CanvasVisibility.TestConfig;
-=======
 
     type TestObject = PlaceableObject.Any | null;
 
@@ -302,7 +238,6 @@
       format: PIXI.FORMATS;
     }
   }
->>>>>>> c4aefa54
 }
 
 declare abstract class AnyCanvasVisibility extends CanvasVisibility {
