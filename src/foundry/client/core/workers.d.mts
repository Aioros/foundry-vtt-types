<<<<<<< HEAD
import type { AnyArray, AnyFunction, ValueOf } from "fvtt-types/utils";
=======
import type { AnyArray, ValueOf } from "#utils";
>>>>>>> 241f1ea3

// TODO: smarter types for named functions
declare global {
  /**
   * @deprecated Replaced with {@linkcode AsyncWorker.WorkerTask}
   */
  type WorkerTask = AsyncWorker.WorkerTask;

  /**
   * An asynchronous web Worker which can load user-defined functions and await execution using Promises.
   * @param name    - The worker name to be initialized
   * @param options - Worker initialization options (default: `{}`)
   */
  class AsyncWorker extends Worker {
    constructor(name: string, options?: AsyncWorker.Options);

    name: string;

    /**
     * A path reference to the JavaScript file which provides companion worker-side functionality.
     * @defaultValue `"scripts/worker.js"`
     */
    static WORKER_HARNESS_JS: string;

    /**
     * A Promise which resolves once the Worker is ready to accept tasks
     */
    get ready(): Promise<void>;

    /**
     * An auto-incrementing task index.
     * @defaultValue `0`
     * @internal
     */
    protected _taskIndex: number;

    /**
     * Load a function onto a given Worker.
     * The function must be a pure function with no external dependencies or requirements on global scope.
     * @param functionName - The name of the function to load
     * @param functionRef  - A reference to the function that should be loaded
     * @returns A Promise which resolves once the Worker has loaded the function.
     */
    loadFunction(functionName: string, functionRef: AnyFunction): Promise<unknown>;

    /**
     * Execute a task on a specific Worker.
     * @param functionName - The named function to execute on the worker. This function must first have been loaded.
     * @param args         - An array of parameters with which to call the requested function (default: `[]`)
     * @param transfer     - An array of transferable objects which are transferred to the worker thread.
     *                       See https://developer.mozilla.org/en-US/docs/Glossary/Transferable_objects
     *                       (default: `[]`)
     * @returns A Promise which resolves with the returned result of the function once complete.
     */
    executeFunction(functionName: string, args?: AnyArray, transfer?: AnyArray): Promise<unknown>;
  }

  namespace AsyncWorker {
    interface WorkerTask {
      [key: string]: unknown;

      /** An incrementing task ID used to reference task progress */
      taskId?: number;

      /** The task action being performed, from WorkerManager.WORKER_TASK_ACTIONS */
      action: ValueOf<typeof WorkerManager.WORKER_TASK_ACTIONS>;
    }
  }

  /**
   * A client-side class responsible for managing a set of web workers.
   * This interface is accessed as a singleton instance via game.workers.
   * @see {@link Game.workers | `Game#workers`}
   */
  class WorkerManager extends Map<string, AsyncWorker> {
    constructor();

    /**
     * Supported worker task actions
     */
    static WORKER_TASK_ACTIONS: Readonly<{
      INIT: "init";
      LOAD: "load";
      EXECUTE: "execute";
    }>;

    /**
     * Create a new named Worker.
     * @param name   - The named Worker to create
     * @param config - Worker configuration parameters passed to the AsyncWorker constructor
     * @returns The created AsyncWorker which is ready to accept tasks
     */
    createWorker(name: string, config?: AsyncWorker.Options): Promise<AsyncWorker>;

    /**
     * Retire a current Worker, terminating it immediately.
     * @see {@link Worker.terminate | `Worker#terminate`}
     * @param name - The named worker to terminate
     */
    retireWorker(name: string): void;

    /**
     * Get a currently active Worker by name.
     * @param name - The named Worker to retrieve
     * @returns The AsyncWorker instance
     * @deprecated since v11, will be removed in v13
     * @remarks `"WorkerManager#getWorker is deprecated in favor of WorkerManager#get"`
     * @remarks Throws an error if the name is not in the internal map, while `get` does not.
     */
    getWorker(name: string): AsyncWorker;
  }

  namespace AsyncWorker {
    interface Options {
      /**
       * Should the worker run in debug mode?
       * @defaultValue `false`
       */
      debug?: boolean | undefined;

      /**
       * Should the worker automatically load the primitives library?
       * @defaultValue `false`
       */
      loadPrimitives?: boolean | undefined;

      /**
       * Should the worker operates in script modes? Optional scripts.
       */
      scripts?: string[] | undefined;
    }
  }
}<|MERGE_RESOLUTION|>--- conflicted
+++ resolved
@@ -1,8 +1,4 @@
-<<<<<<< HEAD
-import type { AnyArray, AnyFunction, ValueOf } from "fvtt-types/utils";
-=======
-import type { AnyArray, ValueOf } from "#utils";
->>>>>>> 241f1ea3
+import type { AnyArray, AnyFunction, ValueOf } from "#utils";
 
 // TODO: smarter types for named functions
 declare global {
