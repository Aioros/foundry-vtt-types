--- conflicted
+++ resolved
@@ -1,7 +1,3 @@
-<<<<<<< HEAD
-import type { DocumentConstructor, DocumentType } from "../../../types/helperTypes.d.mts";
-=======
->>>>>>> 7cf73392
 import type Document from "../../common/abstract/document.d.mts";
 import type { DataModelValidationError } from "../../common/data/validation-failure.d.mts";
 
@@ -9,125 +5,15 @@
   /**
    * An object structure of document types at the top level, with a count of different sub-types for that document type.
    */
-<<<<<<< HEAD
   // eslint-disable-next-line @typescript-eslint/no-empty-object-type
-  interface ModuleSubTypeCounts extends Record<DocumentType, Record<string, number>> {}
-=======
   interface ModuleSubTypeCounts extends Record<Document.Type, Record<string, number>> {}
->>>>>>> 7cf73392
 
   /**
    * A class responsible for tracking issues in the current world.
    */
   class ClientIssues {
-<<<<<<< HEAD
     // placeholder private member
     #clientIssues: true;
-=======
-    /**
-     * Keep track of valid Documents in the world that are using module-provided sub-types.
-     * @remarks the keys are module ids.
-     */
-    #moduleTypeMap: Map<string, ModuleSubTypeCounts>;
-
-    /**
-     * Keep track of document validation failures.
-     */
-    #documentValidationFailures: Record<
-      Document.Type,
-      Record<string, { name: string; error: DataModelValidationError }>
-    >;
-
-    /**
-     * Keep track of any usability issues related to browser or technology versions.
-     */
-    #usabilityIssues: Record<string, ClientIssues.UsabilityIssue>;
-
-    /** The minimum supported resolution. */
-    static #MIN_RESOLUTION: { WIDTH: 1024; HEIGHT: 700 };
-
-    /**
-     * The minimum supported client versions.
-     */
-    static #BROWSER_TESTS: {
-      /**
-       * @defaultValue
-       * ```typescript
-       * {
-       *   minimum: 24;
-       *   match: RegExp;
-       *   message: "ERROR.ElectronVersion";
-       * }
-       * ```
-       */
-      Electron: ClientIssues.BROWSER_TEST;
-      /**
-       * @defaultValue
-       * ```
-       * {
-       *   minimum: 92;
-       *   match: RegExp;
-       *   message: "ERROR.BrowserVersion";
-       * }
-       * ```
-       */
-      Chromium: ClientIssues.BROWSER_TEST;
-      /**
-       * @defaultValue
-       * ```
-       * {
-       *   minimum: 90;
-       *   match: RegExp;
-       *   message: "ERROR.BrowserVersion";
-       * }
-       * ```
-       */
-      Firefox: ClientIssues.BROWSER_TEST;
-      /**
-       * @defaultValue
-       * ```
-       * {
-       *   minimum: 15.4;
-       *   match: RegExp;
-       *   message: "ERROR.BrowserVersion";
-       * }
-       * ```
-       */
-      Safari: ClientIssues.BROWSER_TEST;
-    };
-
-    /**
-     * Add a Document to the count of module-provided sub-types.
-     * @param documentName      - The Document name.
-     * @param subType           - The Document's sub-type.
-     */
-    #countDocumentSubType(
-      documentName: Document.Type,
-      subType: string,
-      options?: {
-        /**
-         * Decrement the counter rather than incrementing it.
-         * @defaultValue `false`
-         */
-        decrement?: boolean;
-      },
-    ): void;
-
-    /**
-     * Detect the user's browser and display a notification if it is below the minimum required version.
-     */
-    #detectBrowserVersion(): void;
-
-    /**
-     * Record a reference to a resolution notification ID so that we can remove it if the problem is remedied.
-     */
-    #resolutionTooLowNotification: number;
-
-    /**
-     * Detect the user's resolution and display a notification if it is too small.
-     */
-    #detectResolution(): void;
->>>>>>> 7cf73392
 
     /**
      * Detect and display warnings for known performance issues which may occur due to the user's hardware or browser
@@ -145,11 +31,7 @@
      * @remarks official documentation says "invalid", but the document can be valid, it is simply not yet validated.
      */
     _countDocumentSubType(
-<<<<<<< HEAD
       cls: Document.Any,
-=======
-      documentName: Document.Type,
->>>>>>> 7cf73392
       source: unknown,
       options?: {
         /**
