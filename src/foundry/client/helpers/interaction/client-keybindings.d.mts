--- conflicted
+++ resolved
@@ -128,7 +128,6 @@
 
   #ClientKeybindings: true;
 }
-<<<<<<< HEAD
 
 declare namespace ClientKeybindings {
   interface Any extends AnyClientKeybindings {}
@@ -197,15 +196,17 @@
    */
   type _PassableKeybindingActionConfig = Omit<StoredKeybindingActionConfig, "namespace" | "order">;
 
+  /** @internal */
+  type _KeybindingActionConfigInexactProps = "precedence" | "uneditable" | "editable" | "repeat" | "reservedModifiers";
+
   /**
    * The interface to be passed to {@link ClientKeybindings.register | #register}. `name` is always required,
    * and the properties enumerated in the `InexactPartial` have defaults provided
    * @internal
    */
-  type _KeybindingActionConfig = InexactPartial<
-    IntentionalPartial<_PassableKeybindingActionConfig, Exclude<keyof _PassableKeybindingActionConfig, "name">>,
-    "precedence" | "uneditable" | "editable" | "repeat" | "reservedModifiers"
-  >;
+  type _KeybindingActionConfig = Pick<_PassableKeybindingActionConfig, "name"> &
+    InexactPartial<Pick<_PassableKeybindingActionConfig, _KeybindingActionConfigInexactProps>> &
+    IntentionalPartial<Omit<_PassableKeybindingActionConfig, "name" | _KeybindingActionConfigInexactProps>>;
 
   /**
    * A Client Keybinding Action Configuration
@@ -234,114 +235,6 @@
      */
     modifiers: (KeyboardManager.MODIFIER_KEYS | keyof KeyboardManager.ModifierKeys)[];
   }
-=======
-
-declare namespace ClientKeybindings {
-  interface Any extends AnyClientKeybindings {}
-  interface AnyConstructor extends Identity<typeof AnyClientKeybindings> {}
-
-  /**
-   * @remarks The shape of stored ({@linkcode ClientKeybindings.actions | #actions}) action configs.
-   * Any optional properties here are not provided defaults by {@link ClientKeybindings.register | #register}
-   */
-  interface StoredKeybindingActionConfig {
-    /** The namespace within which the action was registered */
-    namespace: string;
-
-    /** The human readable name */
-    name: string;
-
-    /** An additional human readable hint */
-    hint?: string;
-
-    /**
-     * The default bindings that can never be changed nor removed.
-     * @defaultValue `[]`
-     */
-    uneditable: KeybindingActionBinding[];
-
-    /**
-     * The default bindings that can be changed by the user.
-     * @defaultValue `[]`
-     */
-    editable: KeybindingActionBinding[];
-
-    /** A function to execute when a key down event occurs. If True is returned, the event is consumed and no further keybinds execute. */
-    onDown?: (ctx: KeyboardManager.KeyboardEventContext) => boolean | void;
-
-    /** A function to execute when a key up event occurs. If True is returned, the event is consumed and no further keybinds execute. */
-    onUp?: (ctx: KeyboardManager.KeyboardEventContext) => boolean | void;
-
-    /**
-     * If True, allows Repeat events to execute the Action's onDown. Defaults to false.
-     * @defaultValue `false`
-     */
-    repeat: boolean;
-
-    /** If true, only a GM can edit and execute this Action */
-    restricted?: boolean;
-
-    /**
-     * Modifiers such as [ "CONTROL" ] that can be also pressed when executing this Action. Prevents using one of these modifiers as a Binding.
-     * @defaultValue `[]`
-     */
-    reservedModifiers: string[];
-
-    /**
-     * The preferred precedence of running this Keybinding Action
-     * @defaultValue {@linkcode CONST.KEYBINDING_PRECEDENCE.NORMAL}
-     */
-    precedence: CONST.KEYBINDING_PRECEDENCE;
-
-    /** The recorded registration order of the action */
-    order: number;
-  }
-
-  /**
-   * Omitted fields are overwritten by {@link ClientKeybindings.register | #register} regardless of passed values
-   * @internal
-   */
-  type _PassableKeybindingActionConfig = Omit<StoredKeybindingActionConfig, "namespace" | "order">;
-
-  /** @internal */
-  type _KeybindingActionConfigInexactProps = "precedence" | "uneditable" | "editable" | "repeat" | "reservedModifiers";
-
-  /**
-   * The interface to be passed to {@link ClientKeybindings.register | #register}. `name` is always required,
-   * and the properties enumerated in the `InexactPartial` have defaults provided
-   * @internal
-   */
-  type _KeybindingActionConfig = Pick<_PassableKeybindingActionConfig, "name"> &
-    InexactPartial<Pick<_PassableKeybindingActionConfig, _KeybindingActionConfigInexactProps>> &
-    IntentionalPartial<Omit<_PassableKeybindingActionConfig, "name" | _KeybindingActionConfigInexactProps>>;
-
-  /**
-   * A Client Keybinding Action Configuration
-   * @remarks Copied from `client/_types.mjs`
-   */
-  interface KeybindingActionConfig extends _KeybindingActionConfig {}
-
-  interface StoredKeybindingActionBinding {
-    /**
-     * A numeric index which tracks this bindings position during form rendering
-     * @remarks Appears to never exist on stored bindings in {@linkcode ClientKeybindings.bindings | ClientKeybindings#bindings},
-     * only existing on values in the `ControlsConfig##pendingEdits` private Map during a binding setting operation in the UI
-     */
-    index?: number;
-
-    /**
-     * The KeyboardEvent#code value from {@link https://developer.mozilla.org/en-US/docs/Web/API/KeyboardEvent/code/code_values}
-     * @remarks Registration will throw if one of {@linkcode KeyboardManager.PROTECTED_KEYS} is passed
-     */
-    key: string;
-
-    /**
-     * An array of modifiers keys from KeyboardManager.MODIFIER_KEYS which are required for this binding to be activated
-     * @defaultValue `[]`
-     * @remarks The `keyof ... ` (UPPERCASE values) part of this union has a "For backwards compatibility" comment attached by foundry; no deprecation warning or `until` provided
-     */
-    modifiers: (KeyboardManager.MODIFIER_KEYS | keyof KeyboardManager.ModifierKeys)[];
-  }
 
   interface _PassableActionBinding extends Omit<StoredKeybindingActionBinding, "index"> {}
 
@@ -354,16 +247,6 @@
    * @remarks Copied from `client/_types.mjs`
    */
   interface KeybindingActionBinding extends _KeybindingActionBinding {}
->>>>>>> 4c147314
-
-  interface _PassableActionBinding extends Omit<StoredKeybindingActionBinding, "index"> {}
-
-  /**
-   * A Client Keybinding Action Binding
-   * @remarks Copied from `client/_types.mjs`
-   */
-  interface KeybindingActionBinding
-    extends InexactPartial<_PassableActionBinding, Exclude<keyof _PassableActionBinding, "key">> {}
 
   /**
    * An action that can occur when a key is pressed
