--- conflicted
+++ resolved
@@ -293,13 +293,8 @@
        */
       updateCompendium: (
         pack: CompendiumCollection.Any,
-<<<<<<< HEAD
-        documents: foundry.abstract.Document.Any[],
-        options: DocumentOnUpdateOptions<foundry.abstract.Document.Any["documentName"]>,
-=======
         documents: Document.Any[],
-        options: DocumentModificationOptions,
->>>>>>> 7cf73392
+        options: DocumentOnUpdateOptions<Document.Any["documentName"]>,
         userId: string,
       ) => void;
 
@@ -995,15 +990,9 @@
      * @see {@link ClientDatabaseBackend#_preDeleteDocumentArray}.
      * @see {@link TokenDocument#_preUpdateTokenActor}
      */
-<<<<<<< HEAD
-    type PreDeleteDocument<D extends DocumentConstructor = DocumentConstructor> = (
-      document: ConfiguredDocumentInstance<D>,
-      options: DocumentPreDeleteOptions<InstanceType<D>["documentName"]>,
-=======
     type PreDeleteDocument<D extends Document.AnyConstructor = Document.AnyConstructor> = (
       document: Document.ToConfiguredInstance<D>,
-      options: DocumentModificationOptions,
->>>>>>> 7cf73392
+      options: DocumentPreDeleteOptions<InstanceType<D>["documentName"]>,
       userId: string,
     ) => boolean | void;
 
@@ -1021,15 +1010,9 @@
      * @see {@link ClientDatabaseBackend#_postCreateDocumentCallbacks}
      * @see {@link TokenDocument#_onUpdateTokenActor}
      */
-<<<<<<< HEAD
-    type CreateDocument<D extends DocumentConstructor = DocumentConstructor> = (
-      document: ConfiguredDocumentInstance<D>,
-      options: DocumentOnCreateOptions<InstanceType<D>["documentName"]>,
-=======
     type CreateDocument<D extends Document.AnyConstructor = Document.AnyConstructor> = (
       document: Document.ToConfiguredInstance<D>,
-      options: DocumentModificationOptions,
->>>>>>> 7cf73392
+      options: DocumentOnCreateOptions<InstanceType<D>["documentName"]>,
       userId: string,
     ) => void;
 
@@ -1069,15 +1052,9 @@
      * @see {@link ClientDatabaseBackend#_postDeleteDocumentCallbacks}
      * @see {@link TokenDocument#_onUpdateTokenActor}
      */
-<<<<<<< HEAD
-    type DeleteDocument<D extends DocumentConstructor = DocumentConstructor> = (
-      document: ConfiguredDocumentInstance<D>,
-      options: DocumentOnDeleteOptions<InstanceType<D>["documentName"]>,
-=======
     type DeleteDocument<D extends Document.AnyConstructor = Document.AnyConstructor> = (
       document: Document.ToConfiguredInstance<D>,
-      options: DocumentModificationOptions,
->>>>>>> 7cf73392
+      options: DocumentOnDeleteOptions<InstanceType<D>["documentName"]>,
       userId: string,
     ) => void;
 
