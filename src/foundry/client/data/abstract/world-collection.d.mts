--- conflicted
+++ resolved
@@ -1,18 +1,7 @@
-<<<<<<< HEAD
-import type {
-  ConfiguredDocumentClass,
-  ConfiguredDocumentInstance,
-  ConstructorDataType,
-  DocumentConstructor,
-} from "../../../../types/helperTypes.d.mts";
-import type { ConfiguredStoredDocument, DeepPartial, InexactPartial } from "../../../../types/utils.d.mts";
+import type { DeepPartial, InexactPartial } from "../../../../types/utils.d.mts";
 import type { DocumentOnCreateOptions } from "../../../common/abstract/document.d.mts";
+import type Document from "../../../common/abstract/document.d.mts";
 import type { DirectoryCollectionMixin_DocumentCollection_Interface } from "./directory-collection-mixin.d.mts";
-=======
-import type { DeepPartial, InexactPartial } from "../../../../types/utils.d.mts";
-import type Document from "../../../common/abstract/document.d.mts";
-import type { MixedDocumentCollectionInterface } from "./directory-collection-mixin.d.mts";
->>>>>>> 7cf73392
 
 declare const DirectoryCollectionMixin_DocumentCollection: DirectoryCollectionMixin_DocumentCollection_Interface;
 
@@ -23,15 +12,9 @@
    * @see {@link Game#collections}
    */
   abstract class WorldCollection<
-<<<<<<< HEAD
-    T extends DocumentConstructor,
+    T extends Document.AnyConstructor,
     Name extends string,
   > extends DirectoryCollectionMixin_DocumentCollection<T, Name> {
-=======
-    T extends Document.AnyConstructor,
-    Name extends string,
-  > extends MixedDocumentCollection<T, Name> {
->>>>>>> 7cf73392
     /**
      * Reference the set of Folders which contain documents in this collection
      */
@@ -83,17 +66,9 @@
         CompendiumCollection.Metadata & { type: Document.ToConfiguredClass<T>["metadata"]["name"] }
       >,
       id: string,
-<<<<<<< HEAD
-      updateData?: DeepPartial<ConfiguredDocumentInstance<T>["_source"]>,
+      updateData?: DeepPartial<Document.ToConfiguredInstance<T>["_source"]>,
       options?: InexactPartial<DocumentOnCreateOptions<T["metadata"]["name"]> & WorldCollection.FromCompendiumOptions>,
-    ): Promise<ConfiguredStoredDocument<T>>;
-=======
-      updateData?: DeepPartial<Document.ToConfiguredInstance<T>["_source"]>,
-      options?: InexactPartial<
-        Document.ModificationContext<Document.Any | null> & WorldCollection.FromCompendiumOptions
-      >,
     ): Promise<Document.ToConfiguredStored<T>>;
->>>>>>> 7cf73392
 
     /**
      * Apply data transformations when importing a Document from a Compendium pack
