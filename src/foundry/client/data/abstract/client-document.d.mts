import type {
  ConfiguredDocumentClass,
  ConstructorDataType,
  DocumentConstructor,
} from "../../../../types/helperTypes.d.mts";
import type { ConstructorOf, DeepPartial, InexactPartial, Mixin, ValueOf } from "../../../../types/utils.d.mts";
import type { DatabaseCreateOperation } from "../../../common/abstract/_types.d.mts";
import type Document from "../../../common/abstract/document.d.mts";
<<<<<<< HEAD
import type {
  DocumentModificationOptions,
  DocumentOnCreateOptions,
  DocumentOnDeleteOptions,
  DocumentOnUpdateOptions,
  DocumentPreCreateOptions,
  DocumentPreDeleteOptions,
  DocumentPreUpdateOptions,
} from "../../../common/abstract/document.d.mts";

declare class ClientDocument<BaseDocument extends foundry.abstract.Document.Any = foundry.abstract.Document.Any> {
=======
import type { DocumentModificationOptions } from "../../../common/abstract/document.d.mts";

declare class ClientDocument<BaseDocument extends Document.Internal.Instance.Any = Document.Any> {
>>>>>>> ef5f129e
  /** @privateRemarks All mixin classses should accept anything for its constructor. */
  constructor(...args: any[]);

  /**
   * A collection of Application instances which should be re-rendered whenever this document is updated.
   * The keys of this object are the application ids and the values are Application instances. Each
   * Application in this object will have its render method called by {@link Document#render}.
   * @see {@link Document#render}
   * @defaultValue `{}`
   */
  readonly apps: Record<string, Application | foundry.applications.api.ApplicationV2>;

  /**
   * A cached reference to the FormApplication instance used to configure this Document.
   * @defaultValue `null`
   */
  protected readonly _sheet: FormApplication | null; // TODO: Replace with InstanceType<ConfiguredSheetClass<T>> once the circular reference problem has been solved

  static name: "ClientDocumentMixin";

  /**
   * @see abstract.Document#_initialize
   */
  protected _initialize(): void;

  /**
   * Return a reference to the parent Collection instance which contains this Document.
   */
  get collection(): Collection<this>;

  /**
   * A reference to the Compendium Collection which contains this Document, if any, otherwise undefined.
   */
  get compendium(): Document.MetadataFor<BaseDocument> extends CompendiumCollection.Metadata
    ? CompendiumCollection<Document.MetadataFor<BaseDocument>>
    : undefined;

  /**
   * A boolean indicator for whether the current game User has ownership rights for this Document.
   * Different Document types may have more specialized rules for what constitutes ownership.
   */
  get isOwner(): boolean;

  /**
   * Test whether this Document is owned by any non-Gamemaster User.
   */
  get hasPlayerOwner(): boolean;

  /**
   * A boolean indicator for whether the current game User has exactly LIMITED visibility (and no greater).
   */
  get limited(): boolean;

  /**
   * Return a string which creates a dynamic link to this Document instance.
   */
  get link(): string;

  /**
   * Return the permission level that the current game User has over this Document.
   * See the CONST.DOCUMENT_OWNERSHIP_LEVELS object for an enumeration of these levels.
   *
   * @example
   * ```typescript
   * game.user.id; // "dkasjkkj23kjf"
   * actor.data.permission; // {default: 1, "dkasjkkj23kjf": 2};
   * actor.permission; // 2
   * ```
   */
  get permission(): ValueOf<typeof CONST.DOCUMENT_OWNERSHIP_LEVELS>;

  /**
   * Lazily obtain a FormApplication instance used to configure this Document, or null if no sheet is available.
   */
  get sheet(): FormApplication | foundry.applications.api.ApplicationV2 | null;

  /**
   * A boolean indicator for whether or not the current game User has at least limited visibility for this Document.
   * Different Document types may have more specialized rules for what determines visibility.
   */
  get visible(): boolean;

  /**
   * Obtain the FormApplication class constructor which should be used to configure this Document.
   */
  protected _getSheetClass(): ConstructorOf<FormApplication | foundry.applications.api.ApplicationV2> | null;

  /**
   * Safely prepare data for a Document, catching any errors.
   */
  protected _safePrepareData(): void;

  /**
   * Prepare data for the Document. This method is called automatically by the DataModel#_initialize workflow.
   * This method provides an opportunity for Document classes to define special data preparation logic.
   * The work done by this method should be idempotent. There are situations in which prepareData may be called more
   * than once.
   */
  prepareData(): void;

  /**
   * Prepare data related to this Document itself, before any embedded Documents or derived data is computed.
   */
  prepareBaseData(): void;

  /**
   * Prepare all embedded Document instances which exist within this primary Document.
   */
  prepareEmbeddedDocuments(): void;

  /**
   * Apply transformations or derivations to the values of the source data object.
   * Compute data fields whose values are not stored to the database.
   */
  prepareDerivedData(): void;

  /**
   * Render all Application instances which are connected to this document by calling their respective
   * @see Application#render
   * @param force   - Force rendering
   *                  (default: `false`)
   * @param context - Optional context
   *                  (default: `{}`)
   */
  render(
    force?: boolean,
    context?: Application.RenderOptions | foundry.applications.api.ApplicationV2.RenderOptions,
  ): void;

  /**
   * Determine the sort order for this Document by positioning it relative a target sibling.
   * See SortingHelper.performIntegerSort for more details
   * @param options - Sorting options provided to SortingHelper.performIntegerSort
   * @returns The Document after it has been re-sorted
   */
  sortRelative(options?: InexactPartial<ClientDocument.SortOptions<this>>): Promise<this>;

  /**
   * Construct a UUID relative to another document.
   * @param doc - The document to compare against.
   */
  getRelativeUuid(relative: ClientDocument): string;

  /**
   * Createa  content link for this document
   * @param eventData - The parsed object of data provided by the drop transfer event.
   * @param options   - Additional options to configure link generation.
   */
  protected _createDocumentLink(
    eventData: unknown,
    options?: InexactPartial<{
      /**
       * A document to generate a link relative to.
       */
      relativeTo: ClientDocument;

      /**
       * A custom label to use instead of the document's name.
       */
      label: string;
    }>,
  ): string;

  /**
   * Handle clicking on a content link for this document.
   * @param event - The triggering click event.
   */
  _onClickDocumentLink(event: MouseEvent): unknown;

  /**
   * @privateRemarks _onCreate, _onUpdate, and _onDelete are all overridden but with no signature changes.
   * For type simplicity they are left off. These methods historically have been the source of a large amount of computation from tsc.
   */

  /**
   * Orchestrate dispatching descendant document events to parent documents when embedded children are modified.
   * @param event      - The event name, preCreate, onCreate, etc...
   * @param collection - The collection name being modified within this parent document
   * @param args       - Arguments passed to each dispatched function
   * @param _parent    - The document with directly modified embedded documents.
   *                     Either this document or a descendant of this one.
   * @internal
   */
  protected _dispatchDescendantDocumentEvents(
    event: ClientDocument.lifeCycleEventName,
    collection: string,
    args: unknown[],
    _parent: ClientDocument,
  ): void;

  // TODO: Improve the data typing
  /**
   * Actions taken after descendant documents have been created, but before changes are applied to the client data.
   * @param parent     - The direct parent of the created Documents, may be this Document or a child
   * @param collection - The collection within which documents are being created
   * @param data       - The source data for new documents that are being created
   * @param options    - Options which modified the creation operation
   * @param userId     - The ID of the User who triggered the operation
   */
  protected _preCreateDescendantDocuments(
    parent: ClientDocument,
    collection: string,
    data: unknown[],
    options: DocumentPreCreateOptions<any>,
    userId: string,
  ): void;

  /**
   * Actions taken after descendant documents have been created and changes have been applied to client data.
   * @param parent     - The direct parent of the created Documents, may be this Document or a child
   * @param collection - The collection within which documents were created
   * @param documents  - The array of created Documents
   * @param data       - The source data for new documents that were created
   * @param options    - Options which modified the creation operation
   * @param userId     - The ID of the User who triggered the operation
   */
  protected _onCreateDescendantDocuments(
    parent: ClientDocument,
    collection: string,
    documents: ClientDocument[],
    data: unknown[],
    options: DocumentOnCreateOptions<any> & InexactPartial<{ render: boolean }>,
    userId: string,
  ): void;
  /**
   * Actions taken after descendant documents have been updated, but before changes are applied to the client data.
   * @param parent - The direct parent of the updated Documents, may be this Document or a child
   * @param collection - The collection within which documents are being updated
   * @param changes - The array of differential Document updates to be applied
   * @param options - Options which modified the update operation
   * @param userId - The ID of the User who triggered the operation
   */
  protected _preUpdateDescendantDocuments(
    parent: ClientDocument,
    collection: string,
    changes: unknown[],
    options: DocumentPreUpdateOptions<any>,
    userId: string,
  ): void;

  /**
   * Actions taken after descendant documents have been updated and changes have been applied to client data.
   * @param parent - The direct parent of the updated Documents, may be this Document or a child
   * @param collection - The collection within which documents were updated
   * @param documents - The array of updated Documents
   * @param changes - The array of differential Document updates which were applied
   * @param options - Options which modified the update operation
   * @param userId - The ID of the User who triggered the operation
   */
  protected _onUpdateDescendantDocuments(
    parent: ClientDocument,
    collection: string,
    documents: ClientDocument[],
    changes: unknown[],
    options: DocumentOnUpdateOptions<any> & InexactPartial<{ render: boolean }>,
    userId: string,
  ): void;

  /**
   * Actions taken after descendant documents have been deleted, but before deletions are applied to the client data.
   * @param parent - The direct parent of the deleted Documents, may be this Document or a child
   * @param collection - The collection within which documents were deleted
   * @param ids - The array of document IDs which were deleted
   * @param options - Options which modified the deletion operation
   * @param userId - The ID of the User who triggered the operation
   */
  protected _preDeleteDescendantDocuments(
    parent: ClientDocument,
    collection: string,
    ids: string[],
    options: DocumentPreDeleteOptions<any>,
    userId: string,
  ): void;

  /**
   * Actions taken after descendant documents have been deleted and those deletions have been applied to client data.
   * @param parent - The direct parent of the deleted Documents, may be this Document or a child
   * @param collection - The collection within which documents were deleted
   * @param documents - The array of Documents which were deleted
   * @param ids - The array of document IDs which were deleted
   * @param options - Options which modified the deletion operation
   * @param userId - The ID of the User who triggered the operation
   */
  protected _onDeleteDescendantDocuments(
    parent: ClientDocument,
    collection: string,
    documents: ClientDocument[],
    ids: string,
    options: DocumentOnDeleteOptions<any> & InexactPartial<{ render: boolean }>,
    userId: string,
  ): void;

  /**
   * Whenever the Document's sheet changes, close any existing applications for this Document, and re-render the new
   * sheet if one was already open.
   */
  protected _onSheetChange(
    options?: InexactPartial<{
      /**
       * Whether the sheet was originally open and needs to be re-opened.
       */
      sheetOpen: boolean;
    }>,
  ): Promise<void>;

  /**
   * Gets the default new name for a Document
   * @param context - The context for which to create the Document name.
   */
  static defaultName(
    context?: InexactPartial<{
      /** The sub-type of the document */
      // TODO: See if the valid strings can be inferred from this type
      type: string;
      /** A parent document within which the created Document should belong */
      parent: foundry.abstract.Document.Any;
      /** A compendium pack within which the Document should be created */
      pack: string;
    }>,
  ): string;

  /**
   * Present a Dialog form to create a new Document of this type.
   * Choose a name and a type from a select menu of types.
   * @param data    - Initial data with which to populate the creation form
   *                  (default: `{}`)
   * @param context - Additional context options or dialog positioning options
   *                  (default: `{}`)
   * @returns A Promise which resolves to the created Document, or null if the dialog was
   *          closed.
   */
  static createDialog<T extends DocumentConstructor>(
    this: T,
    data?: DeepPartial<ConstructorDataType<T> | (ConstructorDataType<T> & Record<string, unknown>)>,
<<<<<<< HEAD
    context?: Pick<DatabaseCreateOperation<any>, "parent" | "pack"> &
      InexactPartial<
        DialogOptions & {
          /** A restriction the selectable sub-types of the Dialog. */
          types: string[];
        }
      >,
=======
    context?: Pick<Document.ModificationContext<Document.Any | null>, "parent" | "pack"> & Partial<DialogOptions>,
>>>>>>> ef5f129e
  ): Promise<InstanceType<ConfiguredDocumentClass<T>> | null | undefined>;

  /**
   * Present a Dialog form to confirm deletion of this Document.
   * @param options - Positioning and sizing options for the resulting dialog
   *                  (default: `{}`)
   * @returns A Promise which resolves to the deleted Document
   */
  deleteDialog(options?: Partial<DialogOptions>): Promise<this | false | null | undefined>;

  /**
   * Export document data to a JSON file which can be saved by the client and later imported into a different session.
   * @param options - Additional options passed to the {@link ClientDocument#toCompendium} method
   */
  exportToJSON(options?: InexactPartial<ClientDocument.CompendiumExportOptions>): void;

  /**
   * Serialize salient information about this Document when dragging it.
   */
  toDragData(): DropData<BaseDocument>;

  /**
   * A helper function to handle obtaining the relevant Document from dropped data provided via a DataTransfer event.
   * The dropped data could have:
   * 1. A data object explicitly provided
   * 2. A UUID
   *
   * @param data    - The data object extracted from a DataTransfer event
   * @param options - Additional options which affect drop data behavior
   * @returns The resolved Document
   * @throws If a Document could not be retrieved from the provided data.
   */
  static fromDropData<T extends DocumentConstructor>(
    this: T,
    data: DropData<InstanceType<T>>,
    options?: FromDropDataOptions,
  ): Promise<InstanceType<ConfiguredDocumentClass<T>> | undefined>;

  /**
   * Create the Document from the given source with migration applied to it.
   * Only primary Documents may be imported.
   *
   * This function must be used to create a document from data that predates the current core version.
   * It must be given nonpartial data matching the schema it had in the core version it is coming from.
   * It applies legacy migrations to the source data before calling {@link Document.fromSource}.
   * If this function is not used to import old data, necessary migrations may not applied to the data
   * resulting in an incorrectly imported document.
   *
   * The core version is recorded in the `_stats` field, which all primary documents have. If the given source data
   * doesn't contain a `_stats` field, the data is assumed to be pre-V10, when the `_stats` field didn't exist yet.
   * The `_stats` field must not be stripped from the data before it is exported!
   * @param source - The document data that is imported.
   * @param context - The model construction context passed to {@link Document.fromSource}.
   *                  (default: `context.strict=true`) Strict validation is enabled by default.
   */
  static fromImport<T extends DocumentConstructor>(
    this: T,
    source: Record<string, unknown>,
    context?: DocumentConstructionContext & DataValidationOptions,
  ): Promise<InstanceType<T>>;
  /**
   * Update this Document using a provided JSON string.
   * @param json - JSON data string
   * @returns The updated Document instance
   */
  importFromJSON(json: string): Promise<this>;

  /**
   * Render an import dialog for updating the data related to this Document through an exported JSON file
   */
  importFromJSONDialog(): Promise<void>;

  /**
   * Transform the Document data to be stored in a Compendium pack.
   * Remove any features of the data which are world-specific.
   * @param pack    - A specific pack being exported to
   * @param options - Additional options which modify how the document is converted
   *                  (default: `{}`)
   * @returns A data object of cleaned data suitable for compendium import
   */
  toCompendium<
    FlagsOpt extends boolean = false,
    SourceOpt extends boolean = true,
    SortOpt extends boolean = true,
    FolderOpt extends boolean = false,
    OwnershipOpt extends boolean = false,
    StateOpt extends boolean = true,
    IdOpt extends boolean = false,
  >(
    pack?: CompendiumCollection<CompendiumCollection.Metadata> | null,
    options?: InexactPartial<
      ClientDocument.CompendiumExportOptions<FlagsOpt, SourceOpt, SortOpt, FolderOpt, OwnershipOpt, StateOpt, IdOpt>
    >,
  ): Omit<
    Document.Internal.Instance.Complete<BaseDocument>["_source"],
    | (IdOpt extends false ? "_id" : never)
    | ClientDocument.OmitProperty<SortOpt, "sort" | "navigation" | "navOrder"> // helping out Scene
    | ClientDocument.OmitProperty<FolderOpt, "folder">
    | ClientDocument.OmitProperty<FlagsOpt, "flags">
    | ClientDocument.OmitProperty<OwnershipOpt, "ownership">
    | ClientDocument.OmitProperty<StateOpt, "active" | "fogReset" | "playing"> // helping out Playlist, Scene
  >;

  /**
   * Create a content link for this Document.
   * @param options - Additional options to configure how the link is constructed.
   */
  toAnchor(options?: TextEditor.EnrichmentAnchorOptions): HTMLAnchorElement;

  /**
   * Convert a Document to some HTML display for embedding purposes.
   * @param config  - Configuration for embedding behavior.
   * @param options - The original enrichment options for cases where the Document embed content also contains text that must be enriched.
   * @returns A representation of the Document as HTML content, or null if such a representation could not be generated.
   */
  toEmbed(
    config: TextEditor.DocumentHTMLEmbedConfig,
    options?: TextEditor.EnrichmentOptions,
  ): Promise<HTMLElement | null>;

  /**
   * A method that can be overridden by subclasses to customize embedded HTML generation.
   * @param config  - Configuration for embedding behavior.
   * @param options - The original enrichment options for cases where the Document embed content also contains text that must be enriched.
   * @returns Either a single root element to append, or a collection of elements that comprise the embedded content
   */
  protected _buildEmbedHTML(
    config: TextEditor.DocumentHTMLEmbedConfig,
    options?: TextEditor.EnrichmentOptions,
  ): Promise<HTMLElement | HTMLCollection | null>;

  /**
   * A method that can be overridden by subclasses to customize inline embedded HTML generation.
   * @param content - The embedded content.
   * @param config  - Configuration for embedding behavior.
   * @param options - The original enrichment options for cases where the Document embed content also contains text that must be enriched.
   */
  protected _createInlineEmbed(
    content: HTMLElement | HTMLCollection,
    config: TextEditor.DocumentHTMLEmbedConfig,
    options?: TextEditor.EnrichmentOptions,
  ): Promise<HTMLElement | null>;

  /**
   * A method that can be overridden by subclasses to customize the generation of the embed figure.
   * @param content - The embedded content.
   * @param config  - Configuration for embedding behavior.
   * @param options - The original enrichment options for cases where the Document embed content also contains text that must be enriched.
   */
  protected _createFigureEmbed(
    content: HTMLElement | HTMLCollection,
    config: TextEditor.DocumentHTMLEmbedConfig,
    options?: TextEditor.EnrichmentOptions,
  ): Promise<HTMLElement | null>;

  /**
   * Preliminary actions taken before a set of embedded Documents in this parent Document are created.
   * @param embeddedName - The name of the embedded Document type
   * @param result       - An Array of created data objects
   * @param options      - Options which modified the creation operation
   * @param userId       - The ID of the User who triggered the operation
   * @deprecated since v11
   */
  protected _preCreateEmbeddedDocuments(
    embeddedName: string,
    result: Record<string, unknown>[],
    options: DocumentModificationOptions,
    userId: string,
  ): void;

  /**
   * Follow-up actions taken after a set of embedded Documents in this parent Document are created.
   * @param embeddedName - The name of the embedded Document type
   * @param documents    - An Array of created Documents
   * @param result       - An Array of created data objects
   * @param options      - Options which modified the creation operation
   * @param userId       - The ID of the User who triggered the operation
   * @deprecated since v11
   */
  protected _onCreateEmbeddedDocuments(
    embeddedName: string,
<<<<<<< HEAD
    documents: foundry.abstract.Document.Any[],
=======
    documents: Document.Any[],
>>>>>>> ef5f129e
    result: Record<string, unknown>[],
    options: DocumentModificationOptions,
    userId: string,
  ): void;

  /**
   * Preliminary actions taken before a set of embedded Documents in this parent Document are updated.
   * @param embeddedName - The name of the embedded Document type
   * @param result       - An Array of incremental data objects
   * @param options      - Options which modified the update operation
   * @param userId       - The ID of the User who triggered the operation
   * @deprecated since v11
   */
  protected _preUpdateEmbeddedDocuments(
    embeddedName: string,
    result: Record<string, unknown>[],
    options: DocumentModificationOptions,
    userId: string,
  ): void;

  /**
   * Follow-up actions taken after a set of embedded Documents in this parent Document are updated.
   * @param embeddedName - The name of the embedded Document type
   * @param documents    - An Array of updated Documents
   * @param result       - An Array of incremental data objects
   * @param options      - Options which modified the update operation
   * @param userId       - The ID of the User who triggered the operation
   * @deprecated since v11
   */
  protected _onUpdateEmbeddedDocuments(
    embeddedName: string,
<<<<<<< HEAD
    documents: foundry.abstract.Document.Any[],
    result: Record<string, unknown>[],
    options: DocumentModificationOptions,
=======
    documents: Document.Any[],
    result: Record<string, unknown>[],
    options: Document.ModificationContext<Document.Any | null>,
>>>>>>> ef5f129e
    userId: string,
  ): void;

  /**
   * Preliminary actions taken before a set of embedded Documents in this parent Document are deleted.
   * @param embeddedName - The name of the embedded Document type
   * @param result       - An Array of document IDs being deleted
   * @param options      - Options which modified the deletion operation
   * @param userId       - The ID of the User who triggered the operation
   * @deprecated since v11
   */
  protected _preDeleteEmbeddedDocuments(
    embeddedName: string,
    result: string[],
    options: Document.ModificationContext<Document.Any | null>,
    userId: string,
  ): void;

  /**
   * Follow-up actions taken after a set of embedded Documents in this parent Document are deleted.
   * @param embeddedName - The name of the embedded Document type
   * @param documents    - An Array of deleted Documents
   * @param result       - An Array of document IDs being deleted
   * @param options      - Options which modified the deletion operation
   * @param userId       - The ID of the User who triggered the operation
   * @deprecated since v11
   */
  protected _onDeleteEmbeddedDocuments(
    embeddedName: string,
<<<<<<< HEAD
    documents: foundry.abstract.Document.Any[],
=======
    documents: Document.Any[],
>>>>>>> ef5f129e
    result: string[],
    options: Document.ModificationContext<Document.Any | null>,
    userId: string,
  ): void;
}

declare const _ClientDocument: ClientDocument;

declare global {
  type ClientDocument = typeof _ClientDocument;

  /**
   * A mixin which extends each Document definition with specialized client-side behaviors.
   * This mixin defines the client-side interface for database operations and common document behaviors.
   */
  // Note: Unlike most mixins, `ClientDocumentMixin` actually requires a specific constructor, the same as `Document`.
  // This means that `BaseClass extends Document.AnyConstructor` would be too permissive.
  function ClientDocumentMixin<BaseClass extends Document.Internal.Constructor>(
    Base: BaseClass,
  ): Mixin<typeof ClientDocument<InstanceType<BaseClass>>, BaseClass>;

  namespace ClientDocument {
    interface SortOptions<T, SortKey extends string = "sort"> extends SortingHelpers.SortOptions<T, SortKey> {
      /**
       * Additional data changes which are applied to each sorted document
       * @defaultValue `{}`
       */
      updateData?: any;
    }

    // TODO: This may be better defined elsewhere
    type lifeCycleEventName = "preCreate" | "onCreate" | "preUpdate" | "onUpdate" | "preDelete" | "onDelete";

    type OmitProperty<T extends boolean, Property extends string> = T extends true ? Property : never;

    interface CompendiumExportOptions<
      FlagsOpt extends boolean = false,
      SourceOpt extends boolean = true,
      SortOpt extends boolean = true,
      FolderOpt extends boolean = false,
      OwnershipOpt extends boolean = false,
      StateOpt extends boolean = true,
      IdOpt extends boolean = false,
    > {
      /**
       * Clear the flags object
       * @defaultValue `false`
       */
      clearFlags: FlagsOpt;

      /**
       * Clear any prior source information
       * @defaultValue `true`
       */
      clearSource: SourceOpt;

      /**
       * Clear the currently assigned folder and sort order
       * @defaultValue `true`
       */
      clearSort: SortOpt;

      /**
       * Clear the currently assigned folder
       * @defaultValue `false`
       */
      clearFolder: FolderOpt;

      /**
       * Clear document ownership
       * @defaultValue `true`
       */
      clearOwnership: OwnershipOpt;

      /**
       * Clear fields which store document state
       * @defaultValue `true`
       */
      clearState: StateOpt;

      /**
       * Retain the current Document id
       * @defaultValue `false`
       */
      keepId: IdOpt;
    }
  }
}

<<<<<<< HEAD
export type DropData<T extends foundry.abstract.Document.Any> = T extends { id: string | undefined }
  ? DropData.Data<T> & DropData.UUID
  : DropData.Data<T>;

declare namespace DropData {
=======
export type DropData<T extends Document.Internal.Instance.Any> = T extends { id: string | undefined }
  ? InternalData<T> & DropData.UUID
  : InternalData<T>;

declare namespace DropData {
  type Any = DropData<any>;

>>>>>>> ef5f129e
  interface Data<T extends foundry.abstract.Document.Any> {
    type: T["documentName"];
    data: T["_source"];
  }

  interface UUID {
    uuid: string;
  }
}

type InternalData<T extends Document.Internal.Instance.Any> = DropData.Data<Document.Internal.Instance.Complete<T>>;

interface FromDropDataOptions {
  /**
   * Import the provided document data into the World, if it is not already a World-level Document reference
   * @defaultValue `false`
   */
  importWorld?: boolean;
}<|MERGE_RESOLUTION|>--- conflicted
+++ resolved
@@ -6,7 +6,6 @@
 import type { ConstructorOf, DeepPartial, InexactPartial, Mixin, ValueOf } from "../../../../types/utils.d.mts";
 import type { DatabaseCreateOperation } from "../../../common/abstract/_types.d.mts";
 import type Document from "../../../common/abstract/document.d.mts";
-<<<<<<< HEAD
 import type {
   DocumentModificationOptions,
   DocumentOnCreateOptions,
@@ -17,12 +16,7 @@
   DocumentPreUpdateOptions,
 } from "../../../common/abstract/document.d.mts";
 
-declare class ClientDocument<BaseDocument extends foundry.abstract.Document.Any = foundry.abstract.Document.Any> {
-=======
-import type { DocumentModificationOptions } from "../../../common/abstract/document.d.mts";
-
 declare class ClientDocument<BaseDocument extends Document.Internal.Instance.Any = Document.Any> {
->>>>>>> ef5f129e
   /** @privateRemarks All mixin classses should accept anything for its constructor. */
   constructor(...args: any[]);
 
@@ -207,7 +201,7 @@
    * @internal
    */
   protected _dispatchDescendantDocumentEvents(
-    event: ClientDocument.lifeCycleEventName,
+    event: ClientDocument.LifeCycleEventName,
     collection: string,
     args: unknown[],
     _parent: ClientDocument,
@@ -357,17 +351,13 @@
   static createDialog<T extends DocumentConstructor>(
     this: T,
     data?: DeepPartial<ConstructorDataType<T> | (ConstructorDataType<T> & Record<string, unknown>)>,
-<<<<<<< HEAD
-    context?: Pick<DatabaseCreateOperation<any>, "parent" | "pack"> &
+    context?: Pick<DatabaseCreateOperation<InstanceType<T>>, "parent" | "pack"> &
       InexactPartial<
         DialogOptions & {
           /** A restriction the selectable sub-types of the Dialog. */
           types: string[];
         }
       >,
-=======
-    context?: Pick<Document.ModificationContext<Document.Any | null>, "parent" | "pack"> & Partial<DialogOptions>,
->>>>>>> ef5f129e
   ): Promise<InstanceType<ConfiguredDocumentClass<T>> | null | undefined>;
 
   /**
@@ -426,7 +416,7 @@
   static fromImport<T extends DocumentConstructor>(
     this: T,
     source: Record<string, unknown>,
-    context?: DocumentConstructionContext & DataValidationOptions,
+    context?: Document.ConstructionContext<Document.Any | null> & DataValidationOptions,
   ): Promise<InstanceType<T>>;
   /**
    * Update this Document using a provided JSON string.
@@ -549,11 +539,7 @@
    */
   protected _onCreateEmbeddedDocuments(
     embeddedName: string,
-<<<<<<< HEAD
-    documents: foundry.abstract.Document.Any[],
-=======
     documents: Document.Any[],
->>>>>>> ef5f129e
     result: Record<string, unknown>[],
     options: DocumentModificationOptions,
     userId: string,
@@ -585,15 +571,9 @@
    */
   protected _onUpdateEmbeddedDocuments(
     embeddedName: string,
-<<<<<<< HEAD
-    documents: foundry.abstract.Document.Any[],
-    result: Record<string, unknown>[],
-    options: DocumentModificationOptions,
-=======
     documents: Document.Any[],
     result: Record<string, unknown>[],
     options: Document.ModificationContext<Document.Any | null>,
->>>>>>> ef5f129e
     userId: string,
   ): void;
 
@@ -623,11 +603,7 @@
    */
   protected _onDeleteEmbeddedDocuments(
     embeddedName: string,
-<<<<<<< HEAD
-    documents: foundry.abstract.Document.Any[],
-=======
     documents: Document.Any[],
->>>>>>> ef5f129e
     result: string[],
     options: Document.ModificationContext<Document.Any | null>,
     userId: string,
@@ -659,7 +635,7 @@
     }
 
     // TODO: This may be better defined elsewhere
-    type lifeCycleEventName = "preCreate" | "onCreate" | "preUpdate" | "onUpdate" | "preDelete" | "onDelete";
+    type LifeCycleEventName = "preCreate" | "onCreate" | "preUpdate" | "onUpdate" | "preDelete" | "onDelete";
 
     type OmitProperty<T extends boolean, Property extends string> = T extends true ? Property : never;
 
@@ -717,13 +693,6 @@
   }
 }
 
-<<<<<<< HEAD
-export type DropData<T extends foundry.abstract.Document.Any> = T extends { id: string | undefined }
-  ? DropData.Data<T> & DropData.UUID
-  : DropData.Data<T>;
-
-declare namespace DropData {
-=======
 export type DropData<T extends Document.Internal.Instance.Any> = T extends { id: string | undefined }
   ? InternalData<T> & DropData.UUID
   : InternalData<T>;
@@ -731,8 +700,7 @@
 declare namespace DropData {
   type Any = DropData<any>;
 
->>>>>>> ef5f129e
-  interface Data<T extends foundry.abstract.Document.Any> {
+  interface Data<T extends Document.Any> {
     type: T["documentName"];
     data: T["_source"];
   }
