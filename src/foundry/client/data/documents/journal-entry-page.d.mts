--- conflicted
+++ resolved
@@ -1,19 +1,10 @@
-<<<<<<< HEAD
 import type { ConfiguredJournalEntryPage } from "fvtt-types/configuration";
-import type { InexactPartial, LazyUnknown, Merge } from "fvtt-types/utils";
+import type { AnyObject, Merge, NullishProps } from "#utils";
 import type Document from "#common/abstract/document.d.mts";
 import type { DataSchema } from "#common/data/fields.d.mts";
 import type BaseJournalEntryPage from "#common/documents/journal-entry-page.d.mts";
 
 import fields = foundry.data.fields;
-=======
-import type { ConfiguredJournalEntryPage } from "../../../../configuration/index.d.mts";
-import type { AnyObject, Merge, NullishProps } from "#utils";
-import type Document from "../../../common/abstract/document.d.mts";
-import type { DataSchema } from "../../../common/data/fields.d.mts";
-import type { fields } from "../../../common/data/module.d.mts";
-import type BaseJournalEntryPage from "../../../common/documents/journal-entry-page.d.mts";
->>>>>>> 241f1ea3
 
 declare global {
   namespace JournalEntryPage {
@@ -566,9 +557,10 @@
     }
 
     /**
-     * @internal
      * Slightly editorializing the description with the addition of parentheses to make this scan
      * for both {@linkcode JournalEntryPage.buildTOC} and {@linkcode JournalEntryPage._makeHeadingNode}
+     *
+     * @internal
      */
     type _IncludeElement = NullishProps<{
       /**
@@ -690,26 +682,9 @@
       options?: JournalEntryPage.MakeHeadingNodeOptions,
     ): JournalEntryPage.JournalEntryPageHeading;
 
-<<<<<<< HEAD
-    protected override _createDocumentLink(
-      eventData: unknown,
-      options?: InexactPartial<{
-        /**
-         * A document to generate a link relative to.
-         */
-        relativeTo: ClientDocument;
-
-        /**
-         * A custom label to use instead of the document's name.
-         */
-        label: string;
-      }>,
-    ): string;
-=======
     /** @remarks Uses `eventData`, unlike {@link ClientDocument._createDocumentLink | `ClientDocument#_createDocumentLink`} */
     // options: not null (destructured)
     override _createDocumentLink(eventData: AnyObject, options?: JournalEntryPage.CreateDocumentLinkOptions): string;
->>>>>>> 241f1ea3
 
     /**
      * @remarks
@@ -812,16 +787,8 @@
      */
     // config: not null (destructured), options: not null (parameter default only)
     protected _embedImagePage(
-<<<<<<< HEAD
-      config: TextEditor.DocumentHTMLEmbedConfig & {
-        /** Alt text for the image, otherwise the caption will be used. */
-        alt?: string | LazyUnknown;
-      },
-      options?: InexactPartial<TextEditor.EnrichmentOptions>,
-=======
       config?: JournalEntryPage.EmbedImagePageConfig,
       options?: TextEditor.EnrichmentOptions,
->>>>>>> 241f1ea3
     ): Promise<HTMLElement | HTMLCollection | null>;
 
     /*
