<<<<<<< HEAD
import type { ConfiguredDocumentClassForName } from "../../../../types/helperTypes.d.mts";
import type { InexactPartial } from "../../../../types/utils.d.mts";
import type { DocumentDatabaseOperations } from "../../../common/abstract/document.d.mts";
=======
import type {
  ConfiguredDocumentClassForName,
  ConfiguredDocumentInstanceForName,
} from "../../../../types/helperTypes.d.mts";
>>>>>>> 5a22f151

declare global {
  namespace Macro {
    type ConfiguredClass = ConfiguredDocumentClassForName<"Macro">;
<<<<<<< HEAD
    type ConfiguredInstance = InstanceType<ConfiguredClass>;

    /* eslint-disable-next-line @typescript-eslint/no-empty-object-type */
    export interface DatabaseOperations extends DocumentDatabaseOperations<Macro> {}

    interface Scope {
      /** An Actor who is the protagonist of the executed action. */
      actor: Actor;

      /**  A Token which is the protagonist of the executed action. */
      token: Token;

      /** An optional event passed to the executed macro. */
      event: Event | RegionEvent;

      /**
       * @remarks Additional arguments passed as part of the scope
       */
      [arg: string]: unknown;
    }
=======
    type ConfiguredInstance = ConfiguredDocumentInstanceForName<"Macro">;
>>>>>>> 5a22f151
  }

  /**
   * The client-side Macro document which extends the common BaseMacro model.
   *
   * @see {@link Macros}            The world-level collection of Macro documents
   * @see {@link MacroConfig}       The Macro configuration application
   *
   * @param data - Initial data provided to construct the Macro document
   */
  class Macro extends ClientDocumentMixin(foundry.documents.BaseMacro) {
    /**
     * Is the current User the author of this macro?
     */
    get isAuthor(): boolean;

    /**
     * Test whether the current user is capable of executing a Macro script
     */
    get canExecute(): boolean;

    /**
     * Provide a thumbnail image path used to represent this document.
     */
    get thumbnail(): string | null;

    /**
     * Test whether the given User is capable of executing this Macro.
     * @param user - The User to test.
     * @returns Can this User execute this Macro?
     */
    canUserExecute(user: User): boolean;

    /**
     * Execute the Macro command.
     * @param scope - Macro execution scope which is passed to script macros
     * @returns A promising containing a created {@link ChatMessage} (or `undefined`) if a chat
     *          macro or the return value if a script macro. A void return is possible if the user
     *          is not permitted to execute macros or a script macro execution fails.
     */
    execute(scope?: InexactPartial<Macro.Scope>): Promise<ChatMessage | void> | Promise<unknown> | void;

    #executeScript();

    _onClickDocumentLink(event: MouseEvent): ReturnType<this["execute"]>;
  }
}<|MERGE_RESOLUTION|>--- conflicted
+++ resolved
@@ -1,21 +1,16 @@
-<<<<<<< HEAD
-import type { ConfiguredDocumentClassForName } from "../../../../types/helperTypes.d.mts";
-import type { InexactPartial } from "../../../../types/utils.d.mts";
-import type { DocumentDatabaseOperations } from "../../../common/abstract/document.d.mts";
-=======
 import type {
   ConfiguredDocumentClassForName,
   ConfiguredDocumentInstanceForName,
 } from "../../../../types/helperTypes.d.mts";
->>>>>>> 5a22f151
+import type { InexactPartial } from "../../../../types/utils.d.mts";
+import type { DocumentDatabaseOperations } from "../../../common/abstract/document.d.mts";
 
 declare global {
   namespace Macro {
     type ConfiguredClass = ConfiguredDocumentClassForName<"Macro">;
-<<<<<<< HEAD
-    type ConfiguredInstance = InstanceType<ConfiguredClass>;
+    type ConfiguredInstance = ConfiguredDocumentInstanceForName<"Macro">;
 
-    /* eslint-disable-next-line @typescript-eslint/no-empty-object-type */
+    // eslint-disable-next-line @typescript-eslint/no-empty-object-type
     export interface DatabaseOperations extends DocumentDatabaseOperations<Macro> {}
 
     interface Scope {
@@ -33,9 +28,6 @@
        */
       [arg: string]: unknown;
     }
-=======
-    type ConfiguredInstance = ConfiguredDocumentInstanceForName<"Macro">;
->>>>>>> 5a22f151
   }
 
   /**
