--- conflicted
+++ resolved
@@ -1,17 +1,10 @@
-<<<<<<< HEAD
-import type { InexactPartial, Merge } from "fvtt-types/utils";
+import type { AnyObject, InexactPartial, Merge } from "#utils";
 import type Document from "#common/abstract/document.d.mts";
 import type { DataSchema } from "#common/data/fields.d.mts";
 import type { BaseShapeData } from "#common/data/data.mjs";
 import type BaseRegion from "#common/documents/region.mjs";
 
 import fields = foundry.data.fields;
-=======
-import type { AnyObject, InexactPartial, Merge } from "#utils";
-import type { BaseShapeData, fields } from "../../../common/data/module.d.mts";
-import type Document from "../../../common/abstract/document.d.mts";
-import type { DataSchema } from "../../../common/data/fields.d.mts";
->>>>>>> 241f1ea3
 
 declare global {
   namespace RegionDocument {
