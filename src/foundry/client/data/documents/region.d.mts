--- conflicted
+++ resolved
@@ -35,11 +35,7 @@
     interface Stored extends Document.Stored<RegionDocument.Implementation> {}
 
     /**
-<<<<<<< HEAD
-     * The data put in {@link foundry.abstract.DataModel._source | `DataModel#_source`}. This data is what was
-=======
      * The data put in {@link RegionDocument._source | `RegionDocument#_source`}. This data is what was
->>>>>>> fb7b5ebe
      * persisted to the database and therefore it must be valid JSON.
      *
      * For example a {@link fields.SetField | `SetField`} is persisted to the database as an array
