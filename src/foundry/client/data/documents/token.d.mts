--- conflicted
+++ resolved
@@ -1,4 +1,5 @@
 import type { DeepPartial, InexactPartial } from "../../../../types/utils.d.mts";
+import type Document from "../../../common/abstract/document.d.mts";
 import type { DocumentDatabaseOperations, DocumentOnUpdateOptions } from "../../../common/abstract/document.d.mts";
 import type { SchemaField } from "../../../common/data/fields.d.mts";
 
@@ -11,9 +12,11 @@
     // Look into this.
     // type ConfiguredInstance = ConfiguredDocumentInstanceForName<"Token">;
 
-<<<<<<< HEAD
+    type ObjectClass = Document.ConfiguredObjectClassForName<"Token">;
+    type ObjectInstance = Document.ConfiguredObjectInstanceForName<"Token">;
+
     /* eslint-disable @typescript-eslint/no-empty-object-type */
-    export interface DatabaseOperations
+    interface DatabaseOperations
       extends DocumentDatabaseOperations<
         TokenDocument,
         {},
@@ -28,10 +31,6 @@
         {}
       > {}
     /* eslint-enable @typescript-eslint/no-empty-object-type */
-=======
-    type ObjectClass = Document.ConfiguredObjectClassForName<"Token">;
-    type ObjectInstance = Document.ConfiguredObjectInstanceForName<"Token">;
->>>>>>> 7cf73392
   }
 
   /**
@@ -181,24 +180,7 @@
       defaults?: boolean,
     ): Promise<ReturnType<this["update"]>>;
 
-<<<<<<< HEAD
-    override getEmbeddedCollection<DocType extends DocumentType>(
-=======
-    /**
-     * Redirect updates to a synthetic Token Actor to instead update the tokenData override object.
-     * Once an attribute in the Token has been overridden, it must always remain overridden.
-     *
-     * @param update  - The provided differential update data which should update the Token Actor
-     * @param options - Provided options which modify the update request
-     * @returns The updated un-linked Actor instance
-     */
-    modifyActorDocument(
-      update: Parameters<Actor.ConfiguredInstance["update"]>[0],
-      options: Parameters<this["update"]>[1],
-    ): Promise<[this["actor"]]>;
-
     override getEmbeddedCollection<DocType extends Document.Type>(
->>>>>>> 7cf73392
       embeddedName: DocType,
     ): Collection<InstanceType<Document.ConfiguredClassForName<DocType>>>;
 
