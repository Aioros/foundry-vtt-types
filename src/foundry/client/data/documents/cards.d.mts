--- conflicted
+++ resolved
@@ -1,20 +1,10 @@
-<<<<<<< HEAD
 import type { ConfiguredCards } from "fvtt-types/configuration";
-import type { DeepPartial, InexactPartial, Merge } from "fvtt-types/utils";
+import type { AnyObject, DeepPartial, InexactPartial, Merge } from "#utils";
 import type Document from "#common/abstract/document.d.mts";
 import type { DataSchema } from "#common/data/fields.d.mts";
 import type { fields } from "#common/data/_module.d.mts";
 import type BaseCards from "#common/documents/cards.d.mts";
 import type { documents } from "#client-esm/client.d.mts";
-=======
-import type { ConfiguredCards } from "../../../../configuration/index.d.mts";
-import type { AnyObject, DeepPartial, InexactPartial, Merge } from "#utils";
-import type { documents } from "../../../client-esm/client.d.mts";
-import type Document from "../../../common/abstract/document.d.mts";
-import type { DataSchema } from "../../../common/data/fields.d.mts";
-import type { fields } from "../../../common/data/module.d.mts";
-import type BaseCards from "../../../common/documents/cards.d.mts";
->>>>>>> 241f1ea3
 
 declare global {
   namespace Cards {
