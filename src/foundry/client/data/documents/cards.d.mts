<<<<<<< HEAD
import type { ConfiguredCards } from "fvtt-types/configuration";
import type { AnyObject, DeepPartial, InexactPartial, Merge } from "#utils";
import type Document from "#common/abstract/document.d.mts";
import type { DataSchema } from "#common/data/fields.d.mts";
import type { fields } from "#common/data/_module.d.mts";
import type BaseCards from "#common/documents/cards.d.mts";
import type { documents } from "#client-esm/client.d.mts";
=======
import type { ConfiguredCards } from "../../../../configuration/index.d.mts";
import type { AnyObject, InexactPartial, Merge, NullishProps } from "#utils";
import type { documents } from "../../../client-esm/client.d.mts";
import type Document from "../../../common/abstract/document.d.mts";
import type { DataSchema } from "../../../common/data/fields.d.mts";
import type { fields } from "../../../common/data/module.d.mts";
import type BaseCards from "../../../common/documents/cards.d.mts";
>>>>>>> 317383fd

declare global {
  namespace Cards {
    /**
     * The document's name.
     */
    type Name = "Cards";

    /**
     * The arguments to construct the document.
     */
    type ConstructorArgs = Document.ConstructorParameters<CreateData, Parent>;

    /**
     * The documents embedded within `Cards`.
     */
    type Hierarchy = Readonly<Document.HierarchyOf<Schema>>;

    /**
     * The implementation of the `Cards` document instance configured through `CONFIG.Cards.documentClass` in Foundry and
     * {@linkcode DocumentClassConfig} or {@link ConfiguredCards | `fvtt-types/configuration/ConfiguredCards`} in fvtt-types.
     */
    type Implementation = Document.ImplementationFor<Name>;

    /**
     * The implementation of the `Cards` document configured through `CONFIG.Cards.documentClass` in Foundry and
     * {@linkcode DocumentClassConfig} in fvtt-types.
     */
    type ImplementationClass = Document.ImplementationClassFor<Name>;

    /**
     * A document's metadata is special information about the document ranging anywhere from its name,
     * whether it's indexed, or to the permissions a user has over it.
     */
    interface Metadata
      extends Merge<
        Document.Metadata.Default,
        Readonly<{
          name: "Cards";
          collection: "cards";
          indexed: true;
          compendiumIndexFields: ["_id", "name", "description", "img", "type", "sort", "folder"];
          embedded: Metadata.Embedded;
          hasTypeData: true;
          label: string;
          labelPlural: string;
          coreTypes: ["deck", "hand", "pile"];
          schemaVersion: string;
        }>
      > {}

    namespace Metadata {
      /**
       * The embedded metadata
       */
      interface Embedded {
        Card: "cards";
      }
    }

    /**
     * Allowed subtypes of `Cards`. This is configured through various methods. Modern Foundry
     * recommends registering using [Data Models](https://foundryvtt.com/article/system-data-models/)
     * under {@linkcode CONFIG.Cards.dataModels}. This corresponds to
     * fvtt-type's {@linkcode DataModelConfig}.
     *
     * Subtypes can also be registered through a `template.json` though this is discouraged.
     * The corresponding fvtt-type configs are {@linkcode SourceConfig} and
     * {@linkcode DataConfig}.
     */
    type SubType = Game.Model.TypeNames<"Cards">;

    /**
     * `ConfiguredSubTypes` represents the subtypes a user explicitly registered. This excludes
     * subtypes like the Foundry builtin subtype `"base"` and the catch-all subtype for arbitrary
     * module subtypes `${string}.${string}`.
     *
     * @see {@link SubType} for more information.
     */
    type ConfiguredSubTypes = Document.ConfiguredSubTypesOf<"Cards">;

    /**
     * `Known` represents the types of `Cards` that a user explicitly registered.
     *
     * @see {@link ConfiguredSubTypes} for more information.
     */
    type Known = Cards.OfType<Cards.ConfiguredSubTypes>;

    /**
     * `OfType` returns an instance of `Cards` with the corresponding type. This works with both the
     * builtin `Cards` class or a custom subclass if that is set up in
     * {@link ConfiguredCards | `fvtt-types/configuration/ConfiguredCards`}.
     */
    // eslint-disable-next-line @typescript-eslint/no-restricted-types
    type OfType<Type extends SubType> = Document.Internal.OfType<ConfiguredCards<Type>, () => Cards<Type>>;

    /**
     * `SystemOfType` returns the system property for a specific `Cards` subtype.
     */
    type SystemOfType<Type extends SubType> = Document.Internal.SystemOfType<_SystemMap, Type>;

    /**
     * @internal
     */
    interface _SystemMap extends Document.Internal.SystemMap<"Cards"> {}

    /**
     * A document's parent is something that can contain it.
     * For example an `Item` can be contained by an `Actor` which makes `Actor` one of its possible parents.
     */
    type Parent = null;

    /**
     * A document's direct descendants are documents that are contained directly within its schema.
     * This is a union of all such instances, or never if the document doesn't have any descendants.
     */
    type DirectDescendant = Card.Stored;

    /**
     * A document's direct descendants are documents that are contained directly within its schema.
     * This is a union of all such classes, or never if the document doesn't have any descendants.
     */
    type DirectDescendantClass = Card.ImplementationClass;

    /**
     * A document's descendants are any documents that are contained within, either within its schema
     * or its descendant's schemas.
     * This is a union of all such instances, or never if the document doesn't have any descendants.
     */
    type Descendant = DirectDescendant;

    /**
     * A document's descendants are any child documents, grandchild documents, etc.
     * This is a union of all classes, or never if the document doesn't have any descendants.
     */
    type DescendantClass = DirectDescendantClass;

    /**
     * Types of `CompendiumCollection` this document might be contained in.
     * Note that `this.pack` will always return a string; this is the type for `game.packs.get(this.pack)`
     */
    // Note: Takes any document in the heritage chain (i.e. itself or any parent, transitive or not) that can be contained in a compendium.
    type Pack = CompendiumCollection.ForDocument<"Cards">;

    /**
     * An embedded document is a document contained in another.
     * For example an `Item` can be contained by an `Actor` which means `Item` can be embedded in `Actor`.
     *
     * If this is `never` it is because there are no embeddable documents (or there's a bug!).
     */
    type Embedded = Document.ImplementationFor<Embedded.Name>;

    namespace Embedded {
      /**
       * An embedded document is a document contained in another.
       * For example an `Item` can be contained by an `Actor` which means `Item` can be embedded in `Actor`.
       *
       * If this is `never` it is because there are no embeddable documents (or there's a bug!).
       */
      type Name = keyof Metadata.Embedded;

      /**
       * Gets the collection name for an embedded document.
       */
      type CollectionNameOf<CollectionName extends Embedded.CollectionName> = Document.Embedded.CollectionNameFor<
        Metadata.Embedded,
        CollectionName
      >;

      /**
       * Gets the collection document for an embedded document.
       */
      // TODO(LukeAbby): There's a circularity. Should be `Document.Embedded.CollectionDocumentFor<Metadata.Embedded, CollectionName>`
      // eslint-disable-next-line @typescript-eslint/no-unused-vars
      type DocumentFor<CollectionName extends Embedded.CollectionName> = Document.Any;

      /**
       * Gets the collection for an embedded document.
       */
      type CollectionFor<CollectionName extends Embedded.CollectionName> = Document.Embedded.CollectionFor<
        // TODO(LukeAbby): This should be `TokenDocument.Implementation` but this causes a circularity.
        Document.Any,
        Metadata.Embedded,
        CollectionName
      >;

      /**
       * A valid name to refer to a collection embedded in this document. For example an `Actor`
       * has the key `"items"` which contains `Item` instance which would make both `"Item" | "Items"`
       * valid keys (amongst others).
       */
      type CollectionName = Document.Embedded.CollectionName<Metadata.Embedded>;
    }

    /**
     * The name of the world or embedded collection this document can find itself in.
     * For example an `Item` is always going to be inside a collection with a key of `items`.
     * This is a fixed string per document type and is primarily useful for {@link ClientDocumentMixin | `Descendant Document Events`}.
     */
    type ParentCollectionName = Metadata["collection"];

    /**
     * The world collection that contains `Cards`s. Will be `never` if none exists.
     */
    type CollectionClass = CardStacks.ConfiguredClass;

    /**
     * The world collection that contains `Cards`s. Will be `never` if none exists.
     */
    type Collection = CardStacks.Configured;

    /**
     * An instance of `Cards` that comes from the database but failed validation meaning that
     * its `system` and `_source` could theoretically be anything.
     */
    interface Invalid<out SubType extends Cards.SubType = Cards.SubType> extends Document.Invalid<OfType<SubType>> {}

    /**
     * An instance of `Cards` that comes from the database.
     */
    interface Stored<out SubType extends Cards.SubType = Cards.SubType> extends Document.Stored<OfType<SubType>> {}

    /**
     * The data put in {@link Cards._source | `Cards#_source`}. This data is what was
     * persisted to the database and therefore it must be valid JSON.
     *
     * For example a {@link fields.SetField | `SetField`} is persisted to the database as an array
     * but initialized as a {@linkcode Set}.
     */
    interface Source extends fields.SchemaField.SourceData<Schema> {}

    /**
     * @deprecated Replaced with {@linkcode Cards.Source}
     */
    type PersistedData = Source;

    /**
     * The data necessary to create a document. Used in places like {@linkcode Cards.create}
     * and {@link Cards | `new Cards(...)`}.
     *
     * For example a {@link fields.SetField | `SetField`} can accept any {@linkcode Iterable}
     * with the right values. This means you can pass a `Set` instance, an array of values,
     * a generator, or any other iterable.
     */
    interface CreateData extends fields.SchemaField.CreateData<Schema> {}

    /**
     * The data after a {@link foundry.abstract.Document | `Document`} has been initialized, for example
     * {@link Cards.name | `Cards#name`}.
     *
     * This is data transformed from {@linkcode Cards.Source} and turned into more
     * convenient runtime data structures. For example a {@link fields.SetField | `SetField`} is
     * persisted to the database as an array of values but at runtime it is a `Set` instance.
     */
    interface InitializedData extends fields.SchemaField.InitializedData<Schema> {}

    /**
     * The data used to update a document, for example {@link Cards.update | `Cards#update`}.
     * It is a distinct type from {@link Cards.CreateData | `DeepPartial<Cards.CreateData>`} because
     * it has different rules for `null` and `undefined`.
     */
    interface UpdateData extends fields.SchemaField.UpdateData<Schema> {}

    /**
     * The schema for {@linkcode Cards}. This is the source of truth for how an Cards document
     * must be structured.
     *
     * Foundry uses this schema to validate the structure of the {@linkcode Cards}. For example
     * a {@link fields.StringField | `StringField`} will enforce that the value is a string. More
     * complex fields like {@link fields.SetField | `SetField`} goes through various conversions
     * starting as an array in the database, initialized as a set, and allows updates with any
     * iterable.
     */
    interface Schema extends DataSchema {
      /**
       * The _id which uniquely identifies this stack of Cards document
       * @defaultValue `null`
       */
      _id: fields.DocumentIdField;

      /** The text name of this stack */
      // FIXME: This field is `required` with no `initial`, so actually required for construction; Currently an AssignmentType override is required to enforce this
      name: fields.StringField<{ required: true; blank: false; label: "CARDS.Name"; textSearch: true }, string>;

      /**
       * The type of this stack, in BaseCards.metadata.types
       * @defaultValue `BaseCards.TYPES[0]`
       */
      // TODO: type is required at construction, no "base" allowed
      type: fields.DocumentTypeField<typeof BaseCards>;

      /**
       * A text description of this stack
       * @defaultValue `""`
       */
      description: fields.HTMLField<{ label: "CARDS.Description"; textSearch: true }>;

      /**
       * An image or video which is used to represent the stack of cards
       * @defaultValue `BaseCards.DEFAULT_ICON`
       */
      img: fields.FilePathField<{
        categories: ["IMAGE", "VIDEO"];
        initial: () => typeof BaseCards.DEFAULT_ICON;
        label: "CARDS.Image";
      }>;

      /**
       * Game system data which is defined by the system template.json model
       * @defaultValue `{}`
       */
      system: fields.TypeDataField<typeof BaseCards>;

      /**
       * A collection of Card documents which currently belong to this stack
       * @defaultValue `[]`
       */
      cards: fields.EmbeddedCollectionField<typeof documents.BaseCard, Cards.Implementation>;

      /**
       * The visible width of this stack
       * @defaultValue `null`
       */
      width: fields.NumberField<{ integer: true; positive: true; label: "Width" }>;

      /**
       * The visible height of this stack
       * @defaultValue `null`
       */
      height: fields.NumberField<{ integer: true; positive: true; label: "Height" }>;

      /**
       * The angle of rotation of this stack
       * @defaultValue `0`
       */
      rotation: fields.AngleField<{ label: "Rotation" }>;

      /**
       * Whether or not to publicly display the number of cards in this stack
       * @defaultValue `false`
       */
      displayCount: fields.BooleanField;

      /**
       * The _id of a Folder which contains this document
       * @defaultValue `null`
       */
      folder: fields.ForeignDocumentField<typeof documents.BaseFolder>;

      /**
       * The sort order of this stack relative to others in its parent collection
       * @defaultValue `0`
       */
      sort: fields.IntegerSortField;

      /**
       * An object which configures ownership of this Cards
       * @defaultValue see {@linkcode fields.DocumentOwnershipField}
       */
      ownership: fields.DocumentOwnershipField;

      /**
       * An object of optional key/value flags
       * @defaultValue `{}`
       */
      flags: fields.ObjectField.FlagsField<Name>;

      /**
       * An object of creation and access information
       * @defaultValue see {@linkcode fields.DocumentStatsField}
       */
      _stats: fields.DocumentStatsField;
    }

    namespace Database {
      /** Options passed along in Get operations for Cards Documents */
      interface Get extends foundry.abstract.types.DatabaseGetOperation<Cards.Parent> {}

      /** Options passed along in Create operations for Cards Documents */
      interface Create<Temporary extends boolean | undefined = boolean | undefined>
        extends foundry.abstract.types.DatabaseCreateOperation<Cards.CreateData, Cards.Parent, Temporary> {
        animate?: boolean;
      }

      /** Options passed along in Delete operations for Cards Documents */
      interface Delete extends foundry.abstract.types.DatabaseDeleteOperation<Cards.Parent> {
        animate?: boolean;
      }

      /** Options passed along in Update operations for Cards Documents */
      interface Update extends foundry.abstract.types.DatabaseUpdateOperation<Cards.UpdateData, Cards.Parent> {
        animate?: boolean;
      }

      /** Operation for {@linkcode Cards.createDocuments} */
      interface CreateDocumentsOperation<Temporary extends boolean | undefined>
        extends Document.Database.CreateOperation<Cards.Database.Create<Temporary>> {}

      /** Operation for {@linkcode Cards.updateDocuments} */
      interface UpdateDocumentsOperation extends Document.Database.UpdateDocumentsOperation<Cards.Database.Update> {}

      /** Operation for {@linkcode Cards.deleteDocuments} */
      interface DeleteDocumentsOperation extends Document.Database.DeleteDocumentsOperation<Cards.Database.Delete> {}

      /** Operation for {@linkcode Cards.create} */
      interface CreateOperation<Temporary extends boolean | undefined>
        extends Document.Database.CreateOperation<Cards.Database.Create<Temporary>> {}

      /** Operation for {@link Cards.update | `Cards#update`} */
      interface UpdateOperation extends Document.Database.UpdateOperation<Update> {}

      interface DeleteOperation extends Document.Database.DeleteOperation<Delete> {}

      /** Options for {@linkcode Cards.get} */
      interface GetOptions extends Document.Database.GetOptions {}

      /** Options for {@link Cards._preCreate | `Cards#_preCreate`} */
      interface PreCreateOptions extends Document.Database.PreCreateOptions<Create> {}

      /** Options for {@link Cards._onCreate | `Cards#_onCreate`} */
      interface OnCreateOptions extends Document.Database.CreateOptions<Create> {}

      /** Operation for {@linkcode Cards._preCreateOperation} */
      interface PreCreateOperation extends Document.Database.PreCreateOperationStatic<Cards.Database.Create> {}

      /** Operation for {@link Cards._onCreateOperation | `Cards#_onCreateOperation`} */
      interface OnCreateOperation extends Cards.Database.Create {}

      /** Options for {@link Cards._preUpdate | `Cards#_preUpdate`} */
      interface PreUpdateOptions extends Document.Database.PreUpdateOptions<Update> {}

      /** Options for {@link Cards._onUpdate | `Cards#_onUpdate`} */
      interface OnUpdateOptions extends Document.Database.UpdateOptions<Update> {}

      /** Operation for {@linkcode Cards._preUpdateOperation} */
      interface PreUpdateOperation extends Cards.Database.Update {}

      /** Operation for {@link Cards._onUpdateOperation | `Cards._preUpdateOperation`} */
      interface OnUpdateOperation extends Cards.Database.Update {}

      /** Options for {@link Cards._preDelete | `Cards#_preDelete`} */
      interface PreDeleteOptions extends Document.Database.PreDeleteOperationInstance<Delete> {}

      /** Options for {@link Cards._onDelete | `Cards#_onDelete`} */
      interface OnDeleteOptions extends Document.Database.DeleteOptions<Delete> {}

      /** Options for {@link Cards._preDeleteOperation | `Cards#_preDeleteOperation`} */
      interface PreDeleteOperation extends Cards.Database.Delete {}

      /** Options for {@link Cards._onDeleteOperation | `Cards#_onDeleteOperation`} */
      interface OnDeleteOperation extends Cards.Database.Delete {}

      /** Context for {@linkcode Cards._onDeleteOperation} */
      interface OnDeleteDocumentsContext extends Document.ModificationContext<Cards.Parent> {}

      /** Context for {@linkcode Cards._onCreateDocuments} */
      interface OnCreateDocumentsContext extends Document.ModificationContext<Cards.Parent> {}

      /** Context for {@linkcode Cards._onUpdateDocuments} */
      interface OnUpdateDocumentsContext extends Document.ModificationContext<Cards.Parent> {}

      /**
       * Options for {@link Cards._preCreateDescendantDocuments | `Cards#_preCreateDescendantDocuments`}
       * and {@link Cards._onCreateDescendantDocuments | `Cards#_onCreateDescendantDocuments`}
       */
      interface CreateOptions extends Document.Database.CreateOptions<Cards.Database.Create> {}

      /**
       * Options for {@link Cards._preUpdateDescendantDocuments | `Cards#_preUpdateDescendantDocuments`}
       * and {@link Cards._onUpdateDescendantDocuments | `Cards#_onUpdateDescendantDocuments`}
       */
      interface UpdateOptions extends Document.Database.UpdateOptions<Cards.Database.Update> {}

      /**
       * Options for {@link Cards._preDeleteDescendantDocuments | `Cards#_preDeleteDescendantDocuments`}
       * and {@link Cards._onDeleteDescendantDocuments | `Cards#_onDeleteDescendantDocuments`}
       */
      interface DeleteOptions extends Document.Database.DeleteOptions<Cards.Database.Delete> {}
    }

    /**
     * The flags that are available for this document in the form `{ [scope: string]: { [key: string]: unknown } }`.
     */
    interface Flags extends Document.ConfiguredFlagsForName<Name> {}

    namespace Flags {
      /**
       * The valid scopes for the flags on this document e.g. `"core"` or `"dnd5e"`.
       */
      type Scope = Document.FlagKeyOf<Flags>;

      /**
       * The valid keys for a certain scope for example if the scope is "core" then a valid key may be `"sheetLock"` or `"viewMode"`.
       */
      type Key<Scope extends Flags.Scope> = Document.FlagKeyOf<Document.FlagGetKey<Flags, Scope>>;

      /**
       * Gets the type of a particular flag given a `Scope` and a `Key`.
       */
      type Get<Scope extends Flags.Scope, Key extends Flags.Key<Scope>> = Document.GetFlag<Name, Scope, Key>;
    }

    type PreCreateDescendantDocumentsArgs = Document.PreCreateDescendantDocumentsArgs<
      Cards.Stored,
      Cards.DirectDescendant,
      Cards.Metadata.Embedded
    >;

    type OnCreateDescendantDocumentsArgs = Document.OnCreateDescendantDocumentsArgs<
      Cards.Stored,
      Cards.DirectDescendant,
      Cards.Metadata.Embedded
    >;

    type PreUpdateDescendantDocumentsArgs = Document.PreUpdateDescendantDocumentsArgs<
      Cards.Stored,
      Cards.DirectDescendant,
      Cards.Metadata.Embedded
    >;

    type OnUpdateDescendantDocumentsArgs = Document.OnUpdateDescendantDocumentsArgs<
      Cards.Stored,
      Cards.DirectDescendant,
      Cards.Metadata.Embedded
    >;

    type PreDeleteDescendantDocumentsArgs = Document.PreDeleteDescendantDocumentsArgs<
      Cards.Stored,
      Cards.DirectDescendant,
      Cards.Metadata.Embedded
    >;

    type OnDeleteDescendantDocumentsArgs = Document.OnDeleteDescendantDocumentsArgs<
      Cards.Stored,
      Cards.DirectDescendant,
      Cards.Metadata.Embedded
    >;

    /**
     * @remarks Passing anything else errors downstream when a lookup table lacking the provided key causes
     * {@link Cards._postChatNotification | `Cards#_postChatNotification`} to call {@link Localization.format | `game.i18n.format`}
     * with an `undefined` first argument
     */
    type DealAction = "deal" | "pass";

    /**
     * @remarks Passing anything else errors downstream when a lookup table lacking the provided key causes
     * {@link Cards._postChatNotification | `Cards#_postChatNotification`} to call {@link Localization.format | `game.i18n.format`}
     * with an `undefined` first argument
     */
    type PassAction = "pass" | "play" | "draw" | "discard";

    /** @internal */
    type _ChatNotificationOption = NullishProps<{
      /**
       * Create a ChatMessage which notifies that this action has occurred
       * @defaultValue `true`
       */
      chatNotification: boolean;
    }>;

    /**
     * @internal Omitting one word from the different descriptions in various methods' JSDocs lets
     * this be a reusable property
     */
    type _UpdateDataOption = InexactPartial<{
      /**
       * Modifications to make to each Card as part of the [...] operation, for example the displayed face
       * @defaultValue `{}`
       * @remarks Can't be `null` as it only has a parameter default
       */
      updateData: Card.UpdateData;
    }>;

    type _HowOption = InexactPartial<{
      /**
       * How to draw, a value from CONST.CARD_DRAW_MODES
       * @defaultValue `CONST.CARD_DRAW_MODES.FIRST`
       * @remarks Can't be `null` as it only has a parameter default
       */
      how: CONST.CARD_DRAW_MODES;
    }>;

    /** @internal */
    type _DealOptions = InexactPartial<{
      /**
       * The name of the action being performed, used as part of the dispatched Hook event
       * @defaultValue `"deal"`
       * @remarks Can't be `null` as it only has a parameter default. See {@linkcode Cards.DealAction}
       */
      action: DealAction;
    }>;

    interface DealOptions extends _DealOptions, _HowOption, _UpdateDataOption, _ChatNotificationOption {}

    /**
     * Additional context which describes the operation
     * @remarks This is the context provided to the {@link Hooks.StaticCallbacks.dealCards | `dealCards`} hook
     */
    interface DealContext {
      /**
       * The action name being performed, i.e. "deal", "pass"
       * @remarks See {@linkcode Cards.DealAction}
       */
      action: DealAction;

      /**
       * An array of Card creation operations to be performed in each destination Cards document
       * @remarks Outer array: one element per `to` provided to this {@link Cards.deal | `Cards#deal`} call
       */
      toCreate: Card.CreateData[][];

      /**
       * Card update operations to be performed in the origin Cards document
       * @remarks Core will only ever provide elements of `{ _id: string; drawn: true}`
       */
      fromUpdate: Card.UpdateData[];

      /**
       * Card deletion operations to be performed in the origin Cards document
       * @remarks An array of `_id`s
       */
      fromDelete: string[];
    }

    /** @internal */
    type _PassOptions = InexactPartial<{
      /**
       * The name of the action being performed, used as part of the dispatched Hook event
       * @defaultValue `"pass"`
       * @remarks Can't be `null` as it only has a parameter default. See {@linkcode PassAction}
       */
      action: PassAction;
    }>;

    interface PassOptions extends _PassOptions, _UpdateDataOption, _ChatNotificationOption {}

    /**
     * Additional context which describes the operation
     * @remarks This is the context provided to the {@link Hooks.StaticCallbacks.passCards | `passCards`} hook
     */
    interface PassContext extends Pick<DealContext, "fromUpdate" | "fromDelete"> {
      /**
       * The action name being performed, i.e. "pass", "play", "discard", "draw"
       * @remarks See {@linkcode Cards.PassAction}
       */
      action: PassAction;

      /**
<<<<<<< HEAD
       * Create a ChatMessage which notifies that this action has occurred
       * @defaultValue `true`
=======
       * Card creation operations to be performed in the destination Cards document
>>>>>>> 317383fd
       */
      toCreate: Card.CreateData[];

      /**
       * Card update operations to be performed in the destination Cards document
       * @remarks Core will only ever provide elements of `{ _id: string; drawn: false }`
       */
      toUpdate: Card.UpdateData[];
    }

    /**
     * @remarks {@link Cards.draw | `Cards#draw`} spreads this into an object, minus `how`, with the `action` preset to `"draw"`,
     * which wouldn't make sense to change, then passes that to {@link Cards.pass | `Cards#pass`}
     * @privateRemarks `action` omitted as it's already provided.
     */
    interface DrawOptions extends _HowOption, Omit<PassOptions, "action"> {}

    interface ShuffleOptions extends _UpdateDataOption, _ChatNotificationOption {}

    interface RecallOptions extends _UpdateDataOption, _ChatNotificationOption {}

    /**
     * Additional context which describes the operation.
     * @remarks This is the context provided to the {@link Hooks.StaticCallbacks.returnCards | `returnCards`} hook
     */
    interface ReturnContext extends Pick<DealContext, "fromDelete"> {
      /**
       * A mapping of Card deck IDs to the update operations that will be performed on them.
       */
      toUpdate: Record<string, Card.UpdateData[]>;
    }

    /**
     * @deprecated Replaced with {@link Cards.Database | `Cards.DatabaseOperation`}
     */
    // eslint-disable-next-line @typescript-eslint/no-deprecated
    interface DatabaseOperations extends Document.Database.Operations<Cards.Implementation> {}

    /**
     * @deprecated Replaced with {@linkcode Cards.SubType}
     */
    type TypeNames = Cards.SubType;

    /**
     * @deprecated Replaced with {@linkcode Cards.CreateData}
     */
    interface ConstructorData extends Cards.CreateData {}

    /**
     * @deprecated Replaced with {@link Cards.implementation | `Cards.ImplementationClass`}
     */
    type ConfiguredClass = ImplementationClass;

    /**
     * @deprecated Replaced with {@linkcode Cards.Implementation}
     */
    type ConfiguredInstance = Implementation;
  }

  /**
   * The client-side Cards document which extends the common BaseCards model.
   * Each Cards document contains CardsData which defines its data schema.
   *
   * @see {@linkcode CardStacks}                        The world-level collection of Cards documents
   * @see {@linkcode CardsConfig}                       The Cards configuration application
   */
  class Cards<out SubType extends Cards.SubType = Cards.SubType> extends BaseCards.Internal.ClientDocument<SubType> {
    /**
     * @param data    - Initial data from which to construct the `Cards`
     * @param context - Construction context options
     */
    constructor(...args: Cards.ConstructorArgs);

    /**
     * Provide a thumbnail image path used to represent this document.
     */
    get thumbnail(): string | null;

    /**
     * The Card documents within this stack which are able to be drawn.
     */
    get availableCards(): Card.Implementation[];

    /**
     * The Card documents which belong to this stack but have already been drawn.
     */
    get drawnCards(): Card.Implementation[];

    /**
     * Returns the localized Label for the type of Card Stack this is
     */
    get typeLabel(): string;

    /**
     * Can this Cards document be cloned in a duplicate workflow?
     */
    get canClone(): boolean;

    /**
     * @remarks Sets `context.keepEmbeddedIds` to `false` if it's `=== undefined`
     */
    static override createDocuments<Temporary extends boolean | undefined = false>(
      data: Array<Cards.Implementation | Cards.CreateData> | undefined,
      operation?: Document.Database.CreateOperation<Cards.Database.Create<Temporary>>,
    ): Promise<Array<Document.TemporaryIf<Cards.Implementation, Temporary>>>;

    /**
     * Deal one or more cards from this Cards document to each of a provided array of Cards destinations.
     * Cards are allocated from the top of the deck in cyclical order until the required number of Cards have been dealt.
     * @param to      - An array of other Cards documents to which cards are dealt
     * @param number  - The number of cards to deal to each other document (default: `1`)
     * @param options - Options which modify how the deal operation is performed (default: `{}`)
     * @returns This Cards document after the deal operation has completed
     */
    // number: not null (dealing 0 cards makes no sense), options: not null (destructured)
    deal(to: Cards.Implementation[], number?: number, options?: Cards.DealOptions): Promise<Cards.Implementation>;

    /**
     * Pass an array of specific Card documents from this document to some other Cards stack.
     * @param to      - Some other Cards document that is the destination for the pass operation
     * @param ids     - The embedded Card ids which should be passed
     * @param options - Additional options which modify the pass operation (default: `{}`)
     * @returns An array of the Card embedded documents created within the destination stack
     */
    // options: not null (destructured)
    pass(to: Cards.Implementation, ids: string[], options?: Cards.PassOptions): Promise<Card.Implementation[]>;

    /**
     * Draw one or more cards from some other Cards document.
     * @param from    - Some other Cards document from which to draw
     * @param number  - The number of cards to draw (default: `1`)
     * @param options - Options which modify how the draw operation is performed (default: `{}`)
     * @returns An array of the Card documents which were drawn
     */
    // number: not null (drawing 0 cards makes no sense), options: not null (destructured)
    draw(from: Cards.Implementation, number?: number, options?: Cards.DrawOptions): Promise<Card.Implementation[]>;

    /**
     * Shuffle this Cards stack, randomizing the sort order of all the cards it contains.
     * @param options - Options which modify how the shuffle operation is performed. (default: `{}`)
     * @returns The Cards document after the shuffle operation has completed
     */
    // options: not null (destructured)
    shuffle(options?: Cards.ShuffleOptions): Promise<this>;

    /**
     * Recall the Cards stack, retrieving all original cards from other stacks where they may have been drawn if this is a
     * deck, otherwise returning all the cards in this stack to the decks where they originated.
     * @param options - Options which modify the recall operation
     * @returns The Cards document after the recall operation has completed.
     */
    // options: not null (destructured where forwarded)
    recall(options?: Cards.RecallOptions): Promise<this>;

    /**
     * Perform a reset operation for a deck, retrieving all original cards from other stacks where they may have been
     * drawn.
     * @param options - Options which modify the reset operation. (default: `{}`)
     * @returns The Cards document after the reset operation has completed.
     * @private
     */
    // options: not null (destructured)
    protected _resetDeck(options?: Cards.RecallOptions): Promise<this>;

    /**
     * Return all cards in this stack to their original decks.
     * @param options - Options which modify the return operation. (default: `{}`)
     * @returns The Cards document after the return operation has completed.
     * @private
     */
    // options: not null (destructured)
    protected _resetStack(options?: InexactPartial<Cards.RecallOptions>): Promise<this>;

    /**
     * A sorting function that is used to determine the standard order of Card documents within an un-shuffled stack.
     * @param a - The card being sorted
     * @param b - Another card being sorted against
     */
    protected sortStandard(a: Card.Implementation, b: Card.Implementation): number;

    /**
     * A sorting function that is used to determine the order of Card documents within a shuffled stack.
     * @param a - The card being sorted
     * @param b - Another card being sorted against
     */
    protected sortShuffled(a: Card.Implementation, b: Card.Implementation): number;

    /**
     * An internal helper method for drawing a certain number of Card documents from this Cards stack.
     * @param number - The number of cards to draw
     * @param how    - A draw mode from CONST.CARD_DRAW_MODES
     * @returns An array of drawn Card documents
     */
    protected _drawCards(number: number, how: CONST.CARD_DRAW_MODES): Card.Implementation[];

    /**
     * Create a ChatMessage which provides a notification of the cards operation which was just performed.
     * Visibility of the resulting message is linked to the default roll mode selected in the chat log dropdown.
     * @param source  - The source Cards document from which the action originated
     * @param action  - The localization key which formats the chat message notification
     * @param context - Data passed to the i18n.format method for the localization key
     * @returns A created ChatMessage document
     * @private
     */
    protected _postChatNotification(
      source: Cards.Implementation,
      action: string,
      context: Record<string, unknown>,
    ): Promise<ChatMessage.Implementation | undefined>;

    // _preCreate, _onUpdate, and _preDelete are all overridden but with no signature changes from BaseCards.

    /**
     * Display a dialog which prompts the user to deal cards to some number of hand-type Cards documents.
     * @see {@link Cards.deal | `Cards#deal`}
     */
    dealDialog(): Promise<this | null>;

    /**
     * Display a dialog which prompts the user to draw cards from some other deck-type Cards documents.
     * @see {@link Cards.draw | `Cards#draw`}
     */
    drawDialog(): Promise<Card.Implementation[] | null>;

    /**
     * Display a dialog which prompts the user to pass cards from this document to some other other Cards document.
     * @see {@link Cards.deal | `Cards#deal`}
     */
    passDialog(): Promise<this | null>;

    /**
     * Display a dialog which prompts the user to play a specific Card to some other Cards document
     * @see {@link Cards.pass | `Cards#pass`}
     * @param card - The specific card being played as part of this dialog
     */
    playDialog(card: Card.Implementation): Promise<Card.Implementation[] | null>;

    /**
     * Display a confirmation dialog for whether or not the user wishes to reset a Cards stack
     * @see {@link Cards.reset | `Cards#reset`}
     */
    resetDialog(): Promise<this | false | null>;

    // options: not null (parameter default only)
    override deleteDialog(options?: InexactPartial<Dialog.Options>): Promise<this | false | null | undefined>;

    /** @remarks No type changes, just creates a fancier `Dialog` than `super` */
    // data: not null (parameter default only), context: not null (destructured)
    static override createDialog(
      data?: Document.CreateDialogData<Cards.CreateData>,
      context?: Document.CreateDialogContext<"Cards", Cards.Parent>,
    ): Promise<Cards.Stored | null | undefined>;

    /*
     * After this point these are not really overridden methods.
     * They are here because Foundry's documents are complex and have lots of edge cases.
     * There are DRY ways of representing this but this ends up being harder to understand
     * for end users extending these functions, especially for static methods. There are also a
     * number of methods that don't make sense to call directly on `Document` like `createDocuments`,
     * as there is no data that can safely construct every possible document. Finally keeping definitions
     * separate like this helps against circularities.
     */

    // ClientDocument overrides

    /**
     * @remarks To make it possible for narrowing one parameter to jointly narrow other parameters
     * this method must be overridden like so:
     * ```typescript
     * class SwadeCards extends Cards {
     *   protected override _preCreateDescendantDocuments(...args: Cards.PreCreateDescendantDocumentsArgs) {
     *     super._preCreateDescendantDocuments(...args);
     *
     *     const [parent, collection, data, options, userId] = args;
     *     if (collection === "cards") {
     *         options; // Will be narrowed.
     *     }
     *   }
     * }
     * ```
     */
    protected override _preCreateDescendantDocuments(...args: Cards.PreCreateDescendantDocumentsArgs): void;

    /**
     * @remarks To make it possible for narrowing one parameter to jointly narrow other parameters
     * this method must be overridden like so:
     * ```typescript
     * class GurpsCards extends Cards {
     *   protected override _onCreateDescendantDocuments(...args: Cards.OnCreateDescendantDocumentsArgs) {
     *     super._onCreateDescendantDocuments(...args);
     *
     *     const [parent, collection, documents, data, options, userId] = args;
     *     if (collection === "cards") {
     *         options; // Will be narrowed.
     *     }
     *   }
     * }
     * ```
     */
    protected override _onCreateDescendantDocuments(...args: Cards.OnCreateDescendantDocumentsArgs): void;

    /**
     * @remarks To make it possible for narrowing one parameter to jointly narrow other parameters
     * this method must be overridden like so:
     * ```typescript
     * class LancerCards extends Cards {
     *   protected override _preUpdateDescendantDocuments(...args: Cards.OnUpdateDescendantDocuments) {
     *     super._preUpdateDescendantDocuments(...args);
     *
     *     const [parent, collection, changes, options, userId] = args;
     *     if (collection === "cards") {
     *         options; // Will be narrowed.
     *     }
     *   }
     * }
     * ```
     */
    protected override _preUpdateDescendantDocuments(...args: Cards.PreUpdateDescendantDocumentsArgs): void;

    /**
     * @remarks To make it possible for narrowing one parameter to jointly narrow other parameters
     * this method must be overridden like so:
     * ```typescript
     * class Ptr2eCards extends Cards {
     *   protected override _onUpdateDescendantDocuments(...args: Cards.OnUpdateDescendantDocumentsArgs) {
     *     super._onUpdateDescendantDocuments(...args);
     *
     *     const [parent, collection, documents, changes, options, userId] = args;
     *     if (collection === "cards") {
     *         options; // Will be narrowed.
     *     }
     *   }
     * }
     * ```
     */
    protected override _onUpdateDescendantDocuments(...args: Cards.OnUpdateDescendantDocumentsArgs): void;

    /**
     * @remarks To make it possible for narrowing one parameter to jointly narrow other parameters
     * this method must be overridden like so:
     * ```typescript
     * class KultCards extends Cards {
     *   protected override _preDeleteDescendantDocuments(...args: Cards.PreDeleteDescendantDocumentsArgs) {
     *     super._preDeleteDescendantDocuments(...args);
     *
     *     const [parent, collection, ids, options, userId] = args;
     *     if (collection === "cards") {
     *         options; // Will be narrowed.
     *     }
     *   }
     * }
     * ```
     */
    protected override _preDeleteDescendantDocuments(...args: Cards.PreDeleteDescendantDocumentsArgs): void;

    /**
     * @remarks To make it possible for narrowing one parameter to jointly narrow other parameters
     * this method must be overridden like so:
     * ```typescript
     * class BladesCards extends Cards {
     *   protected override _onDeleteDescendantDocuments(...args: Cards.OnUpdateDescendantDocuments) {
     *     super._onDeleteDescendantDocuments(...args);
     *
     *     const [parent, collection, documents, ids, options, userId] = args;
     *     if (collection === "cards") {
     *         options; // Will be narrowed.
     *     }
     *   }
     * }
     * ```
     */
    protected override _onDeleteDescendantDocuments(...args: Cards.OnDeleteDescendantDocumentsArgs): void;

    // context: not null (destructured)
    static override defaultName(context?: Document.DefaultNameContext<"Cards", Cards.Parent>): string;

    // options: not null (parameter default only)
    static override fromDropData(
      data: Document.DropData<Cards.Implementation>,
      options?: AnyObject,
    ): Promise<Cards.Implementation | undefined>;

    static override fromImport(
      source: Cards.Source,
      context?: Document.FromImportContext<Cards.Parent> | null,
    ): Promise<Cards.Implementation>;

    override _onClickDocumentLink(event: MouseEvent): ClientDocument.OnClickDocumentLinkReturn;
  }
}<|MERGE_RESOLUTION|>--- conflicted
+++ resolved
@@ -1,20 +1,11 @@
-<<<<<<< HEAD
 import type { ConfiguredCards } from "fvtt-types/configuration";
-import type { AnyObject, DeepPartial, InexactPartial, Merge } from "#utils";
+import type { AnyObject, InexactPartial, Merge, NullishProps } from "#utils";
 import type Document from "#common/abstract/document.d.mts";
 import type { DataSchema } from "#common/data/fields.d.mts";
-import type { fields } from "#common/data/_module.d.mts";
 import type BaseCards from "#common/documents/cards.d.mts";
 import type { documents } from "#client-esm/client.d.mts";
-=======
-import type { ConfiguredCards } from "../../../../configuration/index.d.mts";
-import type { AnyObject, InexactPartial, Merge, NullishProps } from "#utils";
-import type { documents } from "../../../client-esm/client.d.mts";
-import type Document from "../../../common/abstract/document.d.mts";
-import type { DataSchema } from "../../../common/data/fields.d.mts";
-import type { fields } from "../../../common/data/module.d.mts";
-import type BaseCards from "../../../common/documents/cards.d.mts";
->>>>>>> 317383fd
+
+import fields = foundry.data.fields;
 
 declare global {
   namespace Cards {
@@ -577,8 +568,10 @@
     }>;
 
     /**
-     * @internal Omitting one word from the different descriptions in various methods' JSDocs lets
+     * Omitting one word from the different descriptions in various methods' JSDocs lets
      * this be a reusable property
+     *
+     * @internal
      */
     type _UpdateDataOption = InexactPartial<{
       /**
@@ -664,12 +657,7 @@
       action: PassAction;
 
       /**
-<<<<<<< HEAD
-       * Create a ChatMessage which notifies that this action has occurred
-       * @defaultValue `true`
-=======
        * Card creation operations to be performed in the destination Cards document
->>>>>>> 317383fd
        */
       toCreate: Card.CreateData[];
 
