--- conflicted
+++ resolved
@@ -1,19 +1,9 @@
-<<<<<<< HEAD
 // FOUNDRY_VERSION: 10.291
 
 import type { ConfiguredDocumentClass, ToObjectFalseType } from "../../../../types/helperTypes";
 import type { DocumentModificationOptions } from "../../../common/abstract/document.mjs";
 import type BaseChatMessage from "../../../common/documents/chat-message.mjs";
 import type BaseUser from "../../../common/documents/user.mjs";
-=======
-import {
-  ConfiguredDocumentClass,
-  ConfiguredObjectClassForName,
-  ToObjectFalseType,
-} from "../../../../types/helperTypes";
-import { DocumentModificationOptions } from "../../../common/abstract/document.mjs";
-import type { ChatMessageDataConstructorData } from "../../../common/data/data.mjs/chatMessageData";
->>>>>>> f7f02614
 
 declare global {
   /**
@@ -74,14 +64,7 @@
      * @param rollMode     - The rollMode preference to apply to this message data
      * @returns The modified ChatMessage data with rollMode preferences applied
      */
-<<<<<<< HEAD
     static applyRollMode(chatData: BaseChatMessage.ConstructorData, rollMode: string): BaseChatMessage.ConstructorData;
-=======
-    static applyRollMode(
-      chatData: ChatMessageDataConstructorData,
-      rollMode: keyof typeof CONFIG.Dice.rollModes | "roll",
-    ): ChatMessageDataConstructorData;
->>>>>>> f7f02614
 
     /**
      * Update the data of a ChatMessage instance to apply a requested rollMode
@@ -97,13 +80,7 @@
      *                   (default: `{}`)
      * @returns The identified speaker data
      */
-<<<<<<< HEAD
     static getSpeaker(options?: ChatMessage.GetSpeakerOptions | undefined): ChatMessage.SpeakerData;
-=======
-    static getSpeaker(
-      options?: ChatMessage.GetSpeakerOptions | undefined,
-    ): foundry.data.ChatMessageData["speaker"]["_source"];
->>>>>>> f7f02614
 
     /**
      * A helper to prepare the speaker object based on a target TokenDocument
@@ -112,7 +89,6 @@
      * @returns The identified speaker data
      * @internal
      */
-<<<<<<< HEAD
     protected static _getSpeakerFromToken(
       options?:
         | {
@@ -126,38 +102,10 @@
              */
             alias?: string | undefined;
           }
-        | undefined
+        | undefined,
     ): ChatMessage.GetSpeakerOptions;
 
     /* -------------------------------------------- */
-=======
-    protected static _getSpeakerFromToken({
-      token,
-      alias,
-    }: {
-      /** The TokenDocument of the speaker */
-      token: InstanceType<ConfiguredDocumentClass<typeof TokenDocument>>;
-
-      /** The name of the speaker to display */
-      alias?: string | undefined;
-    }): foundry.data.ChatMessageData["speaker"]["_source"];
-    /**
-     * A helper to prepare the speaker object based on a target TokenDocument
-     *
-     * @returns The identified speaker data
-     * @deprecated Passing a Token is deprecated, a TokenDocument should be passed instead
-     */
-    protected static _getSpeakerFromToken({
-      token,
-      alias,
-    }: {
-      /** The TokenDocument of the speaker */
-      token: InstanceType<ConfiguredObjectClassForName<"Token">>;
-
-      /** The name of the speaker to display */
-      alias?: string | undefined;
-    }): foundry.data.ChatMessageData["speaker"]["_source"];
->>>>>>> f7f02614
 
     /**
      * A helper to prepare the speaker object based on a target Actor
@@ -165,7 +113,6 @@
      * @returns The identified speaker data
      * @internal
      */
-<<<<<<< HEAD
     protected static _getSpeakerFromActor(options?: {
       /**
        * The Scene is which the speaker resides
@@ -182,22 +129,6 @@
        */
       alias?: string;
     }): ChatMessage.SpeakerData;
-=======
-    protected static _getSpeakerFromActor({
-      scene,
-      actor,
-      alias,
-    }: {
-      /** The Scene is which the speaker resides */
-      scene?: InstanceType<ConfiguredDocumentClass<typeof Scene>> | undefined;
-
-      /** The Actor that is speaking */
-      actor: InstanceType<ConfiguredDocumentClass<typeof Actor>>;
-
-      /** The name of the speaker to display */
-      alias?: string | undefined;
-    }): foundry.data.ChatMessageData["speaker"]["_source"];
->>>>>>> f7f02614
 
     /**
      * A helper to prepare the speaker object based on a target User
@@ -206,7 +137,6 @@
      * @returns The identified speaker data
      * @internal
      */
-<<<<<<< HEAD
     protected static _getSpeakerFromUser(options?: {
       /**
        * The Scene is which the speaker resides
@@ -223,34 +153,12 @@
        */
       alias?: string;
     }): ChatMessage.SpeakerData;
-=======
-    protected static _getSpeakerFromUser({
-      scene,
-      user,
-      alias,
-    }: {
-      /** The Scene in which the speaker resides */
-      scene?: InstanceType<ConfiguredDocumentClass<typeof Scene>> | undefined;
-
-      /** The User who is speaking */
-      user: InstanceType<ConfiguredDocumentClass<typeof User>>;
-
-      /** The name of the speaker to display */
-      alias?: string | undefined;
-    }): foundry.data.ChatMessageData["speaker"]["_source"];
->>>>>>> f7f02614
 
     /**
      * Obtain an Actor instance which represents the speaker of this message (if any)
      * @param speaker    - The speaker data object
      */
-<<<<<<< HEAD
     static getSpeakerActor(speaker: ChatMessage.SpeakerData): Actor | null;
-=======
-    static getSpeakerActor(
-      speaker: foundry.data.ChatMessageData["speaker"]["_source"],
-    ): InstanceType<ConfiguredDocumentClass<typeof Actor>> | null;
->>>>>>> f7f02614
 
     /**
      * Obtain a data object used to evaluate any dice rolls associated with this particular chat message
@@ -281,24 +189,15 @@
     protected override _preCreate(
       data: BaseChatMessage.ConstructorData,
       options: DocumentModificationOptions,
-<<<<<<< HEAD
-      user: BaseUser
-=======
-      user: foundry.documents.BaseUser,
->>>>>>> f7f02614
+      user: BaseUser,
     ): Promise<void>;
 
     /** @internal */
     protected override _onCreate(
       data: BaseChatMessage.Source,
       options: DocumentModificationOptions,
-<<<<<<< HEAD
-      userId: string
+      userId: string,
     ): Promise<void>;
-=======
-      userId: string,
-    ): void;
->>>>>>> f7f02614
 
     /** @internal */
     protected override _onUpdate(
