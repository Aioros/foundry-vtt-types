--- conflicted
+++ resolved
@@ -14,20 +14,7 @@
    * @see {@link TableResult}        The embedded TableResult document
    * @see {@link RollTableConfig}    The RollTable configuration application
    */
-<<<<<<< HEAD
   class RollTable extends ClientDocumentMixin(BaseRollTable) {
-=======
-  class RollTable extends ClientDocumentMixin(foundry.documents.BaseRollTable) {
-    /**
-     * @param data    - Initial data provided to construct the RollTable document
-     * @param context - The document context, see {@link foundry.abstract.Document}
-     */
-    constructor(
-      data: ConstructorParameters<typeof foundry.documents.BaseRollTable>[0],
-      context?: ConstructorParameters<typeof foundry.documents.BaseRollTable>[1],
-    );
-
->>>>>>> f7f02614
     /**
      * Provide a thumbnail image path used to represent this document.
      */
@@ -43,15 +30,9 @@
      *                  (default: `{}`)
      */
     toMessage(
-<<<<<<< HEAD
       results: InstanceType<ConfiguredDocumentClass<typeof BaseTableResult>>[],
-      options?: Partial<RollTable.ToMessageOptions>
+      options?: Partial<RollTable.ToMessageOptions>,
     ): Promise<InstanceType<ConfiguredDocumentClass<typeof BaseChatMessage>> | undefined>;
-=======
-      results: InstanceType<ConfiguredDocumentClass<typeof foundry.documents.BaseTableResult>>[],
-      options?: Partial<RollTable.ToMessageOptions>,
-    ): Promise<InstanceType<ConfiguredDocumentClass<typeof foundry.documents.BaseChatMessage>> | undefined>;
->>>>>>> f7f02614
 
     /**
      * Draw a result from the RollTable based on the table formula or a provided Roll instance
@@ -131,15 +112,9 @@
 
     override toCompendium(
       pack?: CompendiumCollection<CompendiumCollection.Metadata> | null | undefined,
-<<<<<<< HEAD
-      options?: ClientDocumentMixin.CompendiumExportOptions | undefined
+      options?: ClientDocumentMixin.CompendiumExportOptions | undefined,
     ): Omit<BaseRollTable.Source, "_id" | "folder" | "permission"> & {
       permission?: RollTableData extends { toObject(): infer U } ? U : never;
-=======
-      options?: ClientDocumentMixin.CompendiumExportOptions | undefined,
-    ): Omit<foundry.data.RollTableData["_source"], "_id" | "folder" | "permission"> & {
-      permission?: foundry.data.RollTableData extends { toObject(): infer U } ? U : never;
->>>>>>> f7f02614
     };
 
     /**
