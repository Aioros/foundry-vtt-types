--- conflicted
+++ resolved
@@ -1,19 +1,10 @@
-<<<<<<< HEAD
-import type { Identity, InexactPartial, Merge } from "fvtt-types/utils";
+import type { Identity, InexactPartial, IntentionalPartial, Merge, NullishProps } from "fvtt-types/utils";
 import type { documents } from "#client-esm/client.d.mts";
 import type { DatabaseGetOperation } from "#common/abstract/_types.d.mts";
 import type Document from "#common/abstract/document.d.mts";
 import type { DataSchema } from "#common/data/fields.d.mts";
 
 import fields = foundry.data.fields;
-=======
-import type { Identity, InexactPartial, IntentionalPartial, Merge, NullishProps } from "fvtt-types/utils";
-import type { documents } from "../../../client-esm/client.d.mts";
-import type { DatabaseGetOperation } from "../../../common/abstract/_types.d.mts";
-import type Document from "../../../common/abstract/document.d.mts";
-import type { DataSchema } from "../../../common/data/fields.d.mts";
-import type { fields } from "../../../common/data/module.d.mts";
->>>>>>> a84c11b3
 
 declare global {
   namespace FogExploration {
@@ -425,17 +416,7 @@
      * @returns
      */
     static load(
-<<<<<<< HEAD
-      query?: InexactPartial<{
-        /** A certain Scene ID */
-        scene: string;
-
-        /** A certain User ID */
-        user: string;
-      }>,
-=======
       query?: FogExploration.LoadQuery,
->>>>>>> a84c11b3
       options?: InexactPartial<DatabaseGetOperation>,
     ): Promise<FogExploration.Implementation | null>;
 
