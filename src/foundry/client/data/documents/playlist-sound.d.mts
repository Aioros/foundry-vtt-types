import type {
  ConfiguredDocumentClassForName,
  ConfiguredDocumentInstanceForName,
} from "../../../../types/helperTypes.d.mts";
import type { InexactPartial } from "../../../../types/utils.d.mts";
import type { DocumentDatabaseOperations } from "../../../common/abstract/document.d.mts";

declare global {
  namespace PlaylistSound {
    type ConfiguredClass = ConfiguredDocumentClassForName<"PlaylistSound">;
<<<<<<< HEAD
    type ConfiguredInstance = InstanceType<ConfiguredClass>;

    /* eslint-disable-next-line @typescript-eslint/no-empty-object-type */
    export interface DatabaseOperations extends DocumentDatabaseOperations<PlaylistSound> {}
=======
    type ConfiguredInstance = ConfiguredDocumentInstanceForName<"PlaylistSound">;
>>>>>>> 5a22f151
  }

  /**
   * The client-side PlaylistSound document which extends the common BasePlaylistSound model.
   * Each PlaylistSound belongs to the sounds collection of a Playlist document.
   *
   * @see {@link Playlist}                       The Playlist document which contains PlaylistSound embedded documents
   * @see {@link PlaylistSoundConfig}   The PlaylistSound configuration application
   * @see {@link Sound}                          The Sound API which manages web audio playback
   *
   */
  class PlaylistSound extends ClientDocumentMixin(foundry.documents.BasePlaylistSound) {
    constructor(
      data: ConstructorParameters<typeof foundry.documents.BasePlaylistSound>[0],
      context?: ConstructorParameters<typeof foundry.documents.BasePlaylistSound>[1],
    );

    /**
     * The debounce tolerance for processing rapid volume changes into database updates in milliseconds
     * @defaultValue `100`
     */
    static VOLUME_DEBOUNCE_MS: number;

    /**
     * The Sound which manages playback for this playlist sound
     */
    sound: Sound | null;

    /**
     * A debounced function, accepting a single volume parameter to adjust the volume of this sound
     * @param volume - The desired volume level
     */
    debounceVolume: (volume: number) => void;

    /**
     * Create a Sound used to play this PlaylistSound document
     * @internal
     */
    protected _createSound(): Sound | null;

    /**
     * Determine the fade duration for this PlaylistSound based on its own configuration and that of its parent.
     */
    get fadeDuration(): number;

    /**
     * The audio context within which this sound is played.
     * This will be undefined if the audio context is not yet active.
     */
    get context(): AudioContext | undefined;

    /**
     * Synchronize playback for this particular PlaylistSound instance
     */
    sync(): void | Promise<void> | Promise<Sound>;

    /**
     * Load the audio for this sound for the current client.
     */
    load(): Promise<void>;

    toAnchor(
      options?: InexactPartial<{
        attrs: Record<string, string>;
        dataset: Record<string, string>;
        classes: string[];
        name: string;
        icon: string;
      }>,
    ): HTMLAnchorElement;

    _onClickDocumentLink(event: MouseEvent): ReturnType<Playlist.ConfiguredInstance["stopSound" | "playSound"]>;

    /**
     * @privateRemarks _onCreate, _onUpdate, and _onDelete are all overridden but with no signature changes.
     * For type simplicity they are left off. These methods historically have been the source of a large amount of computation from tsc.
     */

    /**
     * Special handling that occurs when playback of a PlaylistSound is started.
     * @internal
     */
    protected _onStart(): Promise<void>;

    /**
     * Special handling that occurs when a PlaylistSound reaches the natural conclusion of its playback.
     * @internal
     */
    protected _onEnd(): Promise<void | Playlist.ConfiguredInstance | undefined>;

    /**
     * Special handling that occurs when a PlaylistSound is manually stopped before its natural conclusion.
     * @internal
     */
    protected _onStop(): Promise<void>;

    /**
     * The effective volume at which this playlist sound is played, incorporating the global playlist volume setting.
     * @deprecated PlaylistSound#effectiveVolume is deprecated in favor of using PlaylistSound#volume directly
     *
     */
    get effectiveVolume(): number;
  }
}<|MERGE_RESOLUTION|>--- conflicted
+++ resolved
@@ -8,14 +8,10 @@
 declare global {
   namespace PlaylistSound {
     type ConfiguredClass = ConfiguredDocumentClassForName<"PlaylistSound">;
-<<<<<<< HEAD
-    type ConfiguredInstance = InstanceType<ConfiguredClass>;
+    type ConfiguredInstance = ConfiguredDocumentInstanceForName<"PlaylistSound">;
 
-    /* eslint-disable-next-line @typescript-eslint/no-empty-object-type */
+    // eslint-disable-next-line @typescript-eslint/no-empty-object-type
     export interface DatabaseOperations extends DocumentDatabaseOperations<PlaylistSound> {}
-=======
-    type ConfiguredInstance = ConfiguredDocumentInstanceForName<"PlaylistSound">;
->>>>>>> 5a22f151
   }
 
   /**
