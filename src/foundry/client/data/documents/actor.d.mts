--- conflicted
+++ resolved
@@ -1,5 +1,4 @@
-<<<<<<< HEAD
-import type { AnyObject, InexactPartial, NullishProps, Merge } from "fvtt-types/utils";
+import type { AnyObject, InexactPartial, NullishProps, Merge } from "#utils";
 import type { documents } from "#client-esm/client.d.mts";
 import type Document from "#common/abstract/document.d.mts";
 import type EmbeddedCollection from "#common/abstract/embedded-collection.d.mts";
@@ -9,16 +8,6 @@
 import type { PrototypeToken } from "#common/data/data.mjs";
 
 import fields = foundry.data.fields;
-=======
-import type { AnyObject, InexactPartial, NullishProps, Merge } from "#utils";
-import type { documents } from "../../../client-esm/client.d.mts";
-import type Document from "../../../common/abstract/document.d.mts";
-import type EmbeddedCollection from "../../../common/abstract/embedded-collection.d.mts";
-import type BaseActor from "../../../common/documents/actor.d.mts";
-import type { fields, PrototypeToken } from "../../../common/data/module.d.mts";
-import type { ConfiguredActor } from "../../../../configuration/index.d.mts";
-import type { DataSchema } from "../../../common/data/fields.d.mts";
->>>>>>> 241f1ea3
 
 declare global {
   namespace Actor {
