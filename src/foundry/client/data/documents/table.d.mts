--- conflicted
+++ resolved
@@ -1,9 +1,5 @@
-<<<<<<< HEAD
-import type { InexactPartial } from "../../../../utils/index.d.mts";
+import type { InexactPartial } from "fvtt-types/utils";
 import type { documents } from "../../../client-esm/client.d.mts";
-=======
-import type { InexactPartial } from "fvtt-types/utils";
->>>>>>> 2d28e76c
 import type Document from "../../../common/abstract/document.d.mts";
 import type { DataSchema } from "../../../common/data/fields.d.mts";
 import type { fields } from "../../../common/data/module.d.mts";
