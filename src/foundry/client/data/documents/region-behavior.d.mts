<<<<<<< HEAD
import type { ConfiguredRegionBehavior } from "fvtt-types/configuration";
import type Document from "#common/abstract/document.d.mts";
import type BaseRegionBehavior from "#common/documents/region-behavior.d.mts";
import type { DataSchema } from "#common/data/fields.d.mts";
import type { Merge } from "fvtt-types/utils";

import fields = foundry.data.fields;
=======
import type { AnyObject, Merge } from "#utils";
import type { ConfiguredRegionBehavior } from "../../../../configuration/index.d.mts";
import type Document from "../../../common/abstract/document.d.mts";
import type { fields } from "../../../common/data/module.d.mts";
import type BaseRegionBehavior from "../../../common/documents/region-behavior.d.mts";
import type { DataSchema } from "../../../common/data/fields.d.mts";
>>>>>>> 241f1ea3

declare global {
  namespace RegionBehavior {
    /**
     * The document's name.
     */
    type Name = "RegionBehavior";

    /**
     * The arguments to construct the document.
     */
    type ConstructorArgs = Document.ConstructorParameters<CreateData, Parent>;

    /**
     * The documents embedded within `RegionBehavior`.
     */
    type Hierarchy = Readonly<Document.HierarchyOf<Schema>>;

    /**
     * The implementation of the `RegionBehavior` document instance configured through `CONFIG.RegionBehavior.documentClass` in Foundry and
     * {@linkcode DocumentClassConfig} or {@link ConfiguredRegionBehavior | `fvtt-types/configuration/ConfiguredRegionBehavior`} in fvtt-types.
     */
    type Implementation = Document.ImplementationFor<Name>;

    /**
     * The implementation of the `RegionBehavior` document configured through `CONFIG.RegionBehavior.documentClass` in Foundry and
     * {@linkcode DocumentClassConfig} in fvtt-types.
     */
    type ImplementationClass = Document.ImplementationClassFor<Name>;

    /**
     * A document's metadata is special information about the document ranging anywhere from its name,
     * whether it's indexed, or to the permissions a user has over it.
     */
    interface Metadata
      extends Merge<
        Document.Metadata.Default,
        Readonly<{
          name: "RegionBehavior";
          collection: "behaviors";
          label: string;
          labelPlural: string;
          coreTypes: [
            "adjustDarknessLevel",
            "displayScrollingText",
            "executeMacro",
            "executeScript",
            "pauseGame",
            "suppressWeather",
            "teleportToken",
            "toggleBehavior",
          ];
          hasTypeData: true;
          isEmbedded: true;
          permissions: Metadata.Permissions;
          schemaVersion: string;
        }>
      > {}

    namespace Metadata {
      /**
       * The permissions for whether a certain user can create, update, or delete this document.
       */
      interface Permissions {
        create(user: User.Internal.Implementation, doc: Implementation): boolean;
        update(user: User.Internal.Implementation, doc: Implementation, data: UpdateData): boolean;
      }
    }

    /**
     * Allowed subtypes of `RegionBehavior`. This is configured through various methods. Modern Foundry
     * recommends registering using [Data Models](https://foundryvtt.com/article/system-data-models/)
     * under {@linkcode CONFIG.RegionBehavior.dataModels}. This corresponds to
     * fvtt-type's {@linkcode DataModelConfig}.
     *
     * Subtypes can also be registered through a `template.json` though this is discouraged.
     * The corresponding fvtt-type configs are {@linkcode SourceConfig} and
     * {@linkcode DataConfig}.
     */
    type SubType = Game.Model.TypeNames<"RegionBehavior">;

    /**
     * `ConfiguredSubTypes` represents the subtypes a user explicitly registered. This excludes
     * subtypes like the Foundry builtin subtype `"base"` and the catch-all subtype for arbitrary
     * module subtypes `${string}.${string}`.
     *
     * @see {@link SubType} for more information.
     */
    type ConfiguredSubTypes = Document.ConfiguredSubTypesOf<"RegionBehavior">;

    /**
     * `Known` represents the types of `RegionBehavior` that a user explicitly registered.
     *
     * @see {@link ConfiguredSubTypes} for more information.
     */
    type Known = RegionBehavior.OfType<RegionBehavior.ConfiguredSubTypes>;

    /**
     * `OfType` returns an instance of `RegionBehavior` with the corresponding type. This works with both the
     * builtin `RegionBehavior` class or a custom subclass if that is set up in
     * {@link ConfiguredRegionBehavior | `fvtt-types/configuration/ConfiguredRegionBehavior`}.
     */
    // eslint-disable-next-line @typescript-eslint/no-restricted-types
    type OfType<Type extends SubType> = Document.Internal.OfType<ConfiguredRegionBehavior<Type>, RegionBehavior<Type>>;

    /**
     * `SystemOfType` returns the system property for a specific `RegionBehavior` subtype.
     */
    type SystemOfType<Type extends SubType> = Document.Internal.SystemOfType<_SystemMap, Type>;

    /**
     * @internal
     */
    interface _SystemMap extends Document.Internal.SystemMap<"RegionBehavior"> {}

    /**
     * A document's parent is something that can contain it.
     * For example an `RegionBehavior` can be contained by an `Actor` which makes `Actor` one of its possible parents.
     */
    type Parent = RegionDocument.Implementation | null;

    /**
     * A document's descendants are any child documents, grandchild documents, etc.
     * This is a union of all instances, or never if the document doesn't have any descendants.
     */
    type Descendant = never;

    /**
     * A document's descendants are any child documents, grandchild documents, etc.
     * This is a union of all classes, or never if the document doesn't have any descendants.
     */
    type DescendantClass = never;

    /**
     * Types of `CompendiumCollection` this document might be contained in.
     * Note that `this.pack` will always return a string; this is the type for `game.packs.get(this.pack)`
     */
    // Note: Takes any document in the heritage chain (i.e. itself or any parent, transitive or not) that can be contained in a compendium.
    type Pack = CompendiumCollection.ForDocument<"Scene">;

    /**
     * An embedded document is a document contained in another.
     * For example an `Item` can be contained by an `Actor` which means `Item` can be embedded in `Actor`.
     *
     * If this is `never` it is because there are no embeddable documents (or there's a bug!).
     */
    type Embedded = never;

    /**
     * The name of the world or embedded collection this document can find itself in.
     * For example an `Item` is always going to be inside a collection with a key of `items`.
     * This is a fixed string per document type and is primarily useful for {@link ClientDocumentMixin | `Descendant Document Events`}.
     */
    type ParentCollectionName = Metadata["collection"];

    /**
     * The world collection that contains this document type. Will be `never` if none exists.
     */
    type CollectionClass = never;

    /**
     * The world collection that contains this document type. Will be `never` if none exists.
     */
    type Collection = never;

    /**
     * An instance of `RegionBehavior` that comes from the database but failed validation meaning that
     * its `system` and `_source` could theoretically be anything.
     */
    interface Invalid<out SubType extends RegionBehavior.SubType = RegionBehavior.SubType>
      extends Document.Invalid<OfType<SubType>> {}

    /**
     * An instance of `RegionBehavior` that comes from the database.
     */
    interface Stored<out SubType extends RegionBehavior.SubType = RegionBehavior.SubType>
      extends Document.Stored<OfType<SubType>> {}

    /**
     * The data put in {@link RegionBehavior._source | `RegionBehavior#_source`}. This data is what was
     * persisted to the database and therefore it must be valid JSON.
     *
     * For example a {@link fields.SetField | `SetField`} is persisted to the database as an array
     * but initialized as a {@linkcode Set}.
     */
    interface Source extends fields.SchemaField.SourceData<Schema> {}

    /**
     * @deprecated Replaced with {@linkcode RegionBehavior.Source}
     */
    type PersistedData = Source;

    /**
     * The data necessary to create a document. Used in places like {@linkcode RegionBehavior.create}
     * and {@link RegionBehavior | `new RegionBehavior(...)`}.
     *
     * For example a {@link fields.SetField | `SetField`} can accept any {@linkcode Iterable}
     * with the right values. This means you can pass a `Set` instance, an array of values,
     * a generator, or any other iterable.
     */
    interface CreateData extends fields.SchemaField.CreateData<Schema> {}

    /**
     * The data after a {@link foundry.abstract.Document | `Document`} has been initialized, for example
     * {@link RegionBehavior.name | `RegionBehavior#name`}.
     *
     * This is data transformed from {@linkcode RegionBehavior.Source} and turned into more
     * convenient runtime data structures. For example a {@link fields.SetField | `SetField`} is
     * persisted to the database as an array of values but at runtime it is a `Set` instance.
     */
    interface InitializedData extends fields.SchemaField.InitializedData<Schema> {}

    /**
     * The data used to update a document, for example {@link RegionBehavior.update | `RegionBehavior#update`}.
     * It is a distinct type from {@link RegionBehavior.CreateData | `DeepPartial<RegionBehavior.CreateData>`} because
     * it has different rules for `null` and `undefined`.
     */
    interface UpdateData extends fields.SchemaField.UpdateData<Schema> {}

    /**
     * The schema for {@linkcode RegionBehavior}. This is the source of truth for how an RegionBehavior document
     * must be structured.
     *
     * Foundry uses this schema to validate the structure of the {@linkcode RegionBehavior}. For example
     * a {@link fields.StringField | `StringField`} will enforce that the value is a string. More
     * complex fields like {@link fields.SetField | `SetField`} goes through various conversions
     * starting as an array in the database, initialized as a set, and allows updates with any
     * iterable.
     */
    interface Schema extends DataSchema {
      /**
       * The _id which uniquely identifies this RegionBehavior document
       * @defaultValue `null`
       */
      _id: fields.DocumentIdField;

      /**
       * The name used to describe the RegionBehavior
       * @defaultValue `""`
       */
      name: fields.StringField<{ required: true; blank: true; label: string; textSearch: true }>;

      /**
       * An RegionBehavior subtype which configures the system data model applied
       */
      type: fields.DocumentTypeField<typeof BaseRegionBehavior>;

      /**
       * The system data object which is defined by the system template.json model
       */
      system: fields.TypeDataField<typeof BaseRegionBehavior>;

      /**
       * Is the RegionBehavior currently disabled?
       * @defaultValue `false`
       */
      disabled: fields.BooleanField<{ label: "BEHAVIOR.FIELDS.disabled.label"; hint: "BEHAVIOR.FIELDS.disabled.hint" }>;

      /**
       * An object of optional key/value flags
       */
      flags: fields.ObjectField.FlagsField<Name>;

      /**
       * An object of creation and access information
       * @defaultValue see {@linkcode fields.DocumentStatsField}
       */
      _stats: fields.DocumentStatsField;
    }

    namespace Database {
      /** Options passed along in Get operations for RegionBehaviors */
      interface Get extends foundry.abstract.types.DatabaseGetOperation<RegionBehavior.Parent> {}

      /** Options passed along in Create operations for RegionBehaviors */
      interface Create<Temporary extends boolean | undefined = boolean | undefined>
        extends foundry.abstract.types.DatabaseCreateOperation<
          RegionBehavior.CreateData,
          RegionBehavior.Parent,
          Temporary
        > {}

      /** Options passed along in Delete operations for RegionBehaviors */
      interface Delete extends foundry.abstract.types.DatabaseDeleteOperation<RegionBehavior.Parent> {}

      /** Options passed along in Update operations for RegionBehaviors */
      interface Update
        extends foundry.abstract.types.DatabaseUpdateOperation<RegionBehavior.UpdateData, RegionBehavior.Parent> {}

      /** Operation for {@linkcode RegionBehavior.createDocuments} */
      interface CreateDocumentsOperation<Temporary extends boolean | undefined>
        extends Document.Database.CreateOperation<RegionBehavior.Database.Create<Temporary>> {}

      /** Operation for {@linkcode RegionBehavior.updateDocuments} */
      interface UpdateDocumentsOperation
        extends Document.Database.UpdateDocumentsOperation<RegionBehavior.Database.Update> {}

      /** Operation for {@linkcode RegionBehavior.deleteDocuments} */
      interface DeleteDocumentsOperation
        extends Document.Database.DeleteDocumentsOperation<RegionBehavior.Database.Delete> {}

      /** Operation for {@linkcode RegionBehavior.create} */
      interface CreateOperation<Temporary extends boolean | undefined>
        extends Document.Database.CreateOperation<RegionBehavior.Database.Create<Temporary>> {}

      /** Operation for {@link RegionBehavior.update | `RegionBehavior#update`} */
      interface UpdateOperation extends Document.Database.UpdateOperation<Update> {}

      interface DeleteOperation extends Document.Database.DeleteOperation<Delete> {}

      /** Options for {@linkcode RegionBehavior.get} */
      interface GetOptions extends Document.Database.GetOptions {}

      /** Options for {@link RegionBehavior._preCreate | `RegionBehavior#_preCreate`} */
      interface PreCreateOptions extends Document.Database.PreCreateOptions<Create> {}

      /** Options for {@link RegionBehavior._onCreate | `RegionBehavior#_onCreate`} */
      interface OnCreateOptions extends Document.Database.CreateOptions<Create> {}

      /** Operation for {@linkcode RegionBehavior._preCreateOperation} */
      interface PreCreateOperation extends Document.Database.PreCreateOperationStatic<RegionBehavior.Database.Create> {}

      /** Operation for {@link RegionBehavior._onCreateOperation | `RegionBehavior#_onCreateOperation`} */
      interface OnCreateOperation extends RegionBehavior.Database.Create {}

      /** Options for {@link RegionBehavior._preUpdate | `RegionBehavior#_preUpdate`} */
      interface PreUpdateOptions extends Document.Database.PreUpdateOptions<Update> {}

      /** Options for {@link RegionBehavior._onUpdate | `RegionBehavior#_onUpdate`} */
      interface OnUpdateOptions extends Document.Database.UpdateOptions<Update> {}

      /** Operation for {@linkcode RegionBehavior._preUpdateOperation} */
      interface PreUpdateOperation extends RegionBehavior.Database.Update {}

      /** Operation for {@link RegionBehavior._onUpdateOperation | `RegionBehavior._preUpdateOperation`} */
      interface OnUpdateOperation extends RegionBehavior.Database.Update {}

      /** Options for {@link RegionBehavior._preDelete | `RegionBehavior#_preDelete`} */
      interface PreDeleteOptions extends Document.Database.PreDeleteOperationInstance<Delete> {}

      /** Options for {@link RegionBehavior._onDelete | `RegionBehavior#_onDelete`} */
      interface OnDeleteOptions extends Document.Database.DeleteOptions<Delete> {}

      /** Options for {@link RegionBehavior._preDeleteOperation | `RegionBehavior#_preDeleteOperation`} */
      interface PreDeleteOperation extends RegionBehavior.Database.Delete {}

      /** Options for {@link RegionBehavior._onDeleteOperation | `RegionBehavior#_onDeleteOperation`} */
      interface OnDeleteOperation extends RegionBehavior.Database.Delete {}

      /** Context for {@linkcode RegionBehavior._onDeleteOperation} */
      interface OnDeleteDocumentsContext extends Document.ModificationContext<RegionBehavior.Parent> {}

      /** Context for {@linkcode RegionBehavior._onCreateDocuments} */
      interface OnCreateDocumentsContext extends Document.ModificationContext<RegionBehavior.Parent> {}

      /** Context for {@linkcode RegionBehavior._onUpdateDocuments} */
      interface OnUpdateDocumentsContext extends Document.ModificationContext<RegionBehavior.Parent> {}

      /**
       * Options for {@link RegionBehavior._preCreateDescendantDocuments | `RegionBehavior#_preCreateDescendantDocuments`}
       * and {@link RegionBehavior._onCreateDescendantDocuments | `RegionBehavior#_onCreateDescendantDocuments`}
       */
      interface CreateOptions extends Document.Database.CreateOptions<RegionBehavior.Database.Create> {}

      /**
       * Options for {@link RegionBehavior._preUpdateDescendantDocuments | `RegionBehavior#_preUpdateDescendantDocuments`}
       * and {@link RegionBehavior._onUpdateDescendantDocuments | `RegionBehavior#_onUpdateDescendantDocuments`}
       */
      interface UpdateOptions extends Document.Database.UpdateOptions<RegionBehavior.Database.Update> {}

      /**
       * Options for {@link RegionBehavior._preDeleteDescendantDocuments | `RegionBehavior#_preDeleteDescendantDocuments`}
       * and {@link RegionBehavior._onDeleteDescendantDocuments | `RegionBehavior#_onDeleteDescendantDocuments`}
       */
      interface DeleteOptions extends Document.Database.DeleteOptions<RegionBehavior.Database.Delete> {}
    }

    /**
     * The flags that are available for this document in the form `{ [scope: string]: { [key: string]: unknown } }`.
     */
    interface Flags extends Document.ConfiguredFlagsForName<Name> {}

    namespace Flags {
      /**
       * The valid scopes for the flags on this document e.g. `"core"` or `"dnd5e"`.
       */
      type Scope = Document.FlagKeyOf<Flags>;

      /**
       * The valid keys for a certain scope for example if the scope is "core" then a valid key may be `"sheetLock"` or `"viewMode"`.
       */
      type Key<Scope extends Flags.Scope> = Document.FlagKeyOf<Document.FlagGetKey<Flags, Scope>>;

      /**
       * Gets the type of a particular flag given a `Scope` and a `Key`.
       */
      type Get<Scope extends Flags.Scope, Key extends Flags.Key<Scope>> = Document.GetFlag<Name, Scope, Key>;
    }

    /**
     * @deprecated Replaced with {@link RegionBehavior.Database | `RegionBehavior.DatabaseOperation`}
     */
    // eslint-disable-next-line @typescript-eslint/no-deprecated
    interface DatabaseOperations extends Document.Database.Operations<RegionBehavior.Implementation> {}

    /**
     * @deprecated Replaced with {@linkcode RegionBehavior.SubType}
     */
    type TypeNames = RegionBehavior.SubType;

    /**
     * @deprecated Replaced with {@linkcode RegionBehavior.CreateData}
     */
    interface ConstructorData extends RegionBehavior.CreateData {}

    /**
     * @deprecated Replaced with {@link RegionBehavior.implementation | `RegionBehavior.ImplementationClass`}
     */
    type ConfiguredClass = ImplementationClass;

    /**
     * @deprecated Replaced with {@linkcode RegionBehavior.Implementation}
     */
    type ConfiguredInstance = Implementation;
  }

  /**
   * The client-side RegionBehavior document which extends the common BaseRegionBehavior model.
   */
  class RegionBehavior<out SubType extends RegionBehavior.SubType = RegionBehavior.SubType> extends BaseRegionBehavior
    .Internal.ClientDocument<SubType> {
    /**
     * @param data    - Initial data from which to construct the `RegionBehavior`
     * @param context - Construction context options
     */
    constructor(...args: RegionBehavior.ConstructorArgs);

    /** A convenience reference to the RegionDocument which contains this RegionBehavior. */
    get region(): RegionDocument.Implementation | null;

    /** A convenience reference to the Scene which contains this RegionBehavior. */
    get scene(): Scene.Implementation | null;

    /** A RegionBehavior is active if and only if it was created, hasn't been deleted yet, and isn't disabled. */
    get active(): boolean;

    /** A RegionBehavior is viewed if and only if it is active and the Scene of its Region is viewed. */
    get viewed(): boolean;

    override prepareBaseData(): void;

    /**
     * Does this RegionBehavior handle the Region events with the given name?
     * @param eventName - The Region event name
     */
    hasEvent(eventName: string): boolean;

    /**
     * Handle the Region Event.
     * @param event - The Region event
     * @internal
     */
    protected _handleRegionEvent(event: RegionDocument.RegionEvent): void;

    /**
     * @remarks No type changes, just removes `executeScript` from `options.types` if the user lacks the `MACRO_SCRIPT` permission
     *
     * `context.parent` is required as creation requires one
     */
    static override createDialog(
      data: Document.CreateDialogData<RegionBehavior.CreateData> | undefined,
      context: Document.CreateDialogContext<"RegionBehavior", NonNullable<RegionBehavior.Parent>>,
    ): Promise<RegionBehavior.Stored | null | undefined>;

    /*
     * After this point these are not really overridden methods.
     * They are here because Foundry's documents are complex and have lots of edge cases.
     * There are DRY ways of representing this but this ends up being harder to understand
     * for end users extending these functions, especially for static methods. There are also a
     * number of methods that don't make sense to call directly on `Document` like `createDocuments`,
     * as there is no data that can safely construct every possible document. Finally keeping definitions
     * separate like this helps against circularities.
     */

    // ClientDocument overrides

    // Descendant Document operations have been left out because RegionBehavior does not have any descendant documents.

    // context: not null (destructured)
    static override defaultName(
      context?: Document.DefaultNameContext<"RegionBehavior", NonNullable<RegionBehavior.Parent>>,
    ): string;

    // options: not null (parameter default only)
    static override fromDropData(
      data: Document.DropData<RegionBehavior.Implementation>,
      options?: AnyObject,
    ): Promise<RegionBehavior.Implementation | undefined>;

    static override fromImport(
      source: RegionBehavior.Source,
      context?: Document.FromImportContext<RegionBehavior.Parent> | null,
    ): Promise<RegionBehavior.Implementation>;

    override _onClickDocumentLink(event: MouseEvent): ClientDocument.OnClickDocumentLinkReturn;

    // Embedded document operations have been left out because RegionBehavior does not have any embedded documents.
  }
}<|MERGE_RESOLUTION|>--- conflicted
+++ resolved
@@ -1,19 +1,10 @@
-<<<<<<< HEAD
 import type { ConfiguredRegionBehavior } from "fvtt-types/configuration";
 import type Document from "#common/abstract/document.d.mts";
 import type BaseRegionBehavior from "#common/documents/region-behavior.d.mts";
 import type { DataSchema } from "#common/data/fields.d.mts";
-import type { Merge } from "fvtt-types/utils";
+import type { AnyObject, Merge } from "#utils";
 
 import fields = foundry.data.fields;
-=======
-import type { AnyObject, Merge } from "#utils";
-import type { ConfiguredRegionBehavior } from "../../../../configuration/index.d.mts";
-import type Document from "../../../common/abstract/document.d.mts";
-import type { fields } from "../../../common/data/module.d.mts";
-import type BaseRegionBehavior from "../../../common/documents/region-behavior.d.mts";
-import type { DataSchema } from "../../../common/data/fields.d.mts";
->>>>>>> 241f1ea3
 
 declare global {
   namespace RegionBehavior {
