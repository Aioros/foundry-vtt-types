--- conflicted
+++ resolved
@@ -1,10 +1,6 @@
-<<<<<<< HEAD
 import type { ConfiguredCombatant } from "../../../../configuration/index.d.mts";
-import type { ValueOf } from "../../../../utils/index.d.mts";
+import type { ValueOf } from "fvtt-types/utils";
 import type { documents } from "../../../client-esm/client.d.mts";
-=======
-import type { ValueOf } from "fvtt-types/utils";
->>>>>>> 2d28e76c
 import type Document from "../../../common/abstract/document.d.mts";
 import type { DataSchema } from "../../../common/data/fields.d.mts";
 import type { fields } from "../../../common/data/module.d.mts";
