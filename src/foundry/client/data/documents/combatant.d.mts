<<<<<<< HEAD
import type { ConfiguredDocumentClassForName } from "../../../../types/helperTypes.d.mts";
import type { DocumentDatabaseOperations } from "../../../common/abstract/document.d.mts";
=======
import type {
  ConfiguredDocumentClassForName,
  ConfiguredDocumentInstanceForName,
} from "../../../../types/helperTypes.d.mts";
>>>>>>> 5a22f151

declare global {
  namespace Combatant {
    type ConfiguredClass = ConfiguredDocumentClassForName<"Combatant">;
<<<<<<< HEAD
    type ConfiguredInstance = InstanceType<ConfiguredClass>;

    /* eslint-disable-next-line @typescript-eslint/no-empty-object-type */
    export interface DatabaseOperations extends DocumentDatabaseOperations<Combatant> {}
=======
    type ConfiguredInstance = ConfiguredDocumentInstanceForName<"Combatant">;
>>>>>>> 5a22f151
  }

  /**
   * The client-side Combatant document which extends the common BaseCombatant model.
   *
   * @see {@link Combat}                    The Combat document which contains Combatant embedded documents
   * @see {@link CombatantConfig}        The Combatant configuration application
   */
  class Combatant extends ClientDocumentMixin(foundry.documents.BaseCombatant) {
    /**
     * The token video source image (if any)
     */
    _videoSrc: string | null;

    /** The current value of the special tracked resource which pertains to this Combatant */
    resource: `${number}` | number | boolean | null;

    /**
     * A convenience alias of Combatant#parent which is more semantically intuitive
     */
    get combat(): Combat.ConfiguredInstance | null;

    /** This is treated as a non-player combatant if it has no associated actor and no player users who can control it */
    get isNPC(): boolean;

    override get visible(): boolean;

    /** A reference to the Actor document which this Combatant represents, if any */
    get actor(): Actor.ConfiguredInstance | null;

    /** A reference to the Token document which this Combatant represents, if any */
    get token(): TokenDocument.ConfiguredInstance | null;

    /** An array of User documents who have ownership of this Document */
    get players(): User.ConfiguredInstance[];

    /**
     * Has this combatant been marked as defeated?
     */
    get isDefeated(): boolean;

    override testUserPermission(
      user: foundry.documents.BaseUser,
      permission: keyof typeof foundry.CONST.DOCUMENT_OWNERSHIP_LEVELS | foundry.CONST.DOCUMENT_OWNERSHIP_LEVELS,
      { exact }?: { exact?: boolean },
    ): boolean;

    /**
     * Get a Roll object which represents the initiative roll for this Combatant.
     * @param formula -  An explicit Roll formula to use for the combatant.
     * @returns The Roll instance to use for the combatant.
     */
    getInitiativeRoll(formula?: string): Roll;

    /**
     * Roll initiative for this particular combatant.
     * @param formula - A dice formula which overrides the default for this Combatant.
     * @returns The updated Combatant.
     */
    rollInitiative(formula: string): Promise<this | undefined>;

    override prepareDerivedData(): void;

    /**
     * Update the value of the tracked resource for this Combatant.
     */
    updateResource(): this["resource"];

    /**
     * Acquire the default dice formula which should be used to roll initiative for this combatant.
     * Modules or systems could choose to override or extend this to accommodate special situations.
     * @returns  The initiative formula to use for this combatant.
     */
    protected _getInitiativeFormula(): string;

    /**
     * @deprecated since v9
     */
    get isVisible(): boolean;
  }
}<|MERGE_RESOLUTION|>--- conflicted
+++ resolved
@@ -1,24 +1,16 @@
-<<<<<<< HEAD
-import type { ConfiguredDocumentClassForName } from "../../../../types/helperTypes.d.mts";
-import type { DocumentDatabaseOperations } from "../../../common/abstract/document.d.mts";
-=======
 import type {
   ConfiguredDocumentClassForName,
   ConfiguredDocumentInstanceForName,
 } from "../../../../types/helperTypes.d.mts";
->>>>>>> 5a22f151
+import type { DocumentDatabaseOperations } from "../../../common/abstract/document.d.mts";
 
 declare global {
   namespace Combatant {
     type ConfiguredClass = ConfiguredDocumentClassForName<"Combatant">;
-<<<<<<< HEAD
-    type ConfiguredInstance = InstanceType<ConfiguredClass>;
+    type ConfiguredInstance = ConfiguredDocumentInstanceForName<"Combatant">;
 
-    /* eslint-disable-next-line @typescript-eslint/no-empty-object-type */
+    // eslint-disable-next-line @typescript-eslint/no-empty-object-type
     export interface DatabaseOperations extends DocumentDatabaseOperations<Combatant> {}
-=======
-    type ConfiguredInstance = ConfiguredDocumentInstanceForName<"Combatant">;
->>>>>>> 5a22f151
   }
 
   /**
