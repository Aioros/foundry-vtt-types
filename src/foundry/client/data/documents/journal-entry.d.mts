--- conflicted
+++ resolved
@@ -1,28 +1,17 @@
-<<<<<<< HEAD
-import type { ConfiguredDocumentClassForName } from "../../../../types/helperTypes.d.mts";
-import type { BaseUser } from "../../../common/documents/_module.d.mts";
-import type { DocumentDatabaseOperations } from "../../../common/abstract/document.d.mts";
-=======
 import type {
   ConfiguredDocumentClassForName,
   ConfiguredDocumentInstanceForName,
 } from "../../../../types/helperTypes.d.mts";
-import type { DocumentModificationOptions } from "../../../common/abstract/document.d.mts";
-import type { SchemaField } from "../../../common/data/fields.d.mts";
-import type { BaseJournalEntry, BaseUser } from "../../../common/documents/module.d.mts";
->>>>>>> 5a22f151
+import type { BaseUser } from "../../../common/documents/_module.d.mts";
+import type { DocumentDatabaseOperations } from "../../../common/abstract/document.d.mts";
 
 declare global {
   namespace JournalEntry {
     type ConfiguredClass = ConfiguredDocumentClassForName<"JournalEntry">;
-<<<<<<< HEAD
-    type ConfiguredInstance = InstanceType<ConfiguredClass>;
+    type ConfiguredInstance = ConfiguredDocumentInstanceForName<"JournalEntry">;
 
-    /* eslint-disable-next-line @typescript-eslint/no-empty-object-type */
+    // eslint-disable-next-line @typescript-eslint/no-empty-object-type
     export interface DatabaseOperations extends DocumentDatabaseOperations<JournalEntry> {}
-=======
-    type ConfiguredInstance = ConfiguredDocumentInstanceForName<"JournalEntry">;
->>>>>>> 5a22f151
   }
 
   /**
