<<<<<<< HEAD
import type { ConfiguredDocumentClassForName } from "../../../../types/helperTypes.d.mts";
=======
import type {
  ConfiguredDocumentClassForName,
  ConfiguredDocumentInstanceForName,
} from "../../../../types/helperTypes.d.mts";
import type Document from "../../../common/abstract/document.d.mts";
import type { DocumentModificationOptions } from "../../../common/abstract/document.d.mts";
>>>>>>> 5a22f151
import type { SchemaField } from "../../../common/data/fields.d.mts";
import type { BaseActor } from "../../../common/documents/_module.d.mts";
import type { DocumentDatabaseOperations } from "../../../common/abstract/document.d.mts";
import type Document from "../../../common/abstract/document.d.mts";

declare global {
  namespace ActorDelta {
    type ConfiguredClass = ConfiguredDocumentClassForName<"ActorDelta">;
<<<<<<< HEAD
    type ConfiguredInstance = InstanceType<ConfiguredClass>;

    /* eslint-disable-next-line @typescript-eslint/no-empty-object-type */
    export interface DatabaseOperations extends DocumentDatabaseOperations<ActorDelta> {}
=======
    type ConfiguredInstance = ConfiguredDocumentInstanceForName<"ActorDelta">;
>>>>>>> 5a22f151
  }

  /**
   * The client-side ActorDelta embedded document which extends the common BaseActorDelta document model.
   * @see {@link TokenDocument}  The TokenDocument document type which contains ActorDelta embedded documents.
   */
  class ActorDelta extends ClientDocumentMixin(foundry.documents.BaseActorDelta) {
    protected override _configure(options?: { pack?: string | null }): void;

    protected override _initialize(options?: any): void;
    protected override _initialize(): void;

    /** Pass-through the type from the synthetic Actor, if it exists. */
    _type: string;

    get type(): string;

    set type(type: string);

    /**
     * Apply this ActorDelta to the base Actor and return a synthetic Actor.
     * @param context - Context to supply to synthetic Actor instantiation.
     */
    apply(context: unknown): Actor.ConfiguredInstance;

    /** @remarks `"The synthetic actor prepares its items in the appropriate context of an actor. The actor delta does not need to prepare its items, and would do so in the incorrect context."` */
    override prepareEmbeddedDocuments(): void;

    override updateSource(
      changes?: SchemaField.InnerAssignmentType<BaseActor.Schema>,
      options?: { dryRun?: boolean; fallback?: boolean; recursive?: boolean },
    ): object;

    override reset(): void;

    /**
     * Generate a synthetic Actor instance when constructed, or when the represented Actor, or actorLink status changes.
     */
    protected _createSyntheticActor(options?: {
      /**
       * Whether to fully re-initialize this ActorDelta's collections in
       * order to re-retrieve embedded Documents from the synthetic
       * Actor.
       */
      reinitializeCollections: boolean;
    }): void;

    /**
     * Update the synthetic Actor instance with changes from the delta or the base Actor.
     */
    updateSyntheticActor(): void;

    /**
     * Restore this delta to empty, inheriting all its properties from the base actor.
     * @returns The restored synthetic Actor.
     */
    restore(): Promise<Actor.ConfiguredInstance>;

    /**
     * Ensure that the embedded collection delta is managing any entries that have had their descendants updated.
     * @param doc - The parent whose immediate children have been modified.
     */
    _handleDeltaCollectionUpdates(doc: Document.Any): void;

    /**
     * @privateRemarks _onUpdate and _onDelete are all overridden but with no signature changes.
     * For type simplicity they are left off. These methods historically have been the source of a large amount of computation from tsc.
     */

    protected override _dispatchDescendantDocumentEvents(
      event: ClientDocument.LifeCycleEventName,
      collection: string,
      args: unknown[],
      _parent: ClientDocument,
    ): void;
  }
}<|MERGE_RESOLUTION|>--- conflicted
+++ resolved
@@ -1,13 +1,7 @@
-<<<<<<< HEAD
-import type { ConfiguredDocumentClassForName } from "../../../../types/helperTypes.d.mts";
-=======
 import type {
   ConfiguredDocumentClassForName,
   ConfiguredDocumentInstanceForName,
 } from "../../../../types/helperTypes.d.mts";
-import type Document from "../../../common/abstract/document.d.mts";
-import type { DocumentModificationOptions } from "../../../common/abstract/document.d.mts";
->>>>>>> 5a22f151
 import type { SchemaField } from "../../../common/data/fields.d.mts";
 import type { BaseActor } from "../../../common/documents/_module.d.mts";
 import type { DocumentDatabaseOperations } from "../../../common/abstract/document.d.mts";
@@ -16,14 +10,10 @@
 declare global {
   namespace ActorDelta {
     type ConfiguredClass = ConfiguredDocumentClassForName<"ActorDelta">;
-<<<<<<< HEAD
-    type ConfiguredInstance = InstanceType<ConfiguredClass>;
+    type ConfiguredInstance = ConfiguredDocumentInstanceForName<"ActorDelta">;
 
-    /* eslint-disable-next-line @typescript-eslint/no-empty-object-type */
+    // eslint-disable-next-line @typescript-eslint/no-empty-object-type
     export interface DatabaseOperations extends DocumentDatabaseOperations<ActorDelta> {}
-=======
-    type ConfiguredInstance = ConfiguredDocumentInstanceForName<"ActorDelta">;
->>>>>>> 5a22f151
   }
 
   /**
