<<<<<<< HEAD
import type { InexactPartial } from "fvtt-types/utils";
=======
import type { Identity, InexactPartial } from "fvtt-types/utils";
import type Document from "../../../common/abstract/document.d.mts";
>>>>>>> c4aefa54

declare global {
  /**
   * The singleton collection of User documents which exist within the active World.
   * This Collection is accessible within the Game object as game.users.
   *
   * @see {@link User | `User`} The User document
   */
  class Users extends WorldCollection<User.ImplementationClass, "Users"> {
    constructor(data?: User.Source[]);

    /**
     * The User document of the currently connected user
     * @defaultValue `null`
     */
    current: User.Stored | null;

    /**
     * Initialize the Map object and all its contained documents
     * @internal
     */
    protected _initialize(): void;

    static documentName: "User";

    /**
     * Get the users with player roles
     */
    get players(): ReturnType<this["filter"]>;

    /**
     * Get one User who is an active Gamemaster (non-assistant if possible), or null if no active GM is available.
     * This can be useful for workflows which occur on all clients, but where only one user should take action.
     */
    get activeGM(): User.Implementation | null;

    /** @remarks This is not marked as protected because it is used in {@link Game.activateSocketListeners | `Game#activateSocketListeners`} */
    static _activateSocketListeners(socket: io.Socket): void;

    /**
     * Handle receipt of activity data from another User connected to the Game session
     * @param userId       - The User id who generated the activity data
     * @param activityData - The object of activity data
     *                       (default: `{}`)
     */
    protected static _handleUserActivity(userId: string, activityData?: InexactPartial<User.ActivityData>): void;
  }

  namespace Users {
    interface Any extends AnyUsers {}
    interface AnyConstructor extends Identity<typeof AnyUsers> {}
  }
}

declare abstract class AnyUsers extends Users {
  constructor(arg0: never, ...args: never[]);
}<|MERGE_RESOLUTION|>--- conflicted
+++ resolved
@@ -1,9 +1,4 @@
-<<<<<<< HEAD
-import type { InexactPartial } from "fvtt-types/utils";
-=======
 import type { Identity, InexactPartial } from "fvtt-types/utils";
-import type Document from "../../../common/abstract/document.d.mts";
->>>>>>> c4aefa54
 
 declare global {
   /**
