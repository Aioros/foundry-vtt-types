<<<<<<< HEAD
import type { InexactPartial, Identity } from "fvtt-types/utils";
import type Document from "#common/abstract/document.d.mts";
=======
import type { InexactPartial, Identity } from "#utils";
import type Document from "../../../common/abstract/document.d.mts";
>>>>>>> 241f1ea3

declare global {
  /**
   * The singleton collection of JournalEntry documents which exist within the active World.
   * This Collection is accessible within the Game object as game.journal.
   *
   * @see {@linkcode JournalEntry} The JournalEntry document
   * @see {@linkcode JournalDirectory} The JournalDirectory sidebar directory
   */
  class Journal extends WorldCollection<JournalEntry.ImplementationClass, "Journal"> {
    static documentName: "JournalEntry";

    /**
     * Display a dialog which prompts the user to show a JournalEntry or JournalEntryPage to other players.
     * @param doc - The JournalEntry or JournalEntryPage to show.
     */
    static showDialog<T extends JournalEntry.Implementation | JournalEntryPage.Implementation>(
      doc: T,
    ): Promise<T | void>;

    /**
     * Show the JournalEntry or JournalEntryPage to connected players.
     * By default, the document will only be shown to players who have permission to observe it.
     * If the force parameter is passed, the document will be shown to all players regardless of normal permission.
     * @param doc     - The JournalEntry or JournalEntryPage to show.
     * @param options - Additional options to configure behaviour.
     * @returns A Promise that resolves back to the shown document once the request is processed.
     * @throws If the user does not own the document they are trying to show.
     */
    static show<T extends JournalEntry.Implementation | JournalEntryPage.Implementation>(
      doc: T,
      options?: InexactPartial<{
        /**
         * Display the entry to all players regardless of normal permissions.
         */
        force: boolean;

        /**
         * An optional list of user IDs to show the document to. Otherwise it will be shown to all connected clients.
         */
        users: string[];
      }>,
    ): Promise<T | void>;

    /**
     * Share an image with connected players.
     * @param src    - The image URL to share.
     * @param config - Image sharing configuration.
     */
    static showImage(src: string, config?: InexactPartial<ImagePopout.ShareImageConfig>): void;

    /**
     * Open Socket listeners which transact JournalEntry data
     * @remarks This is not marked as protected because it is used in {@link Game.activateSocketListeners | `Game#activateSocketListeners`}
     */
    protected static _activateSocketListeners(socket: io.Socket): void;

    /**
     * Handle a received request to show a JournalEntry or JournalEntryPage to the current client
     * @param uuid - The UUID of the document to display for other players
     * @param force   - Display the document regardless of normal permissions
     *                  (default: `true`)
     */
    protected static _showEntry(uuid: string, force?: boolean): Promise<void>;
  }

  namespace Journal {
    interface Any extends AnyJournal {}
    interface AnyConstructor extends Identity<typeof AnyJournal> {}

    interface ConfiguredClass extends Document.ConfiguredCollectionClass<"JournalEntry"> {}
    interface Configured extends Document.ConfiguredCollection<"JournalEntry"> {}
  }
}

declare abstract class AnyJournal extends Journal {
  constructor(...args: never);
}<|MERGE_RESOLUTION|>--- conflicted
+++ resolved
@@ -1,10 +1,5 @@
-<<<<<<< HEAD
-import type { InexactPartial, Identity } from "fvtt-types/utils";
+import type { InexactPartial, Identity } from "#utils";
 import type Document from "#common/abstract/document.d.mts";
-=======
-import type { InexactPartial, Identity } from "#utils";
-import type Document from "../../../common/abstract/document.d.mts";
->>>>>>> 241f1ea3
 
 declare global {
   /**
