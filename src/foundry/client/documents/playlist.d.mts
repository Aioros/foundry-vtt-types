--- conflicted
+++ resolved
@@ -342,11 +342,7 @@
      * An object of optional key/value flags
      * @defaultValue `{}`
      */
-<<<<<<< HEAD
-    flags: fields.ObjectField.FlagsField<Name>;
-=======
     flags: fields.DocumentFlagsField<Name>;
->>>>>>> 81124966
 
     /**
      * An object of creation and access information
@@ -529,12 +525,11 @@
 
   interface PlayNextOptions extends _PlayNextOptions {}
 
-<<<<<<< HEAD
   interface DefaultNameContext extends Document.DefaultNameContext<Name, Parent> {}
 
   interface CreateDialogData extends Document.CreateDialogData<CreateData> {}
   interface CreateDialogOptions extends Document.CreateDialogOptions<Name> {}
-=======
+
   /**
    * The arguments to construct the document.
    *
@@ -543,7 +538,6 @@
    */
   // eslint-disable-next-line @typescript-eslint/no-deprecated
   type ConstructorArgs = Document.ConstructorParameters<CreateData, Parent>;
->>>>>>> 81124966
 }
 
 /**
@@ -816,9 +810,9 @@
   ): Promise<Playlist.Stored | null | undefined>;
 
   override deleteDialog(
-      options?: InexactPartial<foundry.applications.api.DialogV2.ConfirmConfig>,
-      operation?: Document.Database.DeleteOperationForName<"Playlist">
-    ): Promise<this | false | null | undefined>;
+    options?: InexactPartial<foundry.applications.api.DialogV2.ConfirmConfig>,
+    operation?: Document.Database.DeleteOperationForName<"Playlist">,
+  ): Promise<this | false | null | undefined>;
 
   // options: not null (parameter default only)
   static override fromDropData(
