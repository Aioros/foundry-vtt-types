--- conflicted
+++ resolved
@@ -229,17 +229,13 @@
     _id: fields.DocumentIdField;
 
     /** The text name of this card */
-<<<<<<< HEAD
-    name: fields.StringField<{ required: true; blank: false; textSearch: true }>;
-=======
     name: fields.StringField<
-      { required: true; blank: false; label: "CARD.Name" },
+      { required: true; blank: false; textSearch: true },
       // Note(LukeAbby): Field override because `blank: false` isn't fully accounted for or something.
       string,
       string,
       string
     >;
->>>>>>> 81124966
 
     /**
      * A text description of this card which applies to all faces
@@ -516,12 +512,11 @@
    */
   interface DiscardOptions extends PassOptions {}
 
-<<<<<<< HEAD
   interface DefaultNameContext extends Document.DefaultNameContext<Name, NonNullable<Parent>> {}
 
   interface CreateDialogData extends Document.CreateDialogData<CreateData> {}
   interface CreateDialogOptions extends Document.CreateDialogOptions<Name> {}
-=======
+
   /**
    * The arguments to construct the document.
    *
@@ -530,7 +525,6 @@
    */
   // eslint-disable-next-line @typescript-eslint/no-deprecated
   type ConstructorArgs = Document.ConstructorParameters<CreateData, Parent>;
->>>>>>> 81124966
 }
 
 /**
