--- conflicted
+++ resolved
@@ -455,17 +455,13 @@
     /**
      * The name used to describe the Region
      */
-<<<<<<< HEAD
-    name: fields.StringField<{ required: true; blank: false; textSearch: true }>;
-=======
     name: fields.StringField<
-      { required: true; blank: false; label: "Name"; textSearch: true },
+      { required: true; blank: false; textSearch: true },
       // Note(LukeAbby): Field override because `blank: false` isn't fully accounted for or something.
       string,
       string,
       string
     >;
->>>>>>> 81124966
 
     /**
      * The color used to highlight the Region
@@ -785,7 +781,6 @@
   interface _EventData {
     readonly [K: string]: Document.Any | _EventData | _EventData[];
   }
-<<<<<<< HEAD
 
   interface SegmentizeMovementPathWaypoint {
     /** The x-coordinate in pixels (integer). */
@@ -822,6 +817,15 @@
 
   interface CreateDialogData extends Document.CreateDialogData<CreateData> {}
   interface CreateDialogOptions extends Document.CreateDialogOptions<Name> {}
+
+  /**
+   * The arguments to construct the document.
+   *
+   * @deprecated - Writing the signature directly has helped reduce circularities and therefore is
+   * now recommended.
+   */
+  // eslint-disable-next-line @typescript-eslint/no-deprecated
+  type ConstructorArgs = Document.ConstructorParameters<CreateData, Parent>;
 }
 
 /**
@@ -836,60 +840,60 @@
 
   /**
    * The shapes of this Region.
-   * 
+   *
    * The value of this property must not be mutated.
-   * 
+   *
    * This property is updated only by a document update.
    * @remarks marked by foundry as readonly
    */
   get regionShapes(): foundry.data.regionShapes.RegionShape.Any[];
-  
+
     /**
      * The polygons of this Region.
-     * 
+     *
      * The value of this property must not be mutated.
-     * 
+     *
      * This property is updated only by a document update.
      */
     get polygons(): ReadonlyArray<PIXI.Polygon>;
 
   /**
    * The polygon tree of this Region.
-   * 
+   *
    * The value of this property must not be mutated.
-   * 
+   *
    * This property is updated only by a document update.
    */
   get polygonTree(): foundry.data.regionShapes.RegionPolygonTree;
 
   /**
    * The Clipper paths of this Region.
-   * 
+   *
    * The value of this property must not be mutated.
-   * 
+   *
    * This property is updated only by a document update.
    */
   get clipperPaths(): ReadonlyArray<ReadonlyArray<ClipperLib.IntPoint>>;
 
   /**
    * The triangulation of this Region.
-   * 
+   *
    * The value of this property must not be mutated.
-   * 
+   *
    * This property is updated only by a document update.
    */
   get triangulation(): Readonly<{ vertices: Float32Array; indices: Uint16Array | Uint32Array }>;
 
   /**
    * The bounds of this Region.
-   * 
+   *
    * The value of this property must not be mutated.
-   * 
+   *
    * This property is updated only by a document update.
    */
   get bounds(): PIXI.Rectangle;
-  
-  /** 
+
+  /**
    * The tokens inside this region.
    * @remarks marked by foundry as `@readonly`
    */
@@ -970,16 +974,107 @@
    * ```
    */
   protected override _onCreateDescendantDocuments(...args: RegionDocument.OnCreateDescendantDocumentsArgs): void;
-=======
->>>>>>> 81124966
-
-  /**
-   * The arguments to construct the document.
-   *
-   * @deprecated - Writing the signature directly has helped reduce circularities and therefore is
-   * now recommended.
-   */
-<<<<<<< HEAD
+
+  /**
+   * @remarks To make it possible for narrowing one parameter to jointly narrow other parameters
+   * this method must be overridden like so:
+   * ```typescript
+   * class Ptr2eRegionDocument extends RegionDocument {
+   *   protected override _onUpdateDescendantDocuments(...args: RegionDocument.OnUpdateDescendantDocumentsArgs) {
+   *     super._onUpdateDescendantDocuments(...args);
+   *
+   *     const [parent, collection, documents, changes, options, userId] = args;
+   *     if (collection === "behaviors") {
+   *         options; // Will be narrowed.
+   *     }
+   *   }
+   * }
+   * ```
+   */
+  protected override _onUpdateDescendantDocuments(...args: RegionDocument.OnUpdateDescendantDocumentsArgs): void;
+
+  /**
+   * @remarks To make it possible for narrowing one parameter to jointly narrow other parameters
+   * this method must be overridden like so:
+   * ```typescript
+   * class BladesRegionDocument extends RegionDocument {
+   *   protected override _onDeleteDescendantDocuments(...args: RegionDocument.OnUpdateDescendantDocuments) {
+   *     super._onDeleteDescendantDocuments(...args);
+   *
+   *     const [parent, collection, documents, ids, options, userId] = args;
+   *     if (collection === "behaviors") {
+   *         options; // Will be narrowed.
+   *     }
+   *   }
+   * }
+   * ```
+   */
+  protected override _onDeleteDescendantDocuments(...args: RegionDocument.OnDeleteDescendantDocumentsArgs): void;
+
+  /*
+   * After this point these are not really overridden methods.
+   * They are here because Foundry's documents are complex and have lots of edge cases.
+   * There are DRY ways of representing this but this ends up being harder to understand
+   * for end users extending these functions, especially for static methods. There are also a
+   * number of methods that don't make sense to call directly on `Document` like `createDocuments`,
+   * as there is no data that can safely construct every possible document. Finally keeping definitions
+   * separate like this helps against circularities.
+   */
+
+  // ClientDocument overrides
+
+  /**
+   * @remarks To make it possible for narrowing one parameter to jointly narrow other parameters
+   * this method must be overridden like so:
+   * ```typescript
+   * class SwadeRegionDocument extends RegionDocument {
+   *   protected override _preCreateDescendantDocuments(...args: RegionDocument.PreCreateDescendantDocumentsArgs) {
+   *     super._preCreateDescendantDocuments(...args);
+   *
+   *     const [parent, collection, data, options, userId] = args;
+   *     if (collection === "behaviors") {
+   *         options; // Will be narrowed.
+   *     }
+   *   }
+   * }
+   * ```
+   */
+  protected override _preCreateDescendantDocuments(...args: RegionDocument.PreCreateDescendantDocumentsArgs): void;
+
+  /**
+   * @remarks To make it possible for narrowing one parameter to jointly narrow other parameters
+   * this method must be overridden like so:
+   * ```typescript
+   * class LancerRegionDocument extends RegionDocument {
+   *   protected override _preUpdateDescendantDocuments(...args: RegionDocument.OnUpdateDescendantDocuments) {
+   *     super._preUpdateDescendantDocuments(...args);
+   *
+   *     const [parent, collection, changes, options, userId] = args;
+   *     if (collection === "behaviors") {
+   *         options; // Will be narrowed.
+   *     }
+   *   }
+   * }
+   * ```
+   */
+  protected override _preUpdateDescendantDocuments(...args: RegionDocument.PreUpdateDescendantDocumentsArgs): void;
+
+  /**
+   * @remarks To make it possible for narrowing one parameter to jointly narrow other parameters
+   * this method must be overridden like so:
+   * ```typescript
+   * class KultRegionDocument extends RegionDocument {
+   *   protected override _preDeleteDescendantDocuments(...args: RegionDocument.PreDeleteDescendantDocumentsArgs) {
+   *     super._preDeleteDescendantDocuments(...args);
+   *
+   *     const [parent, collection, ids, options, userId] = args;
+   *     if (collection === "behaviors") {
+   *         options; // Will be narrowed.
+   *     }
+   *   }
+   * }
+   * ```
+   */
   protected override _preDeleteDescendantDocuments(...args: RegionDocument.PreDeleteDescendantDocumentsArgs): void;
 
   // context: not null (destructured)
@@ -1013,10 +1108,6 @@
   override _onClickDocumentLink(event: MouseEvent): ClientDocument.OnClickDocumentLinkReturn;
 
   static #RegionDocument: true;
-=======
-  // eslint-disable-next-line @typescript-eslint/no-deprecated
-  type ConstructorArgs = Document.ConstructorParameters<CreateData, Parent>;
->>>>>>> 81124966
 }
 
 export default RegionDocument;