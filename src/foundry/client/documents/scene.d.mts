import type { InexactPartial, Merge } from "#utils";
import type { documents } from "#client/client.d.mts";
import type Document from "#common/abstract/document.d.mts";
import type { DataSchema } from "#common/data/fields.d.mts";
import type { LightData, TextureData } from "#common/data/data.d.mts";
import type ImageHelper from "#client/helpers/media/image-helper.d.mts";
import type { Canvas } from "#client/canvas/_module.d.mts";

import fields = foundry.data.fields;

declare namespace Scene {
  /**
   * The document's name.
   */
  type Name = "Scene";

  /**
   * The context used to create a `Scene`.
   */
  interface ConstructionContext extends Document.ConstructionContext<Parent> {}

  /**
   * The documents embedded within `Scene`.
   */
  type Hierarchy = Readonly<Document.HierarchyOf<Schema>>;

  /**
   * The implementation of the `Scene` document instance configured through `CONFIG.Scene.documentClass` in Foundry and
   * {@linkcode DocumentClassConfig} or {@link ConfiguredScene | `fvtt-types/configuration/ConfiguredScene`} in fvtt-types.
   */
  type Implementation = Document.ImplementationFor<"Scene">;

  /**
   * The implementation of the `Scene` document configured through `CONFIG.Scene.documentClass` in Foundry and
   * {@linkcode DocumentClassConfig} in fvtt-types.
   */
  type ImplementationClass = Document.ImplementationClassFor<"Scene">;

  /**
   * A document's metadata is special information about the document ranging anywhere from its name,
   * whether it's indexed, or to the permissions a user has over it.
   */
  interface Metadata
    extends Merge<
      Document.Metadata.Default,
      Readonly<{
        name: "Scene";
        collection: "scenes";
        indexed: true;
        compendiumIndexFields: ["_id", "name", "thumb", "sort", "folder"];
        embedded: Metadata.Embedded;
        label: string;
        labelPlural: string;
        preserveOnImport: ["_id", "sort", "ownership", "active"];
        schemaVersion: string;
      }>
    > {}

  namespace Metadata {
    /**
     * The embedded metadata
     */
    interface Embedded {
      AmbientLight: "lights";
      AmbientSound: "sounds";
      Drawing: "drawings";
      MeasuredTemplate: "templates";
      Note: "notes";
      Region: "regions";
      Tile: "tiles";
      Token: "tokens";
      Wall: "walls";
    }
  }

  /**
   * A document's parent is something that can contain it.
   * For example an `Item` can be contained by an `Actor` which makes `Actor` one of its possible parents.
   */
  type Parent = null;

  /**
   * A document's direct descendants are documents that are contained directly within its schema.
   * This is a union of all such instances, or never if the document doesn't have any descendants.
   */
  type DirectDescendant =
    | AmbientLightDocument.Implementation
    | AmbientSoundDocument.Implementation
    | DrawingDocument.Implementation
    | MeasuredTemplateDocument.Implementation
    | NoteDocument.Implementation
    | RegionDocument.Implementation
    | TileDocument.Implementation
    | TokenDocument.Implementation
    | WallDocument.Implementation;

  /**
   * A document's direct descendants are documents that are contained directly within its schema.
   * This is a union of all such classes, or never if the document doesn't have any descendants.
   */
  type DirectDescendantClass =
    | AmbientLightDocument.ImplementationClass
    | AmbientSoundDocument.ImplementationClass
    | DrawingDocument.ImplementationClass
    | MeasuredTemplateDocument.ImplementationClass
    | NoteDocument.ImplementationClass
    | RegionDocument.ImplementationClass
    | TileDocument.ImplementationClass
    | TokenDocument.ImplementationClass
    | WallDocument.ImplementationClass;

  /**
   * A document's descendants are any documents that are contained within, either within its schema
   * or its descendant's schemas.
   * This is a union of all such instances, or never if the document doesn't have any descendants.
   */
  type Descendant = DirectDescendant | RegionDocument.Descendant | TokenDocument.Descendant;

  /**
   * A document's descendants are any child documents, grandchild documents, etc.
   * This is a union of all classes, or never if the document doesn't have any descendants.
   */
  type DescendantClass = DirectDescendantClass | RegionDocument.DescendantClass | TokenDocument.DescendantClass;

  /**
   * Types of `CompendiumCollection` this document might be contained in.
   * Note that `this.pack` will always return a string; this is the type for `game.packs.get(this.pack)`
   */
  type Pack = foundry.documents.collections.CompendiumCollection.ForDocument<"Scene">;

  /**
   * An embedded document is a document contained in another.
   * For example an `Item` can be contained by an `Actor` which means `Item` can be embedded in `Actor`.
   *
   * If this is `never` it is because there are no embeddable documents (or there's a bug!).
   */
  type Embedded = Document.ImplementationFor<Embedded.Name>;

  namespace Embedded {
    /**
     * An embedded document is a document contained in another.
     * For example an `Item` can be contained by an `Actor` which means `Item` can be embedded in `Actor`.
     *
     * If this is `never` it is because there are no embeddable documents (or there's a bug!).
     */
    type Name = keyof Metadata.Embedded;

    /**
     * Gets the collection name for an embedded document.
     */
    type CollectionNameOf<CollectionName extends Embedded.CollectionName> = Document.Embedded.CollectionNameFor<
      Metadata.Embedded,
      CollectionName
    >;

    /**
     * Gets the collection document for an embedded document.
     */
    type DocumentFor<CollectionName extends Embedded.CollectionName> = Document.Embedded.DocumentFor<
      Metadata.Embedded,
      CollectionName
    >;

    /**
     * Gets the collection for an embedded document.
     */
    type CollectionFor<CollectionName extends Embedded.CollectionName> = Document.Embedded.CollectionFor<
      Scene.Implementation,
      Metadata.Embedded,
      CollectionName
    >;

    /**
     * A valid name to refer to a collection embedded in this document. For example an `Actor`
     * has the key `"items"` which contains `Item` instance which would make both `"Item" | "Items"`
     * valid keys (amongst others).
     */
    type CollectionName = Document.Embedded.CollectionName<Metadata.Embedded>;
  }

  /**
   * The name of the world or embedded collection this document can find itself in.
   * For example an `Item` is always going to be inside a collection with a key of `items`.
   * This is a fixed string per document type and is primarily useful for {@link ClientDocumentMixin | `Descendant Document Events`}.
   */
  type ParentCollectionName = Metadata["collection"];

  /**
   * The world collection that contains `Scene`s. Will be `never` if none exists.
   */
  type CollectionClass = foundry.documents.collections.Scenes.ConfiguredClass;

  /**
   * The world collection that contains `Scene`s. Will be `never` if none exists.
   */
  type Collection = foundry.documents.collections.Scenes.Configured;

  /**
   * An instance of `Scene` that comes from the database but failed validation meaning that
   * its `system` and `_source` could theoretically be anything.
   */
  interface Invalid extends Document.Internal.Invalid<Scene.Implementation> {}

  /**
   * An instance of `Scene` that comes from the database.
   */
  type Stored = Document.Internal.Stored<Scene.Implementation>;

  /**
   * The data put in {@link Scene._source | `Scene#_source`}. This data is what was
   * persisted to the database and therefore it must be valid JSON.
   *
   * For example a {@link fields.SetField | `SetField`} is persisted to the database as an array
   * but initialized as a {@linkcode Set}.
   */
  interface Source extends fields.SchemaField.SourceData<Schema> {}

  /**
   * The data necessary to create a document. Used in places like {@linkcode Scene.create}
   * and {@link Scene | `new Scene(...)`}.
   *
   * For example a {@link fields.SetField | `SetField`} can accept any {@linkcode Iterable}
   * with the right values. This means you can pass a `Set` instance, an array of values,
   * a generator, or any other iterable.
   */
  interface CreateData extends fields.SchemaField.CreateData<Schema> {}

  /**
   * The data after a {@link foundry.abstract.Document | `Document`} has been initialized, for example
   * {@link Scene.name | `Scene#name`}.
   *
   * This is data transformed from {@linkcode Scene.Source} and turned into more
   * convenient runtime data structures. For example a {@link fields.SetField | `SetField`} is
   * persisted to the database as an array of values but at runtime it is a `Set` instance.
   */
  interface InitializedData extends fields.SchemaField.InitializedData<Schema> {}

  /**
   * The data used to update a document, for example {@link Scene.update | `Scene#update`}.
   * It is a distinct type from {@link Scene.CreateData | `DeepPartial<Scene.CreateData>`} because
   * it has different rules for `null` and `undefined`.
   */
  interface UpdateData extends fields.SchemaField.UpdateData<Schema> {}

  interface EnvironmentDataSchemaDefaults {
    hue: number;
    intensity: number;
    luminosity: number;
    saturation: number;
    shadows: number;
  }

  interface EnvironmentDataSchema<Defaults extends EnvironmentDataSchemaDefaults> extends DataSchema {
    /**
     * The normalized hue angle.
     * @defaultValue `0` for `environment.base`, `257/360` for `environment.dark`
     */
    hue: fields.HueField<{
      required: true;
      initial: Defaults["hue"];
      label: "SCENES.ENVIRONMENT.Hue";
      hint: "SCENES.ENVIRONMENT.HueHint";
    }>;

    /**
     * The intensity of the tinting (0 = no tinting).
     * @defaultValue `0`
     */
    intensity: fields.AlphaField<{
      required: true;
      nullable: false;
      initial: Defaults["intensity"];
      label: "SCENES.ENVIRONMENT.Intensity";
      hint: "SCENES.ENVIRONMENT.IntensityHint";
    }>;

    /**
     * The luminosity.
     * @defaultValue `0` in `environment.base`, `0.25` in `environment.dark`
     */
    luminosity: fields.NumberField<{
      required: true;
      nullable: false;
      initial: Defaults["luminosity"];
      min: -1;
      max: 1;
      label: "SCENES.ENVIRONMENT.Luminosity";
      hint: "SCENES.ENVIRONMENT.LuminosityHint";
    }>;

    /**
     * The saturation.
     * @defaultValue `0`
     */
    saturation: fields.NumberField<{
      required: true;
      nullable: false;
      initial: Defaults["saturation"];
      min: -1;
      max: 1;
      label: "SCENES.ENVIRONMENT.Saturation";
      hint: "SCENES.ENVIRONMENT.SaturationHint";
    }>;

    /**
     * The strength of the shadows.
     * @defaultValue `0`
     */
    shadows: fields.NumberField<{
      required: true;
      nullable: false;
      initial: Defaults["shadows"];
      min: 0;
      max: 1;
      label: "SCENES.ENVIRONMENT.Shadows";
      hint: "SCENES.ENVIRONMENT.ShadowsHint";
    }>;
  }

  interface EnvironmentDataSchemaDefaults {
    hue: number;
    intensity: number;
    luminosity: number;
    saturation: number;
    shadows: number;
  }

  interface EnvironmentDataSchema<Defaults extends EnvironmentDataSchemaDefaults> extends DataSchema {
    /**
     * The normalized hue angle.
     * @defaultValue `0` for `environment.base`, `257/360` for `environment.dark`
     */
    hue: fields.HueField<{
      required: true;
      initial: Defaults["hue"];
      label: "SCENES.ENVIRONMENT.Hue";
      hint: "SCENES.ENVIRONMENT.HueHint";
    }>;

    /**
     * The intensity of the tinting (0 = no tinting).
     * @defaultValue `0`
     */
    intensity: fields.AlphaField<{
      required: true;
      nullable: false;
      initial: Defaults["intensity"];
      label: "SCENES.ENVIRONMENT.Intensity";
      hint: "SCENES.ENVIRONMENT.IntensityHint";
    }>;

    /**
     * The luminosity.
     * @defaultValue `0` in `environment.base`, `0.25` in `environment.dark`
     */
    luminosity: fields.NumberField<{
      required: true;
      nullable: false;
      initial: Defaults["luminosity"];
      min: -1;
      max: 1;
      label: "SCENES.ENVIRONMENT.Luminosity";
      hint: "SCENES.ENVIRONMENT.LuminosityHint";
    }>;

    /**
     * The saturation.
     * @defaultValue `0`
     */
    saturation: fields.NumberField<{
      required: true;
      nullable: false;
      initial: Defaults["saturation"];
      min: -1;
      max: 1;
      label: "SCENES.ENVIRONMENT.Saturation";
      hint: "SCENES.ENVIRONMENT.SaturationHint";
    }>;

    /**
     * The strength of the shadows.
     * @defaultValue `0`
     */
    shadows: fields.NumberField<{
      required: true;
      nullable: false;
      initial: Defaults["shadows"];
      min: 0;
      max: 1;
      label: "SCENES.ENVIRONMENT.Shadows";
      hint: "SCENES.ENVIRONMENT.ShadowsHint";
    }>;
  }

  /**
   * The schema for {@linkcode Scene}. This is the source of truth for how an Scene document
   * must be structured.
   *
   * Foundry uses this schema to validate the structure of the {@linkcode Scene}. For example
   * a {@link fields.StringField | `StringField`} will enforce that the value is a string. More
   * complex fields like {@link fields.SetField | `SetField`} goes through various conversions
   * starting as an array in the database, initialized as a set, and allows updates with any
   * iterable.
   */
  interface Schema extends DataSchema {
    /**
     * The _id which uniquely identifies this Scene document
     * @defaultValue `null`
     */
    _id: fields.DocumentIdField;

    /**
     * The name of this scene
     * @defaultValue `""`
     */
    name: fields.StringField<
      { required: true; blank: false; textSearch: true },
      // Note(LukeAbby): Field override because `blank: false` isn't fully accounted for or something.
      string,
      string,
      string
    >;

    /**
     * Is this scene currently active? Only one scene may be active at a given time
     * @defaultValue `false`
     */
    active: fields.BooleanField;

    /**
     * Is this scene displayed in the top navigation bar?
     * @defaultValue `true`
     */
    navigation: fields.BooleanField<{ initial: true }>;

    /**
     * The sorting order of this Scene in the navigation bar relative to siblings
     * @defaultValue `0`
     */
    navOrder: fields.NumberField<{ required: true; nullable: false; integer: true; initial: 0 }>;

    /**
     * A string which overrides Scene name for display in the navigation bar
     * @defaultValue `""`
     */
    navName: fields.HTMLField<{ textSearch: true }>;

    /**
     * An image or video file that provides the background texture for the scene.
     * @defaultValue see {@linkcode TextureData}
     */
    background: TextureData;

    /**
     * An image or video file path providing foreground media for the scene
     * @defaultValue `null`
     */
    foreground: fields.FilePathField<{ categories: ["IMAGE", "VIDEO"]; virtual: true }>;

    /**
     * The elevation of the foreground layer where overhead tiles reside
     * @defaultValue `null`
     * @remarks If falsey, {@link Scene.prepareBaseData | `Scene#prepareBaseData`} initializes this to `this.grid.distance * 4`, with the comment:
     *
     * "A temporary assumption until a more robust long-term solution when we implement Scene Levels."
     */
    foregroundElevation: fields.NumberField<{ required: false; positive: true; integer: true }>;

    /**
     * A thumbnail image which depicts the scene at lower resolution
     * @defaultValue `null`
     */
    thumb: fields.FilePathField<{ categories: ["IMAGE"] }>;

    /**
     * The width of the scene canvas, normally the width of the background media
     * @defaultValue `4000`
     */
    width: fields.NumberField<{ integer: true; positive: true; initial: 4000 }>;

    /**
     * The height of the scene canvas, normally the height of the background media
     * @defaultValue `3000`
     */
    height: fields.NumberField<{ integer: true; positive: true; initial: 3000 }>;

    /**
     * The proportion of canvas padding applied around the outside of the scene
     * dimensions to provide additional buffer space
     * @defaultValue `0.25`
     */
    padding: fields.NumberField<{ required: true; nullable: false; min: 0; max: 0.5; step: 0.05; initial: 0.25 }>;

    /**
     * The initial view coordinates for the scene
     */
    initial: fields.SchemaField<{
      /** @defaultValue `null` */
      x: fields.NumberField<{ integer: true; required: true }>;

      /** @defaultValue `null` */
      y: fields.NumberField<{ integer: true; required: true }>;

      /** @defaultValue `0.5` */
      scale: fields.NumberField<{ required: true; positive: true }>;
    }>;

    /**
     * The color of the canvas displayed behind the scene background
     * @defaultValue `"#999999"`
     */
    backgroundColor: fields.ColorField<{ nullable: false; initial: "#999999" }>;

    /**
     * Grid configuration for the scene
     * @defaultValue see properties
     * @remarks Initialized in {@link Scene.prepareBaseData | `Scene#prepareBaseData`} to `Scene.#getGrid(this)`, which returns {@linkcode BaseGrid} or a subclass
     */
    grid: fields.SchemaField<
      GridSchema,
      // eslint-disable-next-line @typescript-eslint/no-empty-object-type
      {},
      // eslint-disable-next-line @typescript-eslint/no-deprecated
      fields.SchemaField.Internal.AssignmentType<GridSchema, fields.SchemaField.DefaultOptions>,
      foundry.grid.BaseGrid | fields.SchemaField.Internal.InitializedType<GridSchema, fields.SchemaField.DefaultOptions>
    >;

    /**
     * Do Tokens require vision in order to see the Scene environment?
     * @defaultValue `true`
     */
    tokenVision: fields.BooleanField<{ initial: true }>;

    /**
     * Fog-exploration settings and other data
     */
    fog: fields.SchemaField<{
      /**
       * Should fog exploration progress be tracked for this Scene?
       * @defaultValue `true`
       */
      exploration: fields.BooleanField<{ initial: true }>;

      /**
       * The timestamp at which fog of war was last reset for this Scene.
       * @defaultValue `undefined`
       */
      reset: fields.NumberField<{ required: false; initial: undefined }>;

      /**
       * A special overlay image or video texture which is used for fog of war
       * @defaultValue `null`
       */
      overlay: fields.FilePathField<{ categories: ["IMAGE", "VIDEO"]; virtual: true }>;

      /**
       * Fog-exploration coloration data
       */
      colors: fields.SchemaField<{
        /**
         * A color tint applied to explored regions of fog of war
         * @defaultValue `null`
         */
        explored: fields.ColorField;

        /**
         * A color tint applied to unexplored regions of fog of war
         * @defaultValue `null`
         */
        unexplored: fields.ColorField;
      }>;
    }>;

    /**
     * The environment data applied to the Scene.
     */
    environment: fields.SchemaField<EnvironmentSchema>;

    /**
     * A collection of embedded Drawing objects.
     * @defaultValue `[]`
     */
    drawings: fields.EmbeddedCollectionField<typeof documents.BaseDrawing, Scene.Implementation>;

    /**
     * A collection of embedded Tile objects.
     * @defaultValue `[]`
     */
    tokens: fields.EmbeddedCollectionField<typeof documents.BaseToken, Scene.Implementation>;

    /**
     * A collection of embedded Token objects.
     * @defaultValue `[]`
     */
    lights: fields.EmbeddedCollectionField<typeof documents.BaseAmbientLight, Scene.Implementation>;

    /**
     * A collection of embedded AmbientLight objects.
     * @defaultValue `[]`
     */
    notes: fields.EmbeddedCollectionField<typeof documents.BaseNote, Scene.Implementation>;

    /**
     * A collection of embedded Note objects.
     * @defaultValue `[]`
     */
    sounds: fields.EmbeddedCollectionField<typeof documents.BaseAmbientSound, Scene.Implementation>;

    /**
     * A collection of embedded Region documents.
     * @defaultValue `[]`
     */
    regions: fields.EmbeddedCollectionField<typeof documents.BaseRegion, Scene.Implementation>;

    /**
     * A collection of embedded AmbientSound objects.
     * @defaultValue `[]`
     */
    templates: fields.EmbeddedCollectionField<typeof documents.BaseMeasuredTemplate, Scene.Implementation>;

    /**
     * A collection of embedded MeasuredTemplate objects.
     * @defaultValue `[]`
     */
    tiles: fields.EmbeddedCollectionField<typeof documents.BaseTile, Scene.Implementation>;

    /**
     * A collection of embedded Wall objects
     * @defaultValue `[]`
     */
    walls: fields.EmbeddedCollectionField<typeof documents.BaseWall, Scene.Implementation>;

    /**
     * A linked Playlist document which should begin automatically playing when this Scene becomes active.
     * @defaultValue `null`
     */
    playlist: fields.ForeignDocumentField<typeof documents.BasePlaylist>;

    /**
     * A linked PlaylistSound document from the selected playlist that will
     * begin automatically playing when this Scene becomes active
     * @defaultValue `null`
     * @remarks This is `idOnly` because {@link fields.ForeignDocumentField | `ForeignDocumentField`} doesn't know how to get embedded documents;
     * {@link Scene.prepareBaseData | `Scene#prepareBaseData`} attempts to `get()` this ID from the provided `playlist`, if any, making this
     * `PlaylistSound.Implementation | undefined | null` at runtime
     */
    playlistSound: fields.ForeignDocumentField<typeof documents.BasePlaylistSound, { idOnly: true }>;

    /**
     * A JournalEntry document which provides narrative details about this Scene
     * @defaultValue `null`
     */
    journal: fields.ForeignDocumentField<typeof documents.BaseJournalEntry>;

    /**
     * A document ID for a JournalEntryPage which provides narrative details about this Scene
     * @defaultValue `null`
     */
    journalEntryPage: fields.ForeignDocumentField<typeof documents.BaseJournalEntryPage, { idOnly: true }>;

    /**
     * A named weather effect which should be rendered in this Scene.
     * @defaultValue `""`
     */
    weather: fields.StringField<{ required: true }>;

    /**
     * The _id of a Folder which contains this Actor
     * @defaultValue `null`
     */
    folder: fields.ForeignDocumentField<typeof documents.BaseFolder>;

    /**
     * The numeric sort value which orders this Actor relative to its siblings
     * @defaultValue `0`
     */
    sort: fields.IntegerSortField;

    /**
     * An object which configures ownership of this Scene
     * @defaultValue see {@linkcode fields.DocumentOwnershipField}
     */
    ownership: fields.DocumentOwnershipField;

    /**
     * An object of optional key/value flags
     * @defaultValue `{}`
     */
    flags: fields.DocumentFlagsField<Name>;

    /**
     * An object of creation and access information
     * @defaultValue see {@linkcode fields.DocumentStatsField}
     */
    _stats: fields.DocumentStatsField;
  }

  interface EnvironmentSchema extends DataSchema {
    /**
     * The environment darkness level.
     * @defaultValue `0`
     */
    darknessLevel: fields.AlphaField<{ initial: 0 }>;

    /**
     * The darkness level lock state.
     * @defaultValue `false`
     */
    darknessLock: fields.BooleanField<{ initial: false }>;

    /**
     * The global light data configuration.
     */
    globalLight: fields.SchemaField<{
      /**
       * Is the global light enabled?
       * @defaultValue `false`
       */
      enabled: fields.BooleanField<{ required: true; initial: false }>;

      /**
       * @see {@linkcode foundry.data.LightData.Schema.alpha}
       * @privateRemarks The field is defined in Foundry by pulling from the {@linkcode foundry.data.LightData} schema
       */
      alpha: LightData.Schema["alpha"];

      /**
       * Is the global light in bright mode?
       * @defaultValue `false`
       * @remarks This is `boolean` here instead {@linkcode foundry.data.LightData} schema's `number`, because the global light has infinite range
       */
      bright: fields.BooleanField<{ required: true; initial: false }>;

      /**
       * @see {@linkcode foundry.data.LightData.Schema.color}
       * @privateRemarks The field is defined in Foundry by pulling from the {@linkcode foundry.data.LightData} schema
       */
      color: LightData.Schema["color"];

      /**
       * @see {@linkcode foundry.data.LightData.Schema.coloration}
       * @privateRemarks The field is defined in Foundry by pulling from the {@linkcode foundry.data.LightData} schema
       */
      coloration: LightData.Schema["coloration"];

      /**
       * The luminosity applied in the shader
       * @defaultValue `0`
       * @remarks Doesn't pull from the {@linkcode foundry.data.LightData} schema, unlike its siblings, as it has a different `initial`
       */
      luminosity: fields.NumberField<{ required: true; nullable: false; initial: 0; min: 0; max: 1 }>;

      /**
       * @see {@linkcode foundry.data.LightData.Schema.saturation}
       * @privateRemarks The field is defined in Foundry by pulling from the {@linkcode foundry.data.LightData} schema
       */
      saturation: LightData.Schema["saturation"];

      /**
       * @see {@linkcode foundry.data.LightData.Schema.contrast}
       * @privateRemarks The field is defined in Foundry by pulling from the {@linkcode foundry.data.LightData} schema
       */
      contrast: LightData.Schema["contrast"];

      /**
       * @see {@linkcode foundry.data.LightData.Schema.shadows}
       * @privateRemarks The field is defined in Foundry by pulling from the {@linkcode foundry.data.LightData} schema
       */
      shadows: LightData.Schema["shadows"];

      /**
       * @see {@linkcode foundry.data.LightData.Schema.darkness}
       * @privateRemarks The field is defined in Foundry by pulling from the {@linkcode foundry.data.LightData} schema
       */
      darkness: LightData.Schema["darkness"];
    }>;

    /**
     * If cycling between Night and Day is activated.
     * @defaultValue `true`
     */
    cycle: fields.BooleanField<{ initial: true }>;

    /**
     * The base (darkness level 0) ambience lighting data.
     */
    base: fields.SchemaField<EnvironmentDataSchema<{ hue: 0; intensity: 0; luminosity: 0; saturation: 0; shadows: 0 }>>;

    /**
     * The dark (darkness level 1) ambience lighting data.
     * @privateRemarks The `hue` default is actually `257/360` but you can't do division in types. This precision should be more than sufficient.
     */
    dark: fields.SchemaField<
      EnvironmentDataSchema<{ hue: 0.71388889; intensity: 0; luminosity: -0.25; saturation: 0; shadows: 0 }>
    >;
  }

  interface EnvironmentData extends fields.SchemaField.InitializedData<EnvironmentSchema> {}

  interface GridSchema extends DataSchema {
    /**
     * The type of grid, a number from CONST.GRID_TYPES.
     * @defaultValue `game.system.grid.type`
     */
    type: fields.NumberField<
      {
        required: true;
        choices: CONST.GRID_TYPES[];
        initial: () => CONST.GRID_TYPES;
        validationError: "must be a value in CONST.GRID_TYPES";
      },
      // FIXME: overrides required to enforce branded type
      CONST.GRID_TYPES | null | undefined,
      CONST.GRID_TYPES,
      CONST.GRID_TYPES
    >;

    /**
     * The grid size which represents the width (or height) of a single grid space.
     * @defaultValue `100`
     */
    size: fields.NumberField<{
      required: true;
      nullable: false;
      integer: true;
      min: typeof CONST.GRID_MIN_SIZE;
      initial: 100;
      validationError: `must be an integer number of pixels, ${typeof CONST.GRID_MIN_SIZE} or greater`;
    }>;

    /**
     * The line style of the grid.
     * @remarks This field has no special validation, but provided values should match keys of {@linkcode CONFIG.Canvas.gridStyles}
     * @defaultValue `"solidLines"`
     */
    style: fields.StringField<{ required: true; blank: false; initial: "solidLines" }>;

    /**
     * The thickness of the grid lines.
     * @defaultValue `1`
     */
    thickness: fields.NumberField<{ required: true; nullable: false; positive: true; integer: true; initial: 1 }>;

    /**
     * A string representing the color used to render the grid lines.
     * @defaultValue `"#000000"`
     */
    color: fields.ColorField<{ required: true; nullable: false; initial: "#000000" }>;

    /**
     * A number between 0 and 1 for the opacity of the grid lines.
     * @defaultValue `0.2`
     */
    alpha: fields.AlphaField<{ initial: 0.2 }>;

    /**
     * The number of distance units which are represented by a single grid space.
     * @defaultValue `game.system.grid.distance`
     */
    distance: fields.NumberField<{ required: true; nullable: false; positive: true; initial: () => number }>;

    /**
     * A label for the units of measure which are used for grid distance.
     * @defaultValue `game.system.grid.units`
     */
    units: fields.StringField<{ required: true; initial: () => string }>;
  }

  namespace Database {
    /** Options passed along in Get operations for Scenes */
    interface Get extends foundry.abstract.types.DatabaseGetOperation<Scene.Parent> {}

    /** Options passed along in Create operations for Scenes */
    interface Create<Temporary extends boolean | undefined = boolean | undefined>
      extends foundry.abstract.types.DatabaseCreateOperation<Scene.CreateData, Scene.Parent, Temporary> {}

    /** Options passed along in Delete operations for Scenes */
    interface Delete extends foundry.abstract.types.DatabaseDeleteOperation<Scene.Parent> {}

    /** Options passed along in Update operations for Scenes */
    interface Update extends foundry.abstract.types.DatabaseUpdateOperation<Scene.UpdateData, Scene.Parent> {
      thumb?: (string | null)[];
      autoReposition?: boolean;
      animateDarkness?: number;
    }

    /** Operation for {@linkcode Scene.createDocuments} */
    interface CreateDocumentsOperation<Temporary extends boolean | undefined>
      extends Document.Database.CreateOperation<Scene.Database.Create<Temporary>> {}

    /** Operation for {@linkcode Scene.updateDocuments} */
    interface UpdateDocumentsOperation extends Document.Database.UpdateDocumentsOperation<Scene.Database.Update> {}

    /** Operation for {@linkcode Scene.deleteDocuments} */
    interface DeleteDocumentsOperation extends Document.Database.DeleteDocumentsOperation<Scene.Database.Delete> {}

    /** Operation for {@linkcode Scene.create} */
    interface CreateOperation<Temporary extends boolean | undefined>
      extends Document.Database.CreateOperation<Scene.Database.Create<Temporary>> {}

    /** Operation for {@link Scene.update | `Scene#update`} */
    interface UpdateOperation extends Document.Database.UpdateOperation<Update> {}

    interface DeleteOperation extends Document.Database.DeleteOperation<Delete> {}

    /** Options for {@linkcode Scene.get} */
    interface GetOptions extends Document.Database.GetOptions {}

    /** Options for {@link Scene._preCreate | `Scene#_preCreate`} */
    interface PreCreateOptions extends Document.Database.PreCreateOptions<Create> {}

    /** Options for {@link Scene._onCreate | `Scene#_onCreate`} */
    interface OnCreateOptions extends Document.Database.CreateOptions<Create> {}

    /** Operation for {@linkcode Scene._preCreateOperation} */
    interface PreCreateOperation extends Document.Database.PreCreateOperationStatic<Scene.Database.Create> {}

    /** Operation for {@link Scene._onCreateOperation | `Scene#_onCreateOperation`} */
    interface OnCreateOperation extends Scene.Database.Create {}

    /** Options for {@link Scene._preUpdate | `Scene#_preUpdate`} */
    interface PreUpdateOptions extends Document.Database.PreUpdateOptions<Update> {}

    /** Options for {@link Scene._onUpdate | `Scene#_onUpdate`} */
    interface OnUpdateOptions extends Document.Database.UpdateOptions<Update> {}

    /** Operation for {@linkcode Scene._preUpdateOperation} */
    interface PreUpdateOperation extends Scene.Database.Update {}

    /** Operation for {@link Scene._onUpdateOperation | `Scene._preUpdateOperation`} */
    interface OnUpdateOperation extends Scene.Database.Update {}

    /** Options for {@link Scene._preDelete | `Scene#_preDelete`} */
    interface PreDeleteOptions extends Document.Database.PreDeleteOperationInstance<Delete> {}

    /** Options for {@link Scene._onDelete | `Scene#_onDelete`} */
    interface OnDeleteOptions extends Document.Database.DeleteOptions<Delete> {}

    /** Options for {@link Scene._preDeleteOperation | `Scene#_preDeleteOperation`} */
    interface PreDeleteOperation extends Scene.Database.Delete {}

    /** Options for {@link Scene._onDeleteOperation | `Scene#_onDeleteOperation`} */
    interface OnDeleteOperation extends Scene.Database.Delete {}

    /** Context for {@linkcode Scene._onDeleteOperation} */
    interface OnDeleteDocumentsContext extends Document.ModificationContext<Scene.Parent> {}

    /** Context for {@linkcode Scene._onCreateDocuments} */
    interface OnCreateDocumentsContext extends Document.ModificationContext<Scene.Parent> {}

    /** Context for {@linkcode Scene._onUpdateDocuments} */
    interface OnUpdateDocumentsContext extends Document.ModificationContext<Scene.Parent> {}

    /**
     * Options for {@link Scene._preCreateDescendantDocuments | `Scene#_preCreateDescendantDocuments`}
     * and {@link Scene._onCreateDescendantDocuments | `Scene#_onCreateDescendantDocuments`}
     */
    interface CreateOptions extends Document.Database.CreateOptions<Scene.Database.Create> {}

    /**
     * Options for {@link Scene._preUpdateDescendantDocuments | `Scene#_preUpdateDescendantDocuments`}
     * and {@link Scene._onUpdateDescendantDocuments | `Scene#_onUpdateDescendantDocuments`}
     */
    interface UpdateOptions extends Document.Database.UpdateOptions<Scene.Database.Update> {}

    /**
     * Options for {@link Scene._preDeleteDescendantDocuments | `Scene#_preDeleteDescendantDocuments`}
     * and {@link Scene._onDeleteDescendantDocuments | `Scene#_onDeleteDescendantDocuments`}
     */
    interface DeleteOptions extends Document.Database.DeleteOptions<Scene.Database.Delete> {}
  }

  /**
   * The flags that are available for this document in the form `{ [scope: string]: { [key: string]: unknown } }`.
   */
  interface Flags extends Document.ConfiguredFlagsForName<Name> {}

  namespace Flags {
    /**
     * The valid scopes for the flags on this document e.g. `"core"` or `"dnd5e"`.
     */
    type Scope = Document.FlagKeyOf<Flags>;

    /**
     * The valid keys for a certain scope for example if the scope is "core" then a valid key may be `"sheetLock"` or `"viewMode"`.
     */
    type Key<Scope extends Flags.Scope> = Document.FlagKeyOf<Document.FlagGetKey<Flags, Scope>>;

    /**
     * Gets the type of a particular flag given a `Scope` and a `Key`.
     */
    type Get<Scope extends Flags.Scope, Key extends Flags.Key<Scope>> = Document.GetFlag<Name, Scope, Key>;
  }

  interface DropData extends Document.Internal.DropData<Name> {}
  interface DropDataOptions extends Document.DropDataOptions {}

  type PreCreateDescendantDocumentsArgs =
    | Document.PreCreateDescendantDocumentsArgs<Scene.Stored, Scene.DirectDescendant, Scene.Metadata.Embedded>
    | TokenDocument.PreCreateDescendantDocumentsArgs
    | RegionDocument.PreCreateDescendantDocumentsArgs;

  type OnCreateDescendantDocumentsArgs =
    | Document.OnCreateDescendantDocumentsArgs<Scene.Stored, Scene.DirectDescendant, Scene.Metadata.Embedded>
    | TokenDocument.OnCreateDescendantDocumentsArgs
    | RegionDocument.OnCreateDescendantDocumentsArgs;

  type PreUpdateDescendantDocumentsArgs =
    | Document.PreUpdateDescendantDocumentsArgs<Scene.Stored, Scene.DirectDescendant, Scene.Metadata.Embedded>
    | TokenDocument.PreUpdateDescendantDocumentsArgs
    | RegionDocument.PreUpdateDescendantDocumentsArgs;

  type OnUpdateDescendantDocumentsArgs =
    | Document.OnUpdateDescendantDocumentsArgs<Scene.Stored, Scene.DirectDescendant, Scene.Metadata.Embedded>
    | TokenDocument.OnUpdateDescendantDocumentsArgs
    | RegionDocument.OnUpdateDescendantDocumentsArgs;

  type PreDeleteDescendantDocumentsArgs =
    | Document.PreDeleteDescendantDocumentsArgs<Scene.Stored, Scene.DirectDescendant, Scene.Metadata.Embedded>
    | TokenDocument.PreDeleteDescendantDocumentsArgs
    | RegionDocument.PreDeleteDescendantDocumentsArgs;

  type OnDeleteDescendantDocumentsArgs =
    | Document.OnDeleteDescendantDocumentsArgs<Scene.Stored, Scene.DirectDescendant, Scene.Metadata.Embedded>
    | TokenDocument.OnDeleteDescendantDocumentsArgs
    | RegionDocument.OnDeleteDescendantDocumentsArgs;

  interface Dimensions {
    /** The width of the canvas. */
    width: number;

    /** The height of the canvas. */
    height: number;

    /** The grid size. */
    size: number;

    /** The canvas rectangle. */
    rect: Canvas.Rectangle;

    /** The X coordinate of the scene rectangle within the larger canvas. */
    sceneX: number;

    /** The Y coordinate of the scene rectangle within the larger canvas. */
    sceneY: number;

    /** The width of the scene. */
    sceneWidth: number;

    /** The height of the scene. */
    sceneHeight: number;

    /** The scene rectangle. */
    sceneRect: Canvas.Rectangle;

    /** The number of distance units in a single grid space. */
    distance: number;

    /** The factor to convert distance units to pixels */
    distancePixels: number;

    /** The units of distance */
    units: string;

    /** The aspect ratio of the scene rectangle. */
    ratio: number;

    /** The length of the longest line that can be drawn on the canvas. */
    maxR: number;

    /** The number of grid rows on the canvas */
    rows: number;

    /** The number of grid columns on the canvas */
    columns: number;
  }

  interface _ThumbnailCreationData {
    /**
     * A background image to use for thumbnail creation, otherwise the current scene
     * background is used.
     *
     * @remarks This cannot be `null` because Foundry writes `const newImage = img !== undefined;`.
     */
    img: string;

    /**
     * The desired thumbnail width. Default is 300px
     * @defaultValue `300`
     */
    width: number | null;

    /**
     * The desired thumbnail height. Default is 100px;
     * @defaultValue `100`
     */
    height: number | null;

    /**
     * Which image format should be used? image/png, image/jpeg, or image/webp
     * @defaultValue `"image/webp"`
     *
     * @remarks Foundry writes `image/jpg` but this functions the same as `image/png  `.
     * The correct MIME type is `image/jpeg`.
     */
    format: CONST.IMAGE_FILE_EXTENSIONS;

    /**
     * What compression quality should be used for jpeg or webp, between 0 and 1
     * @defaultValue `0.8`
     */
    quality: number;
  }

  interface ThumbnailCreationData extends InexactPartial<_ThumbnailCreationData> {}

<<<<<<< HEAD
  interface DefaultNameContext extends Document.DefaultNameContext<Name, Parent> {}

  interface CreateDialogData extends Document.CreateDialogData<CreateData> {}
  interface CreateDialogOptions extends Document.CreateDialogOptions<Name> {}
=======
  /**
   * The arguments to construct the document.
   *
   * @deprecated - Writing the signature directly has helped reduce circularities and therefore is
   * now recommended.
   */
  // eslint-disable-next-line @typescript-eslint/no-deprecated
  type ConstructorArgs = Document.ConstructorParameters<CreateData, Parent>;
>>>>>>> 81124966
}

/**
 * The client-side Scene document which extends the common BaseScene model.
 *
 * @see {@linkcode Scenes}            The world-level collection of Scene documents
 * @see {@linkcode SceneConfig}       The Scene configuration application
 */
declare class Scene extends foundry.documents.BaseScene.Internal.ClientDocument {
  /**
   * @param data    - Initial data from which to construct the `Scene`
   * @param context - Construction context options
   */
  constructor(data: Scene.CreateData, context?: Scene.ConstructionContext);

  /**
   * Track the viewed position of each scene (while in memory only, not persisted)
   * When switching back to a previously viewed scene, we can automatically pan to the previous position.
   * @defaultValue `{}`
   * @internal
   * @remarks This is intentionally public because it is used in Canvas._initializeCanvasPosition() and Canvas.pan()
   */
  _viewPosition: Canvas.ViewPosition;

  /**
   * Track whether the scene is the active view
   * @defaultValue `this.active`
   * @internal
   */
  protected _view: boolean;

  /**
   * The grid instance.
   */
  grid: foundry.grid.BaseGrid;

  /**
   * Determine the canvas dimensions this Scene would occupy, if rendered
   * @defaultValue `{}`
   * @remarks Technically `undefined` prior to the first time {@link Scene.prepareBaseData | `Scene#prepareBaseData`} is called
   */
  dimensions: Scene.Dimensions;

  /**
   * Provide a thumbnail image path used to represent this document.
   */
  get thumbnail(): string | null;

  /**
   * A convenience accessor for whether the Scene is currently viewed
   */
  get isView(): boolean;

  /**
   * Pull the specified users to this Scene.
   * @param users - An array of User documents or IDs.
   */
  pullUsers(users?: (User.Implementation | string)[]): void;

  /**
   * Set this scene as currently active
   * @returns A Promise which resolves to the current scene once it has been successfully activated
   */
  activate(): Promise<this | undefined>;

  /**
   * Set this scene as the current view
   * @remarks If `canvas.loading`, returns a `ui.notifications.warn`, thence the `| number` in the return type
   */
  view(): Promise<this | number>;

  /**
   * Unview the current Scene, clearing the game canvas.
   */
  unview(): Promise<this | undefined>;

  /**
   * @param createData - (default: `{}`)
   * @param options    - (default: `{}`)
   */
  // data: not null (property access), context: not null (destructured)
  override clone<Save extends boolean | null | undefined = false>(
    data?: Scene.CreateData,
    context?: Document.CloneContext<Save>,
  ): Document.Clone<this, Save>;

  override reset(): void;

  /**
   * @remarks If `source` is falsey, and the grid is hexagonal with the `legacyHex` flag set,
   * does some conversion on `object.grid.size` (leaving it numeric, no type change) before returning
   */
  override toObject(source?: boolean | null): fields.SchemaField.SourceData<Scene.Schema>;

  /**
   * @remarks
   * - Transforms `this.grid` from source data to a {@linkcode BaseGrid} (or subclass) instance
   * - Sets `this.dimensions` to `this.getDimensions()`
   * - If a `playlist` is set, attempts to initialize `this.playlistSound` to a Document reference (it's an `idOnly` field in the schema)
   * - Sets `this.foregroundElevation` to `this.grid.distance * 4` if its otherwise falsey
   */
  override prepareBaseData(): void;

  /**
   * Get the Canvas dimensions which would be used to display this Scene.
   * Apply padding to enlarge the playable space and round to the nearest 2x grid size to ensure symmetry.
   * The rounding accomplishes that the padding buffer around the map always contains whole grid spaces.
   */
  getDimensions(): Scene.Dimensions;

  /** @remarks If the scene has a `journal`, forwards to that journal's `#_onClickDocumentLink` */
  override _onClickDocumentLink(event: MouseEvent): ClientDocument.OnClickDocumentLinkReturn;

  /**
   * Clear the movement history of all Tokens within this Scene.
   */
  clearMovementHistories(): Promise<void>;

  /**
   * For all Tokens in this Scene identify the Regions that each Token is contained in and update the regions of each
   * Token accordingly.
   * or
   * For the given Tokens in this Scene identify the Regions that each Token is contained in and update the regions of
   * each Token accordingly.
   *
   * This function doesn't need to be called by the systems/modules unless
   * {@link TokenDocument.testInsideRegion | `foundry.documents.TokenDocument#testInsideRegion`} is overridden and non-Token properties other than
   * `Scene#grid.type` and `Scene#grid.size` change that are used in the override of
   * {@link TokenDocument.TestInsideRegion | `foundry.documents.TokenDocument#testInsideRegion`}.
   * @param tokens - The Tokens whose regions should be updates
   * @returns The array of Tokens whose regions changed
   */
  updateTokenRegions(tokens?: Iterable<TokenDocument>): Promise<TokenDocument[]>;

  /** @deprecated Foundry made this method truly private in v13 (this warning will be removed in v14) */
  protected _repositionObject(sceneUpdateData: never): never;

  // _preCreate, _preCreateOperation, _onCreate, and _preUpdate, _onUpdateOperation, _onUpdate, and _onDelete are all overridden but with no signature changes.
  // For type simplicity they are left off. These methods historically have been the source of a large amount of computation from tsc.

  /**
   * Handle Scene activation workflow if the active state is changed to true
   * @param active - Is the scene now active?
   */
  protected _onActivate(active: boolean): Promise<this | Canvas>;

  /**
   * @remarks To make it possible for narrowing one parameter to jointly narrow other parameters
   * this method must be overridden like so:
   * ```typescript
   * class SwadeScene extends Scene {
   *   protected override _preCreateDescendantDocuments(...args: Scene.PreCreateDescendantDocumentsArgs) {
   *     super._preCreateDescendantDocuments(...args);
   *
   *     const [parent, collection, data, options, userId] = args;
   *     if (collection === "tokens") {
   *         options; // Will be narrowed.
   *     }
   *   }
   * }
   * ```
   */
  protected override _preCreateDescendantDocuments(...args: Scene.PreCreateDescendantDocumentsArgs): void;

  /**
   * @remarks To make it possible for narrowing one parameter to jointly narrow other parameters
   * this method must be overridden like so:
   * ```typescript
   * class LancerScene extends Scene {
   *   protected override _preUpdateDescendantDocuments(...args: Scene.OnUpdateDescendantDocuments) {
   *     super._preUpdateDescendantDocuments(...args);
   *
   *     const [parent, collection, changes, options, userId] = args;
   *     if (collection === "tokens") {
   *         options; // Will be narrowed.
   *     }
   *   }
   * }
   * ```
   */
  protected override _preUpdateDescendantDocuments(...args: Scene.PreUpdateDescendantDocumentsArgs): void;

  /**
   * @remarks To make it possible for narrowing one parameter to jointly narrow other parameters
   * this method must be overridden like so:
   * ```typescript
   * class Ptr2eScene extends Scene {
   *   protected override _onUpdateDescendantDocuments(...args: Scene.OnUpdateDescendantDocumentsArgs) {
   *     super._onUpdateDescendantDocuments(...args);
   *
   *     const [parent, collection, documents, changes, options, userId] = args;
   *     if (collection === "tokens") {
   *         options; // Will be narrowed.
   *     }
   *   }
   * }
   * ```
   */
  protected override _onUpdateDescendantDocuments(...args: Scene.OnUpdateDescendantDocumentsArgs): void;

  /**
   * @remarks To make it possible for narrowing one parameter to jointly narrow other parameters
   * this method must be overridden like so:
   * ```typescript
   * class KultScene extends Scene {
   *   protected override _preDeleteDescendantDocuments(...args: Scene.PreDeleteDescendantDocumentsArgs) {
   *     super._preDeleteDescendantDocuments(...args);
   *
   *     const [parent, collection, ids, options, userId] = args;
   *     if (collection === "tokens") {
   *         options; // Will be narrowed.
   *     }
   *   }
   * }
   * ```
   */
  protected override _preDeleteDescendantDocuments(...args: Scene.PreDeleteDescendantDocumentsArgs): void;

  // options: not null (parameter default only, destructured in super)
  override toCompendium<Options extends ClientDocument.ToCompendiumOptions | undefined = undefined>(
    pack?: foundry.documents.collections.CompendiumCollection.Any | null,
    options?: Options,
  ): ClientDocument.ToCompendiumReturnType<"Scene", Options>;

  /**
   * Create a 300px by 100px thumbnail image for this scene background
   * @param data - (default: `{}`)
   * @returns The created thumbnail data.
   */
  // data: not null (destructured)
  createThumbnail(data?: Scene.ThumbnailCreationData): Promise<ImageHelper.ThumbnailReturn>;

  /*
   * After this point these are not really overridden methods.
   * They are here because Foundry's documents are complex and have lots of edge cases.
   * There are DRY ways of representing this but this ends up being harder to understand
   * for end users extending these functions, especially for static methods. There are also a
   * number of methods that don't make sense to call directly on `Document` like `createDocuments`,
   * as there is no data that can safely construct every possible document. Finally keeping definitions
   * separate like this helps against circularities.
   */

  // ClientDocument overrides

  // Other Descendant Document operations are actually overridden above

  /**
   * @remarks To make it possible for narrowing one parameter to jointly narrow other parameters
   * this method must be overridden like so:
   * ```typescript
   * class GurpsScene extends Scene {
   *   protected override _onCreateDescendantDocuments(...args: Scene.OnCreateDescendantDocumentsArgs) {
   *     super._onCreateDescendantDocuments(...args);
   *
   *     const [parent, collection, documents, data, options, userId] = args;
   *     if (collection === "tokens") {
   *         options; // Will be narrowed.
   *     }
   *   }
   * }
   * ```
   */
  protected override _onCreateDescendantDocuments(...args: Scene.OnCreateDescendantDocumentsArgs): void;

  /**
   * @remarks To make it possible for narrowing one parameter to jointly narrow other parameters
   * this method must be overridden like so:
   * ```typescript
   * class BladesScene extends Scene {
   *   protected override _onDeleteDescendantDocuments(...args: Scene.OnUpdateDescendantDocuments) {
   *     super._onDeleteDescendantDocuments(...args);
   *
   *     const [parent, collection, documents, ids, options, userId] = args;
   *     if (collection === "tokens") {
   *         options; // Will be narrowed.
   *     }
   *   }
   * }
   * ```
   */
  protected override _onDeleteDescendantDocuments(...args: Scene.OnDeleteDescendantDocumentsArgs): void;

  // context: not null (destructured)
  static override defaultName(context?: Scene.DefaultNameContext): string;

  // data: not null (parameter default only), context: not null (destructured)
  static override createDialog(
    data?: Scene.CreateDialogData,
    createOptions?: Scene.Database.CreateOptions,
    options?: Scene.CreateDialogOptions,
  ): Promise<Scene.Stored | null | undefined>;

  override deleteDialog(
      options?: InexactPartial<foundry.applications.api.DialogV2.ConfirmConfig>,
      operation?: Document.Database.DeleteOperationForName<"Scene">
    ): Promise<this | false | null | undefined>;

  // options: not null (parameter default only)
  static override fromDropData(
    data: Scene.DropData,
    options?: Scene.DropDataOptions,
  ): Promise<Scene.Implementation | undefined>;

  static override fromImport(
    source: Scene.Source,
    context?: Document.FromImportContext<Scene.Parent> | null,
  ): Promise<Scene.Implementation>;

  #Scene: true;
}

export default Scene;<|MERGE_RESOLUTION|>--- conflicted
+++ resolved
@@ -1114,12 +1114,11 @@
 
   interface ThumbnailCreationData extends InexactPartial<_ThumbnailCreationData> {}
 
-<<<<<<< HEAD
   interface DefaultNameContext extends Document.DefaultNameContext<Name, Parent> {}
 
   interface CreateDialogData extends Document.CreateDialogData<CreateData> {}
   interface CreateDialogOptions extends Document.CreateDialogOptions<Name> {}
-=======
+
   /**
    * The arguments to construct the document.
    *
@@ -1128,7 +1127,6 @@
    */
   // eslint-disable-next-line @typescript-eslint/no-deprecated
   type ConstructorArgs = Document.ConstructorParameters<CreateData, Parent>;
->>>>>>> 81124966
 }
 
 /**
