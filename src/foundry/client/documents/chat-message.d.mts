--- conflicted
+++ resolved
@@ -590,12 +590,11 @@
 
   type PassableRollMode = CONST.DICE_ROLL_MODES | "roll";
 
-<<<<<<< HEAD
   interface DefaultNameContext extends Document.DefaultNameContext<Name, Parent> {}
 
   interface CreateDialogData extends Document.CreateDialogData<CreateData> {}
   interface CreateDialogOptions extends Document.CreateDialogOptions<Name> {}
-=======
+
   /**
    * The arguments to construct the document.
    *
@@ -604,7 +603,6 @@
    */
   // eslint-disable-next-line @typescript-eslint/no-deprecated
   type ConstructorArgs = Document.ConstructorParameters<CreateData, Parent>;
->>>>>>> 81124966
 }
 
 /**
@@ -704,7 +702,6 @@
   // options: not null (destructured)
   static getSpeaker(options?: ChatMessage.GetSpeakerOptions): ChatMessage.SpeakerData;
 
-<<<<<<< HEAD
   /** @deprecated Foundry made this method truly private in v13 (this warning will be removed in v14) */
   protected static _getSpeakerFromToken(options: never): never;
 
@@ -720,37 +717,6 @@
   /** @deprecated Foundry made this method truly private in v13 (this warning will be removed in v14) */
   protected _renderRollHTML(isPrivate?: never): never;
 
-=======
-  /**
-   * A helper to prepare the speaker object based on a target TokenDocument
-   * @param options - Options which affect speaker identification
-   * @returns The identified speaker data
-   *
-   * @deprecated - This function was made private without deprecation or direct replacement.
-   */
-  // eslint-disable-next-line @typescript-eslint/no-deprecated
-  protected static _getSpeakerFromToken(options: ChatMessage.GetSpeakerFromTokenOptions): ChatMessage.SpeakerData;
-
-  /**
-   * A helper to prepare the speaker object based on a target Actor
-   * @param options - Options which affect speaker identification
-   * @returns The identified speaker data
-   *
-   * @deprecated - This function was made private without deprecation or direct replacement.
-   */
-  // eslint-disable-next-line @typescript-eslint/no-deprecated
-  protected static _getSpeakerFromActor(options: ChatMessage.GetSpeakerFromActorOptions): ChatMessage.SpeakerData;
-
-  /**
-   * A helper to prepare the speaker object based on a target User
-   * @param options - Options which affect speaker identification
-   * @returns The identified speaker data
-   *
-   * @deprecated - This function was made private without deprecation or direct replacement.
-   */
-  // eslint-disable-next-line @typescript-eslint/no-deprecated
-  protected static _getSpeakerFromUser(options: ChatMessage.GetSpeakerFromUserOptions): ChatMessage.SpeakerData;
->>>>>>> 81124966
 
   /**
    * Obtain an Actor instance which represents the speaker of this message (if any)
@@ -772,7 +738,7 @@
    * @remarks See {@linkcode ChatMessage.WhisperRecipient}
    */
   static getWhisperRecipients(name: ChatMessage.WhisperRecipient): User.Stored[];
-  
+
   /**
    * Render the HTML for the ChatMessage which should be added to the log
    * @param options - Additional options passed to the Handlebars Template.
@@ -788,7 +754,7 @@
    */
   export(): string;
 
-  
+
   /**
    * @deprecated since v13 until v15
    */
