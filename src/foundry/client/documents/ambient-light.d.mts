--- conflicted
+++ resolved
@@ -368,12 +368,11 @@
   interface DropData extends Document.Internal.DropData<Name> {}
   interface DropDataOptions extends Document.DropDataOptions {}
 
-<<<<<<< HEAD
   interface DefaultNameContext extends Document.DefaultNameContext<Name, NonNullable<Parent>> {}
 
   interface CreateDialogData extends Document.CreateDialogData<CreateData> {}
   interface CreateDialogOptions extends Document.CreateDialogOptions<Name> {}
-=======
+
   /**
    * The arguments to construct the document.
    *
@@ -382,7 +381,6 @@
    */
   // eslint-disable-next-line @typescript-eslint/no-deprecated
   type ConstructorArgs = Document.ConstructorParameters<CreateData, Parent>;
->>>>>>> 81124966
 }
 
 /**
