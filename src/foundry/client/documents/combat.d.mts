import type { ConfiguredCombat } from "fvtt-types/configuration";
import type { InexactPartial, Merge, NullishProps } from "#utils";
import type { documents } from "#client/client.d.mts";
import type Document from "#common/abstract/document.d.mts";
import type { DataSchema } from "#common/data/fields.d.mts";
import type BaseCombat from "#common/documents/combat.d.mts";
import type { Token } from "#client/canvas/placeables/_module.d.mts";

import fields = foundry.data.fields;

declare namespace Combat {
  /**
   * The document's name.
   */
  type Name = "Combat";

  /**
   * The context used to create a `Combat`.
   */
  interface ConstructionContext extends Document.ConstructionContext<Parent> {}

  /**
   * The documents embedded within `Combat`.
   */
  type Hierarchy = Readonly<Document.HierarchyOf<Schema>>;

  /**
   * The implementation of the `Combat` document instance configured through `CONFIG.Combat.documentClass` in Foundry and
   * {@linkcode DocumentClassConfig} or {@link ConfiguredCombat | `fvtt-types/configuration/ConfiguredCombat`} in fvtt-types.
   */
  type Implementation = Document.ImplementationFor<Name>;

  /**
   * The implementation of the `Combat` document configured through `CONFIG.Combat.documentClass` in Foundry and
   * {@linkcode DocumentClassConfig} in fvtt-types.
   */
  type ImplementationClass = Document.ImplementationClassFor<Name>;

  /**
   * A document's metadata is special information about the document ranging anywhere from its name,
   * whether it's indexed, or to the permissions a user has over it.
   */
  interface Metadata
    extends Merge<
      Document.Metadata.Default,
      Readonly<{
        name: "Combat";
        collection: "combats";
        label: string;
        labelPlural: string;
        embedded: Metadata.Embedded;
        hasTypeData: true;
        permissions: Metadata.Permissions;
        schemaVersion: string;
      }>
    > {}

  namespace Metadata {
    /**
     * The embedded metadata
     */
    interface Embedded {
      Combatant: "combatants";
      CombatantGroup: "groups";
    }

    /**
     * The permissions for whether a certain user can create, update, or delete this document.
     */
    interface Permissions {
      update(user: User.Internal.Implementation, doc: Implementation, data: UpdateData): boolean;
    }
  }

  /**
   * Allowed subtypes of `Combat`. This is configured through various methods. Modern Foundry
   * recommends registering using [Data Models](https://foundryvtt.com/article/system-data-models/)
   * under {@linkcode CONFIG.Combat.dataModels}. This corresponds to
   * fvtt-type's {@linkcode DataModelConfig}.
   *
   * Subtypes can also be registered through a `template.json` though this is discouraged.
   * The corresponding fvtt-type configs are {@linkcode SourceConfig} and
   * {@linkcode DataConfig}.
   */
  type SubType = foundry.Game.Model.TypeNames<"Combat">;

  /**
   * `ConfiguredSubTypes` represents the subtypes a user explicitly registered. This excludes
   * subtypes like the Foundry builtin subtype `"base"` and the catch-all subtype for arbitrary
   * module subtypes `${string}.${string}`.
   *
   * @see {@link SubType} for more information.
   */
  type ConfiguredSubTypes = Document.ConfiguredSubTypesOf<"Combat">;

  /**
   * `Known` represents the types of `Combat` that a user explicitly registered.
   *
   * @see {@link ConfiguredSubTypes} for more information.
   */
  type Known = Combat.OfType<Combat.ConfiguredSubTypes>;

  /**
   * `OfType` returns an instance of `Combat` with the corresponding type. This works with both the
   * builtin `Combat` class or a custom subclass if that is set up in
   * {@link ConfiguredCombat | `fvtt-types/configuration/ConfiguredCombat`}.
   */
  // eslint-disable-next-line @typescript-eslint/no-restricted-types
  type OfType<Type extends SubType> = Document.Internal.OfType<ConfiguredCombat<Type>, () => Combat<Type>>;

  /**
   * `SystemOfType` returns the system property for a specific `Combat` subtype.
   */
  type SystemOfType<Type extends SubType> = Document.Internal.SystemOfType<_SystemMap, Type>;

  /**
   * @internal
   */
  interface _SystemMap extends Document.Internal.SystemMap<"Combat"> {}

  /**
   * A document's parent is something that can contain it.
   * For example an `Item` can be contained by an `Actor` which makes `Actor` one of its possible parents.
   */
  type Parent = null;

  /**
   * A document's descendants are any child documents, grandchild documents, etc.
   * This is a union of all instances, or never if the document doesn't have any descendants.
   */
  type DescendantName = "Combatant";

  /**
   * A document's direct descendants are documents that are contained directly within its schema.
   * This is a union of all such instances, or never if the document doesn't have any descendants.
   */
  type DirectDescendant = Combatant.Stored;

  /**
   * A document's direct descendants are documents that are contained directly within its schema.
   * This is a union of all such classes, or never if the document doesn't have any descendants.
   */
  type DirectDescendantClass = Combatant.ImplementationClass;

  /**
   * A document's descendants are any documents that are contained within, either within its schema
   * or its descendant's schemas.
   * This is a union of all such instances, or never if the document doesn't have any descendants.
   */
  type Descendant = DirectDescendant;

  /**
   * A document's descendants are any child documents, grandchild documents, etc.
   * This is a union of all classes, or never if the document doesn't have any descendants.
   */
  type DescendantClass = DirectDescendantClass;

  /**
   * Types of `CompendiumCollection` this document might be contained in.
   * Note that `this.pack` will always return a string; this is the type for `game.packs.get(this.pack)`
   *
   * Will be `never` if cannot be contained in a `CompendiumCollection`.
   */
  // Note: Takes any document in the heritage chain (i.e. itself or any parent, transitive or not) that can be contained in a compendium.
  type Pack = never;

  /**
   * An embedded document is a document contained in another.
   * For example an `Item` can be contained by an `Actor` which means `Item` can be embedded in `Actor`.
   *
   * If this is `never` it is because there are no embeddable documents (or there's a bug!).
   */
  type Embedded = Document.ImplementationFor<Embedded.Name>;

  namespace Embedded {
    /**
     * An embedded document is a document contained in another.
     * For example an `Item` can be contained by an `Actor` which means `Item` can be embedded in `Actor`.
     *
     * If this is `never` it is because there are no embeddable documents (or there's a bug!).
     */
    type Name = keyof Metadata.Embedded;

    /**
     * Gets the collection name for an embedded document.
     */
    type CollectionNameOf<CollectionName extends Embedded.CollectionName> = Document.Embedded.CollectionNameFor<
      Metadata.Embedded,
      CollectionName
    >;

    /**
     * Gets the collection document for an embedded document.
     */
    type DocumentFor<CollectionName extends Embedded.CollectionName> = Document.Embedded.DocumentFor<
      Metadata.Embedded,
      CollectionName
    >;

    /**
     * Gets the collection for an embedded document.
     */
    type CollectionFor<CollectionName extends Embedded.CollectionName> = Document.Embedded.CollectionFor<
      Combat.Implementation,
      Metadata.Embedded,
      CollectionName
    >;

    /**
     * A valid name to refer to a collection embedded in this document. For example an `Actor`
     * has the key `"items"` which contains `Item` instance which would make both `"Item" | "Items"`
     * valid keys (amongst others).
     */
    type CollectionName = Document.Embedded.CollectionName<Metadata.Embedded>;
  }

  /**
   * The name of the world or embedded collection this document can find itself in.
   * For example an `Item` is always going to be inside a collection with a key of `items`.
   * This is a fixed string per document type and is primarily useful for {@link ClientDocumentMixin | `Descendant Document Events`}.
   */
  type ParentCollectionName = Metadata["collection"];

  /**
   * The world collection that contains `Combat`s. Will be `never` if none exists.
   */
  type CollectionClass = foundry.documents.collections.CombatEncounters.ConfiguredClass;

  /**
   * The world collection that contains `Combat`s. Will be `never` if none exists.
   */
  type Collection = foundry.documents.collections.CombatEncounters.Configured;

  /**
   * An instance of `Combat` that comes from the database but failed validation meaning that
   * its `system` and `_source` could theoretically be anything.
   */
  interface Invalid extends Document.Internal.Invalid<Implementation> {}

  /**
   * An instance of `Combat` that comes from the database.
   */
  type Stored<SubType extends Combat.SubType = Combat.SubType> = Document.Internal.Stored<OfType<SubType>>;

  /**
   * The data put in {@link Combat._source | `Combat#_source`}. This data is what was
   * persisted to the database and therefore it must be valid JSON.
   *
   * For example a {@link fields.SetField | `SetField`} is persisted to the database as an array
   * but initialized as a {@linkcode Set}.
   */
  interface Source extends fields.SchemaField.SourceData<Schema> {}

  /**
   * The data necessary to create a document. Used in places like {@linkcode Combat.create}
   * and {@link Combat | `new Combat(...)`}.
   *
   * For example a {@link fields.SetField | `SetField`} can accept any {@linkcode Iterable}
   * with the right values. This means you can pass a `Set` instance, an array of values,
   * a generator, or any other iterable.
   */
  interface CreateData extends fields.SchemaField.CreateData<Schema> {}

  /**
   * The data after a {@link foundry.abstract.Document | `Document`} has been initialized, for example
   * {@link Combat.name | `Combat#name`}.
   *
   * This is data transformed from {@linkcode Combat.Source} and turned into more
   * convenient runtime data structures. For example a {@link fields.SetField | `SetField`} is
   * persisted to the database as an array of values but at runtime it is a `Set` instance.
   */
  interface InitializedData extends fields.SchemaField.InitializedData<Schema> {}

  /**
   * The data used to update a document, for example {@link Combat.update | `Combat#update`}.
   * It is a distinct type from {@link Combat.CreateData | `DeepPartial<Combat.CreateData>`} because
   * it has different rules for `null` and `undefined`.
   */
  interface UpdateData extends fields.SchemaField.UpdateData<Schema> {}

  /**
   * The schema for {@linkcode Combat}. This is the source of truth for how an Combat document
   * must be structured.
   *
   * Foundry uses this schema to validate the structure of the {@linkcode Combat}. For example
   * a {@link fields.StringField | `StringField`} will enforce that the value is a string. More
   * complex fields like {@link fields.SetField | `SetField`} goes through various conversions
   * starting as an array in the database, initialized as a set, and allows updates with any
   * iterable.
   */
  interface Schema extends DataSchema {
    /**
     * The _id which uniquely identifies this Combat document
     * @defaultValue `null`
     */
    _id: fields.DocumentIdField;

    type: fields.DocumentTypeField<typeof BaseCombat, { initial: typeof CONST.BASE_DOCUMENT_TYPE }>;

    system: fields.TypeDataField<typeof BaseCombat>;

    /**
     * The _id of a Scene within which this Combat occurs
     * @defaultValue `null`
     */
    scene: fields.ForeignDocumentField<typeof documents.BaseScene>;

    /**
     * A Collection of Documents that represent a grouping of individual Combatants
     * @defaultValue `[]`
     */
    groups: fields.EmbeddedCollectionField<typeof documents.BaseCombatantGroup, Combat.Implementation>;

    /**
     * A Collection of Combatant embedded Documents
     * @defaultValue `[]`
     */
    combatants: fields.EmbeddedCollectionField<typeof documents.BaseCombatant, Combat.Implementation>;

    /**
     * Is the Combat encounter currently active?
     * @defaultValue `false`
     */
    active: fields.BooleanField;

    /**
     * The current round of the Combat encounter
     * @defaultValue `0`
     */
    round: fields.NumberField<{
      required: true;
      nullable: false;
      integer: true;
      min: 0;
      initial: 0;
    }>;

    /**
     * The current turn in the Combat round
     * @defaultValue `null`
     */
    turn: fields.NumberField<{ required: true; integer: true; min: 0; initial: null }>;

    /**
     * The current sort order of this Combat relative to others in the same Scene
     * @defaultValue `0`
     */
    sort: fields.IntegerSortField;

    /**
     * An object of optional key/value flags
     * @defaultValue `{}`
     */
    flags: fields.DocumentFlagsField<Name>;

    /**
     * An object of creation and access information
     * @defaultValue see {@linkcode fields.DocumentStatsField}
     */
    _stats: fields.DocumentStatsField;
  }

  namespace Database {
    /** Options passed along in Get operations for Combats */
    interface Get extends foundry.abstract.types.DatabaseGetOperation<Combat.Parent> {}

    /** Options passed along in Create operations for Combats */
    interface Create<Temporary extends boolean | undefined = boolean | undefined>
      extends foundry.abstract.types.DatabaseCreateOperation<Combat.CreateData, Combat.Parent, Temporary> {}

    /** Options passed along in Delete operations for Combats */
    interface Delete extends foundry.abstract.types.DatabaseDeleteOperation<Combat.Parent> {}

    /** Options passed along in Update operations for Combats */
    interface Update extends foundry.abstract.types.DatabaseUpdateOperation<Combat.UpdateData, Combat.Parent> {
      direction: -1 | 1;
      worldTime: { delta: number };
      turnEvents: boolean;
    }

    /** Operation for {@linkcode Combat.createDocuments} */
    interface CreateDocumentsOperation<Temporary extends boolean | undefined>
      extends Document.Database.CreateOperation<Combat.Database.Create<Temporary>> {}

    /** Operation for {@linkcode Combat.updateDocuments} */
    interface UpdateDocumentsOperation extends Document.Database.UpdateDocumentsOperation<Combat.Database.Update> {}

    /** Operation for {@linkcode Combat.deleteDocuments} */
    interface DeleteDocumentsOperation extends Document.Database.DeleteDocumentsOperation<Combat.Database.Delete> {}

    /** Operation for {@linkcode Combat.create} */
    interface CreateOperation<Temporary extends boolean | undefined>
      extends Document.Database.CreateOperation<Combat.Database.Create<Temporary>> {}

    /** Operation for {@link Combat.update | `Combat#update`} */
    interface UpdateOperation extends Document.Database.UpdateOperation<Update> {}

    interface DeleteOperation extends Document.Database.DeleteOperation<Delete> {}

    /** Options for {@linkcode Combat.get} */
    interface GetOptions extends Document.Database.GetOptions {}

    /** Options for {@link Combat._preCreate | `Combat#_preCreate`} */
    interface PreCreateOptions extends Document.Database.PreCreateOptions<Create> {}

    /** Options for {@link Combat._onCreate | `Combat#_onCreate`} */
    interface OnCreateOptions extends Document.Database.CreateOptions<Create> {}

    /** Operation for {@linkcode Combat._preCreateOperation} */
    interface PreCreateOperation extends Document.Database.PreCreateOperationStatic<Combat.Database.Create> {}

    /** Operation for {@link Combat._onCreateOperation | `Combat#_onCreateOperation`} */
    interface OnCreateOperation extends Combat.Database.Create {}

    /** Options for {@link Combat._preUpdate | `Combat#_preUpdate`} */
    interface PreUpdateOptions extends Document.Database.PreUpdateOptions<Update> {}

    /** Options for {@link Combat._onUpdate | `Combat#_onUpdate`} */
    interface OnUpdateOptions extends Document.Database.UpdateOptions<Update> {}

    /** Operation for {@linkcode Combat._preUpdateOperation} */
    interface PreUpdateOperation extends Combat.Database.Update {}

    /** Operation for {@link Combat._onUpdateOperation | `Combat._preUpdateOperation`} */
    interface OnUpdateOperation extends Combat.Database.Update {}

    /** Options for {@link Combat._preDelete | `Combat#_preDelete`} */
    interface PreDeleteOptions extends Document.Database.PreDeleteOperationInstance<Delete> {}

    /** Options for {@link Combat._onDelete | `Combat#_onDelete`} */
    interface OnDeleteOptions extends Document.Database.DeleteOptions<Delete> {}

    /** Options for {@link Combat._preDeleteOperation | `Combat#_preDeleteOperation`} */
    interface PreDeleteOperation extends Combat.Database.Delete {}

    /** Options for {@link Combat._onDeleteOperation | `Combat#_onDeleteOperation`} */
    interface OnDeleteOperation extends Combat.Database.Delete {}

    /** Context for {@linkcode Combat._onDeleteOperation} */
    interface OnDeleteDocumentsContext extends Document.ModificationContext<Combat.Parent> {}

    /** Context for {@linkcode Combat._onCreateDocuments} */
    interface OnCreateDocumentsContext extends Document.ModificationContext<Combat.Parent> {}

    /** Context for {@linkcode Combat._onUpdateDocuments} */
    interface OnUpdateDocumentsContext extends Document.ModificationContext<Combat.Parent> {}

    /**
     * Options for {@link Combat._preCreateDescendantDocuments | `Combat#_preCreateDescendantDocuments`}
     * and {@link Combat._onCreateDescendantDocuments | `Combat#_onCreateDescendantDocuments`}
     */
    interface CreateOptions extends Document.Database.CreateOptions<Combat.Database.Create> {}

    /**
     * Options for {@link Combat._preUpdateDescendantDocuments | `Combat#_preUpdateDescendantDocuments`}
     * and {@link Combat._onUpdateDescendantDocuments | `Combat#_onUpdateDescendantDocuments`}
     */
    interface UpdateOptions extends Document.Database.UpdateOptions<Combat.Database.Update> {}

    /**
     * Options for {@link Combat._preDeleteDescendantDocuments | `Combat#_preDeleteDescendantDocuments`}
     * and {@link Combat._onDeleteDescendantDocuments | `Combat#_onDeleteDescendantDocuments`}
     */
    interface DeleteOptions extends Document.Database.DeleteOptions<Combat.Database.Delete> {}
  }

  /**
   * The flags that are available for this document in the form `{ [scope: string]: { [key: string]: unknown } }`.
   */
  interface Flags extends Document.ConfiguredFlagsForName<Name> {}

  namespace Flags {
    /**
     * The valid scopes for the flags on this document e.g. `"core"` or `"dnd5e"`.
     */
    type Scope = Document.FlagKeyOf<Flags>;

    /**
     * The valid keys for a certain scope for example if the scope is "core" then a valid key may be `"sheetLock"` or `"viewMode"`.
     */
    type Key<Scope extends Flags.Scope> = Document.FlagKeyOf<Document.FlagGetKey<Flags, Scope>>;

    /**
     * Gets the type of a particular flag given a `Scope` and a `Key`.
     */
    type Get<Scope extends Flags.Scope, Key extends Flags.Key<Scope>> = Document.GetFlag<Name, Scope, Key>;
  }

  interface DropData extends Document.Internal.DropData<Name> {}
  interface DropDataOptions extends Document.DropDataOptions {}

  type PreCreateDescendantDocumentsArgs = Document.PreCreateDescendantDocumentsArgs<
    Combat.Stored,
    Combat.DirectDescendant,
    Combat.Metadata.Embedded
  >;

  type OnCreateDescendantDocumentsArgs = Document.OnCreateDescendantDocumentsArgs<
    Combat.Stored,
    Combat.DirectDescendant,
    Combat.Metadata.Embedded
  >;

  type PreUpdateDescendantDocumentsArgs = Document.PreUpdateDescendantDocumentsArgs<
    Combat.Stored,
    Combat.DirectDescendant,
    Combat.Metadata.Embedded
  >;

  type OnUpdateDescendantDocumentsArgs = Document.OnUpdateDescendantDocumentsArgs<
    Combat.Stored,
    Combat.DirectDescendant,
    Combat.Metadata.Embedded
  >;

  type PreDeleteDescendantDocumentsArgs = Document.PreDeleteDescendantDocumentsArgs<
    Combat.Stored,
    Combat.DirectDescendant,
    Combat.Metadata.Embedded
  >;

  type OnDeleteDescendantDocumentsArgs = Document.OnDeleteDescendantDocumentsArgs<
    Combat.Stored,
    Combat.DirectDescendant,
    Combat.Metadata.Embedded
  >;

  /** @internal */
  type _InitiativeOptions = NullishProps<{
    /**
     * A non-default initiative formula to roll. Otherwise the system default is used.
     * @defaultValue `null`
     */
    formula: string;

    /**
     * Update the Combat turn after adding new initiative scores to keep the turn on the same Combatant.
     * @defaultValue `true`
     */
    updateTurn: boolean;
  }> &
    InexactPartial<{
      /**
       * Additional options with which to customize created Chat Messages
       * @defaultValue `{}`
       * @remarks Can't be `null` as it only has a parameter default
       */
      messageOptions: ChatMessage.CreateData;
    }>;

  interface InitiativeOptions extends _InitiativeOptions {}

  interface HistoryData {
    round: number | null;
    turn: number | null;
    tokenId: string | null;
    combatantId: string | null;
  }

  interface TurnEventContext {
    round: number;
    turn: number;
    skipped: boolean;
  }

  interface RoundEventContext extends Omit<TurnEventContext, "turn"> {}

  type CONFIG_SETTING = "combatTrackerConfig";

<<<<<<< HEAD
  interface DefaultNameContext extends Document.DefaultNameContext<Name, Parent> {}

  interface CreateDialogData extends Document.CreateDialogData<CreateData> {}
  interface CreateDialogOptions extends Document.CreateDialogOptions<Name> {}
=======
  /**
   * The arguments to construct the document.
   *
   * @deprecated - Writing the signature directly has helped reduce circularities and therefore is
   * now recommended.
   */
  // eslint-disable-next-line @typescript-eslint/no-deprecated
  type ConstructorArgs = Document.ConstructorParameters<CreateData, Parent>;
>>>>>>> 81124966
}

/**
 * The client-side Combat document which extends the common BaseCombat model.
 *
 * @see {@linkcode Combats}                       The world-level collection of Combat documents
 * @see {@linkcode Combatant}                     The Combatant embedded document which exists within a Combat document
 * @see {@linkcode CombatConfig}                  The Combat configuration application
 */
declare class Combat<out SubType extends Combat.SubType = Combat.SubType> extends BaseCombat.Internal
  .ClientDocument<SubType> {
  /**
   * @param data    - Initial data from which to construct the `Combat`
   * @param context - Construction context options
   */
  // Note(LukeAbby): Optional as there are currently no required properties on `CreateData`.
  constructor(data?: Combat.CreateData, context?: Combat.ConstructionContext);

  /** Track the sorted turn order of this combat encounter */
  turns: Combatant.Implementation[];

  /** Record the current round, turn, and tokenId to understand changes in the encounter state */
  current: Combat.HistoryData;

  /**
   * Track the previous round, turn, and tokenId to understand changes in the encounter state
   * @remarks Only `undefined` prior to first {@link Combat._onUpdate | `Combat#_onUpdate`} or {@link Combat.setupTurns | `Combat#setupTurns`} (which is called in
   * {@link Combat.prepareDerivedData | `Combat#prepareDerivedData`}) call
   */
  previous: Combat.HistoryData | undefined;

  /**
   * The configuration setting used to record Combat preferences
   * @defaultValue `"combatTrackerConfig"`
   * @privateRemarks Right now it doesn't make sense to make this not a literal, as `type CONFIG_SETTING` is static, so changing this would
   * just make {@link Combat.settings | `Combat#settings`} and {@linkcode CombatEncounters.settings} incorrect
   */
  // TODO: Make the setting name configurable?
  static CONFIG_SETTING: "combatTrackerConfig";

  /** Get the Combatant who has the current turn. */
  get combatant(): Combatant.Implementation | undefined | null;

  /**
   * Get the Combatant who has the next turn.
   */
  get nextCombatant(): Combatant.Implementation | undefined;

  /** Return the object of settings which modify the Combat Tracker behavior */
  // Type is copied here to avoid recursion issue
  // TODO: Make the setting name configurable?
  get settings(): foundry.helpers.ClientSettings.SettingInitializedType<"core", Combat.CONFIG_SETTING>;

  /** Has this combat encounter been started? */
  get started(): boolean;

  /** @remarks Foundry's implementation in {@linkcode Combat} always returns `true` */
  override get visible(): boolean;

  /** Is this combat active in the current scene? */
  get isActive(): boolean;

  /**
   * Set the current Combat encounter as active within the Scene.
   * Deactivate all other Combat encounters within the viewed Scene and set this one as active
   * @param options - Additional context to customize the update workflow
   */
  activate(options?: Combat.Database.UpdateOperation): Promise<Combat.Implementation[]>;

  /** @remarks Calls {@link Combat.setupTurns | `Combat#setupTurns`} if there is at least one Combatant and `this.turns` is empty */
  override prepareDerivedData(): void;

  /**
   * Get a Combatant using its Token id
   * @param token - A Token ID or a TokenDocument instance
   * @returns An array of Combatants which represent the Token.
   */
  getCombatantsByToken(token: string | TokenDocument.Implementation): Combatant.Implementation[];

  /**
   * Get a Combatant that represents the given Actor or Actor ID.
   * @param actorOrId - An Actor ID or an Actor instance.
   */
  getCombatantsByActor(actorOrId: string | Actor.Implementation): Combatant.Implementation[];
  
  /**
   * Calculate the time delta between two turns.
   * @param fromRound - The from-round
   * @param fromTurn  - The from-turn
   * @param toRound   - The to-round
   * @param toTurn    - The to-turn
   */
  getTimeDelta(fromRound: number, fromTurn: number | null, toRound: number, toTurn: number | null): number;

  /** Begin the combat encounter, advancing to round 1 and turn 1 */
  startCombat(): Promise<this>;

  /** Advance the combat to the next round */
  nextRound(): Promise<this>;

  /** Rewind the combat to the previous round */
  previousRound(): Promise<this>;

  /** Advance the combat to the next turn */
  nextTurn(): Promise<this>;

  /** Rewind the combat to the previous turn */
  previousTurn(): Promise<this>;

  /** Display a dialog querying the GM whether they wish to end the combat encounter and empty the tracker */
  endCombat(): Promise<this>;

  /** Toggle whether this combat is linked to the scene or globally available. */
  toggleSceneLink(): Promise<this>;

  /** Reset all combatant initiative scores, setting the turn back to zero */
  resetAll(): Promise<this | undefined>;

  /**
   * Roll initiative for one or multiple Combatants within the Combat document
   * @param ids     - A Combatant id or Array of ids for which to roll
   * @param options - Additional options which modify how initiative rolls are created or presented. (default: `{}`)
   * @returns A promise which resolves to the updated Combat document once updates are complete.
   */
  rollInitiative(ids: string | string[], options?: Combat.InitiativeOptions): Promise<this>;

  /**
   * Roll initiative for all combatants which have not already rolled
   * @param options - Additional options forwarded to the Combat.rollInitiative method (default: `{}`)
   */
  rollAll(options?: Combat.InitiativeOptions): Promise<this>;

  /**
   * Roll initiative for all non-player actors who have not already rolled
   * @param options - Additional options forwarded to the Combat.rollInitiative method (default: `{}`)
   */
  rollNPC(options?: Combat.InitiativeOptions): Promise<this>;

  /**
   * Assign initiative for a single Combatant within the Combat encounter.
   * Update the Combat turn order to maintain the same combatant as the current turn.
   * @param id    - The combatant ID for which to set initiative
   * @param value - A specific initiative value to set
   */
  setInitiative(id: string, value: number): Promise<void>;

  /** Return the Array of combatants sorted into initiative order, breaking ties alphabetically by name. */
  setupTurns(): Combatant.Implementation[];

  /**
   * Debounce changes to the composition of the Combat encounter to de-duplicate multiple concurrent Combatant changes.
   * If this is the currently viewed encounter, re-render the CombatTracker application.
   */
  debounceSetup: () => void;

  /**
   * Update active effect durations for all actors present in this Combat encounter.
   */
  updateCombatantActors(): void;

  /**
   * Loads the registered Combat Theme (if any) and plays the requested type of sound.
   * If multiple exist for that type, one is chosen at random.
   * @param announcement - The announcement that should be played: "startEncounter", "nextUp", or "yourTurn".
   */
  protected _playCombatSound(announcement: CONST.COMBAT_ANNOUNCEMENTS): void;

  /**
   * Define how the array of Combatants is sorted in the displayed list of the tracker.
   * This method can be overridden by a system or module which needs to display combatants in an alternative order.
   * The default sorting rules sort in descending order of initiative using combatant IDs for tiebreakers.
   * @param  a - Some combatant
   * @param  b - Some other combatant
   */
  protected _sortCombatants(a: Combatant.Implementation, b: Combatant.Implementation): number;

  /**
   * Refresh the Token HUD under certain circumstances.
   * @param documents - A list of Combatant documents that were added or removed.
   */
  protected _refreshTokenHUD(documents: Combatant.Implementation[]): void;

  /**
   * Clear the movement history of all Tokens within this Combat.
   * or
   * Clear the movement history of the Combatants' Tokens.
   * @param combatants - The combatants whose movement history is cleared
   */
  clearMovementHistories(combatants?: Iterable<Combatant.Implementation>): Promise<void>;

  // _onCreate, _onUpdate, and _onDelete  are all overridden but with no signature changes from BaseCombat.

  /**
   * @remarks To make it possible for narrowing one parameter to jointly narrow other parameters
   * this method must be overridden like so:
   * ```typescript
   * class GurpsCombat extends Combat {
   *   protected override _onCreateDescendantDocuments(...args: Combat.OnCreateDescendantDocumentsArgs) {
   *     super._onCreateDescendantDocuments(...args);
   *
   *     const [parent, collection, documents, data, options, userId] = args;
   *     if (collection === "combatants") {
   *         options; // Will be narrowed.
   *     }
   *   }
   * }
   * ```
   */
  protected override _onCreateDescendantDocuments(...args: Combat.OnCreateDescendantDocumentsArgs): void;

  /**
   * @remarks To make it possible for narrowing one parameter to jointly narrow other parameters
   * this method must be overridden like so:
   * ```typescript
   * class Ptr2eCombat extends Combat {
   *   protected override _onUpdateDescendantDocuments(...args: Combat.OnUpdateDescendantDocumentsArgs) {
   *     super._onUpdateDescendantDocuments(...args);
   *
   *     const [parent, collection, documents, changes, options, userId] = args;
   *     if (collection === "combatants") {
   *         options; // Will be narrowed.
   *     }
   *   }
   * }
   * ```
   */
  protected override _onUpdateDescendantDocuments(...args: Combat.OnUpdateDescendantDocumentsArgs): void;

  /**
   * @remarks To make it possible for narrowing one parameter to jointly narrow other parameters
   * this method must be overridden like so:
   * ```typescript
   * class BladesCombat extends Combat {
   *   protected override _onDeleteDescendantDocuments(...args: Combat.OnUpdateDescendantDocuments) {
   *     super._onDeleteDescendantDocuments(...args);
   *
   *     const [parent, collection, documents, ids, options, userId] = args;
   *     if (collection === "combatants") {
   *         options; // Will be narrowed.
   *     }
   *   }
   * }
   * ```
   */
  protected override _onDeleteDescendantDocuments(...args: Combat.OnDeleteDescendantDocumentsArgs): void;

  /**
   * This workflow occurs after a Combatant is added to the Combat.
   * This can be overridden to implement system-specific combat tracking behaviors.
   * The default implementation of this function does nothing.
   * This method only executes for one designated GM user. If no GM users are present this method will not be called.
   * @param combatant - The Combatant that entered the Combat
   */
  protected _onEnter(combatant: Combatant.Implementation): Promise<void>;

  /**
   * This workflow occurs after a Combatant is removed from the Combat.
   * This can be overridden to implement system-specific combat tracking behaviors.
   * The default implementation of this function does nothing.
   * This method only executes for one designated GM user. If no GM users are present this method will not be called.
   * @param combatant - The Combatant that exited the Combat
   */
  protected _onExit(combatant: Combatant.Implementation): Promise<void>

  /**
   * Called after {@link Combat#_onExit} and takes care of clearing the movement history of the
   * Combatant's Token.
   * This function is not called for Combatants that don't have a Token.
   * The default implementation clears the movement history always.
   * @param combatant - The Combatant that exited the Combat
   */
  protected _clearMovementHistoryOnExit(combatant: Combatant.Implementation): Promise<void>;

  /**
   * Get the current history state of the Combat encounter.
   * @param combatant - The new active combatant (default: `this.combatant`)
   */
  protected _getCurrentState(combatant?: Combatant.Implementation): Combat.HistoryData;

  /**
   * Update display of Token combat turn markers.
   */
  protected _updateTurnMarkers(): void;

  /**
   * Manage the execution of Combat lifecycle events.
   * This method orchestrates the execution of four events in the following order, as applicable:
   * 1. End Turn
   * 2. End Round
   * 3. Begin Round
   * 4. Begin Turn
   * Each lifecycle event is an async method, and each is awaited before proceeding.
   */
  protected _manageTurnEvents(): Promise<void>;

  /**
   * A workflow that occurs at the end of each Combat Turn.
   * This workflow occurs after the Combat document update.
   * This can be overridden to implement system-specific combat tracking behaviors.
   * The default implementation of this function does nothing.
   * This method only executes for one designated GM user. If no GM users are present this method will not be called.
   * @param combatant - The Combatant whose turn just ended
   * @param context   - The context of the turn tat just ended
   */
  protected _onEndTurn(combatant: Combatant.Implementation, context: Combat.TurnEventContext): Promise<void>;

  /**
   * A workflow that occurs at the end of each Combat Round.
   * This workflow occurs after the Combat document update.
   * This can be overridden to implement system-specific combat tracking behaviors.
   * The default implementation of this function does nothing.
   * This method only executes for one designated GM user. If no GM users are present this method will not be called.
   * @param context - The context of the round that just ended
   */
  protected _onEndRound(context: Combat.RoundEventContext): Promise<void>;

  /**
   * A workflow that occurs at the start of each Combat Round.
   * This workflow occurs after the Combat document update.
   * This can be overridden to implement system-specific combat tracking behaviors.
   * The default implementation of this function does nothing.
   * This method only executes for one designated GM user. If no GM users are present this method will not be called.
   * @param context - The context of the round that just started
   */
  protected _onStartRound(context: Combat.RoundEventContext): Promise<void>;

  /**
   * A workflow that occurs at the start of each Combat Turn.
   * This workflow occurs after the Combat document update.
   * This can be overridden to implement system-specific combat tracking behaviors.
   * The default implementation of this function does nothing.
   * This method only executes for one designated GM user. If no GM users are present this method will not be called.
   * @param combatant - The Combatant whose turn just started
   * @param context   - The context of the turn that just started
   */
  protected _onStartTurn(combatant: Combatant.Implementation, context: Combat.TurnEventContext): Promise<void>;

  /**
   * Called after {@link Combat#_onStartTurn} and takes care of clearing the movement history of the
   * Combatant's Token.
   * This function is not called for Combatants that don't have a Token.
   * The default implementation clears the movement history always.
   * @param combatant - The Combatant whose turn just started
   * @param context   - The context of the turn that just started
   */
  protected _clearMovementHistoryOnStartTurn(combatant: Combatant.Implementation, context: Combat.TurnEventContext): Promise<void>

  /**
   * When Tokens are deleted, handle actions to update/delete Combatants of these Tokens.
   * @param tokens    - An array of Tokens which have been deleted
   * @param operation - The operation that deleted the Tokens
   * @param user      - The User that deleted the Tokens
   */
  protected static _onDeleteTokens(tokens: TokenDocument[], operation: Combat.Database.DeleteOperation, user: User.Implementation): void;

  /**
   * @deprecated Since v12, no stated end
   * @remarks Foundry provides no deprecation warning; use {@link Combat.getCombatantsByActor | `Combat#getCombatantsByActor`} instead.
   */
  getCombatantByActor(actor: string | Actor.Implementation): Combatant.Implementation | null;

  /**
   * @deprecated Since v12, no stated end
   * @remarks Foundry provides no deprecation warning; use {@link Combat.getCombatantsByActor | `Combat#getCombatantsByActor`} instead.
   */
  getCombatantByToken(token: string | Token.Implementation): Combatant.Implementation | null;

  /*
   * After this point these are not really overridden methods.
   * They are here because Foundry's documents are complex and have lots of edge cases.
   * There are DRY ways of representing this but this ends up being harder to understand
   * for end users extending these functions, especially for static methods. There are also a
   * number of methods that don't make sense to call directly on `Document` like `createDocuments`,
   * as there is no data that can safely construct every possible document. Finally keeping definitions
   * separate like this helps against circularities.
   */

  // ClientDocument overrides

  /**
   * @remarks To make it possible for narrowing one parameter to jointly narrow other parameters
   * this method must be overridden like so:
   * ```typescript
   * class SwadeCombat extends Combat {
   *   protected override _preCreateDescendantDocuments(...args: Combat.PreCreateDescendantDocumentsArgs) {
   *     super._preCreateDescendantDocuments(...args);
   *
   *     const [parent, collection, data, options, userId] = args;
   *     if (collection === "combatants") {
   *         options; // Will be narrowed.
   *     }
   *   }
   * }
   * ```
   */
  protected override _preCreateDescendantDocuments(...args: Combat.PreCreateDescendantDocumentsArgs): void;

  /**
   * @remarks To make it possible for narrowing one parameter to jointly narrow other parameters
   * this method must be overridden like so:
   * ```typescript
   * class LancerCombat extends Combat {
   *   protected override _preUpdateDescendantDocuments(...args: Combat.OnUpdateDescendantDocuments) {
   *     super._preUpdateDescendantDocuments(...args);
   *
   *     const [parent, collection, changes, options, userId] = args;
   *     if (collection === "combatants") {
   *         options; // Will be narrowed.
   *     }
   *   }
   * }
   * ```
   */
  protected override _preUpdateDescendantDocuments(...args: Combat.PreUpdateDescendantDocumentsArgs): void;

  /**
   * @remarks To make it possible for narrowing one parameter to jointly narrow other parameters
   * this method must be overridden like so:
   * ```typescript
   * class KultCombat extends Combat {
   *   protected override _preDeleteDescendantDocuments(...args: Combat.PreDeleteDescendantDocumentsArgs) {
   *     super._preDeleteDescendantDocuments(...args);
   *
   *     const [parent, collection, ids, options, userId] = args;
   *     if (collection === "combatants") {
   *         options; // Will be narrowed.
   *     }
   *   }
   * }
   * ```
   */
  protected override _preDeleteDescendantDocuments(...args: Combat.PreDeleteDescendantDocumentsArgs): void;

  // context: not null (destructured)
  static override defaultName(context?: Combat.DefaultNameContext): string;

  // data: not null (parameter default only), context: not null (destructured)
  static override createDialog(
    data?: Combat.CreateDialogData,
    createOptions?: Combat.Database.CreateOptions,
    options?: Combat.CreateDialogOptions,
  ): Promise<Combat.Stored | null | undefined>;

  override deleteDialog(
      options?: InexactPartial<foundry.applications.api.DialogV2.ConfirmConfig>,
      operation?: Document.Database.DeleteOperationForName<"Combat">
    ): Promise<this | false | null | undefined>;

  // options: not null (parameter default only)
  static override fromDropData(
    data: Combat.DropData,
    options?: Combat.DropDataOptions,
  ): Promise<Combat.Implementation | undefined>;

  static override fromImport(
    source: Combat.Source,
    context?: Document.FromImportContext<Combat.Parent> | null,
  ): Promise<Combat.Implementation>;

  override _onClickDocumentLink(event: MouseEvent): ClientDocument.OnClickDocumentLinkReturn;

  #Combat: true;
}

export default Combat;<|MERGE_RESOLUTION|>--- conflicted
+++ resolved
@@ -567,12 +567,11 @@
 
   type CONFIG_SETTING = "combatTrackerConfig";
 
-<<<<<<< HEAD
   interface DefaultNameContext extends Document.DefaultNameContext<Name, Parent> {}
 
   interface CreateDialogData extends Document.CreateDialogData<CreateData> {}
   interface CreateDialogOptions extends Document.CreateDialogOptions<Name> {}
-=======
+
   /**
    * The arguments to construct the document.
    *
@@ -581,7 +580,6 @@
    */
   // eslint-disable-next-line @typescript-eslint/no-deprecated
   type ConstructorArgs = Document.ConstructorParameters<CreateData, Parent>;
->>>>>>> 81124966
 }
 
 /**
@@ -666,7 +664,7 @@
    * @param actorOrId - An Actor ID or an Actor instance.
    */
   getCombatantsByActor(actorOrId: string | Actor.Implementation): Combatant.Implementation[];
-  
+
   /**
    * Calculate the time delta between two turns.
    * @param fromRound - The from-round
@@ -844,7 +842,7 @@
    * This method only executes for one designated GM user. If no GM users are present this method will not be called.
    * @param combatant - The Combatant that exited the Combat
    */
-  protected _onExit(combatant: Combatant.Implementation): Promise<void>
+  protected _onExit(combatant: Combatant.Implementation): Promise<void>;
 
   /**
    * Called after {@link Combat#_onExit} and takes care of clearing the movement history of the
@@ -927,7 +925,10 @@
    * @param combatant - The Combatant whose turn just started
    * @param context   - The context of the turn that just started
    */
-  protected _clearMovementHistoryOnStartTurn(combatant: Combatant.Implementation, context: Combat.TurnEventContext): Promise<void>
+  protected _clearMovementHistoryOnStartTurn(
+    combatant: Combatant.Implementation,
+    context: Combat.TurnEventContext,
+  ): Promise<void>;
 
   /**
    * When Tokens are deleted, handle actions to update/delete Combatants of these Tokens.
@@ -935,7 +936,11 @@
    * @param operation - The operation that deleted the Tokens
    * @param user      - The User that deleted the Tokens
    */
-  protected static _onDeleteTokens(tokens: TokenDocument[], operation: Combat.Database.DeleteOperation, user: User.Implementation): void;
+  protected static _onDeleteTokens(
+    tokens: TokenDocument[],
+    operation: Combat.Database.DeleteOperation,
+    user: User.Implementation,
+  ): void;
 
   /**
    * @deprecated Since v12, no stated end
@@ -1026,9 +1031,9 @@
   ): Promise<Combat.Stored | null | undefined>;
 
   override deleteDialog(
-      options?: InexactPartial<foundry.applications.api.DialogV2.ConfirmConfig>,
-      operation?: Document.Database.DeleteOperationForName<"Combat">
-    ): Promise<this | false | null | undefined>;
+    options?: InexactPartial<foundry.applications.api.DialogV2.ConfirmConfig>,
+    operation?: Document.Database.DeleteOperationForName<"Combat">,
+  ): Promise<this | false | null | undefined>;
 
   // options: not null (parameter default only)
   static override fromDropData(
