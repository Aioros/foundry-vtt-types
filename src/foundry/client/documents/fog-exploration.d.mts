--- conflicted
+++ resolved
@@ -379,12 +379,11 @@
    */
   interface LoadOptions extends Omit<IntentionalPartial<DatabaseGetOperation>, "query"> {}
 
-<<<<<<< HEAD
   interface DefaultNameContext extends Document.DefaultNameContext<Name, Parent> {}
 
   interface CreateDialogData extends Document.CreateDialogData<CreateData> {}
   interface CreateDialogOptions extends Document.CreateDialogOptions<Name> {}
-=======
+
   /**
    * The arguments to construct the document.
    *
@@ -393,7 +392,6 @@
    */
   // eslint-disable-next-line @typescript-eslint/no-deprecated
   type ConstructorArgs = Document.ConstructorParameters<CreateData, Parent>;
->>>>>>> 81124966
 }
 
 /**
