<<<<<<< HEAD
import type { InterfaceToObject, AnyObject } from "fvtt-types/utils";
=======
import type { InterfaceToObject, AnyObject, Identity } from "fvtt-types/utils";
import type StringTerm from "../../../client-esm/dice/terms/string.d.mts";
>>>>>>> fb7b5ebe

declare global {
  /**
   * The Application responsible for configuring a single Token document within a parent Scene.
   */
  class TokenConfig<
    Options extends
      DocumentSheet.Options<TokenDocument.Implementation> = DocumentSheet.Options<TokenDocument.Implementation>,
  > extends DocumentSheet<Options, TokenDocument.Implementation | Actor.Implementation> {
    constructor(object: TokenDocument.Implementation | Actor.Implementation, options?: Partial<Options>);

    /**
     * The placed Token object in the Scene
     */
    token: TokenDocument.Implementation | foundry.data.PrototypeToken;

    /**
     * A reference to the Actor which the token depicts
     */
    actor: Actor.Implementation;

    /**
     * Maintain a copy of the original to show a real-time preview of changes.
     */
    preview: TokenDocument.Implementation | foundry.data.PrototypeToken;

    /**
     * @defaultValue
     * ```typescript
     * foundry.utils.mergeObject(super.defaultOptions, {
     *   classes: ["sheet", "token-sheet"],
     *   template: "templates/scene/token-config.html",
     *   width: 480,
     *   height: "auto",
     *   tabs: [
     *     {navSelector: '.tabs[data-group="main"]', contentSelector: "form", initial: "character"},
     *     {navSelector: '.tabs[data-group="light"]', contentSelector: '.tab[data-tab="light"]', initial: "basic"}
     *     {navSelector: '.tabs[data-group="vision"]', contentSelector: '.tab[data-tab="vision"]', initial: "basic"}
     *   ],
     *   viewPermission: CONST.DOCUMENT_OWNERSHIP_LEVELS.OWNER,
     *   sheetConfig: true
     * })
     * ```
     */
    static override get defaultOptions(): DocumentSheet.Options<TokenDocument.Implementation>;

    /**
     * A convenience accessor to test whether we are configuring the prototype Token for an Actor.
     */
    get isPrototype(): boolean;

    override get id(): string;

    override get title(): string;

    override render(force?: boolean, options?: Application.RenderOptions<Options>): this;

    protected override _render(force?: boolean, options?: Application.RenderOptions<Options>): Promise<void>;

    /**
     * Handle preview with a token.
     */
    protected _handleTokenPreview(force: boolean, options?: Options): Promise<void>;

    protected override _canUserView(user: User.Implementation): boolean;

    override getData(options?: Partial<Options>): Promise<object>; // TODO: Implement GetDataReturnType

    protected _renderInner(data: ReturnType<this["getData"]>): Promise<JQuery<HTMLElement>>;

    /**
     * Get an Object of image paths and filenames to display in the Token sheet
     * @internal
     */
    protected _getAlternateTokenImages(): Promise<Record<string, string>>;

    override activateListeners(html: JQuery): void;

    override close(options?: FormApplication.CloseOptions): Promise<void>;

    protected override _getSubmitData(updateData?: AnyObject | null): InterfaceToObject<TokenConfig.FormData>;

    protected override _onChangeInput(event: JQuery.ChangeEvent): Promise<void>;

    /**
     * Mimic changes to the Token document as if they were true document updates.
     * @param change - The change to preview.
     */
    protected _previewChanges(change?: AnyObject): void;

    /**
     * Reset the temporary preview of the Token when the form is submitted or closed.
     */
    protected _resetPreview(): void;

    protected override _updateObject(event: Event, formData: TokenConfig.FormData): Promise<unknown>;

    /**
     * Handle Token assignment requests to update the default prototype Token
     * @param event - The left-click event on the assign token button
     * @internal
     */
    protected _onAssignToken(event: JQuery.ClickEvent): void;

    /**
     * Handle changing the attribute bar in the drop-down selector to update the default current and max value
     * @internal
     */
    protected _onBarChange(ev: JQuery.ChangeEvent): void;

    /**
     * Handle click events on a token configuration sheet action button
     * @param event - The originating click event
     */
    protected _onClickActionButton(event: PointerEvent): void;

    /**
     * Handle adding a detection mode.
     * @param modes - The existing detection modes
     */
    protected _onAddDetectionMode(modes: TokenDocument["detectionModes"]): void;

    /**
     * Handle removing a detection mode.
     * @param index - The index of the detection mode to remove.
     * @param modes - The existing detection modes.
     */
    protected _onRemoveDetectionMode(index: number, modes: TokenDocument["detectionModes"]): void;

    /**
     * Disable the user's ability to edit the token image field if wildcard images are enabled and that user does not have
     * file browser permissions.
     * @internal
     */
    protected _disableEditImage(): void;
  }

  namespace TokenConfig {
    interface Any extends AnyTokenConfig {}
    interface AnyConstructor extends Identity<typeof AnyTokenConfig> {}

    /** @internal */
    type _FormData = Pick<
      TokenDocument,
      | "actorId"
      | "actorLink"
      | "alpha"
      | "detectionModes"
      | "displayBars"
      | "displayName"
      | "disposition"
      | "elevation"
      | "lockRotation"
      | "name"
      | "rotation"
      | "sort"
      | "x"
      | "y"
    >;

    interface FormData extends _FormData {
      "bar1.attribute": TokenDocument["bar1"]["attribute"];
      "bar2.attribute": TokenDocument["bar2"]["attribute"];
      "light.alpha": TokenDocument["light"]["alpha"];
      "light.angle": TokenDocument["light"]["angle"];
      "light.animation.intensity": TokenDocument["light"]["animation"]["intensity"];
      "light.animation.reverse": TokenDocument["light"]["animation"]["reverse"];
      "light.animation.speed": TokenDocument["light"]["animation"]["speed"];
      "light.animation.type": TokenDocument["light"]["animation"]["type"];
      "light.attenuation": TokenDocument["light"]["attenuation"];
      "light.bright": TokenDocument["light"]["bright"];
      "light.color": TokenDocument["light"]["color"];
      "light.coloration": TokenDocument["light"]["coloration"];
      "light.contrast": TokenDocument["light"]["contrast"];
      "light.dim": TokenDocument["light"]["dim"];
      "light.luminosity": TokenDocument["light"]["luminosity"];
      "light.saturation": TokenDocument["light"]["saturation"];
      "light.shadows": TokenDocument["light"]["shadows"];
      "occludable.radius": TokenDocument["occludable"]["radius"];
      "ring.colors.background": TokenDocument["ring"]["colors"]["background"];
      "ring.colors.ring": TokenDocument["ring"]["colors"]["ring"];
      "ring.effects": TokenDocument["ring"]["effects"];
      "ring.enabled": TokenDocument["ring"]["enabled"];
      "ring.subject.scale": TokenDocument["ring"]["subject"]["scale"];
      "ring.subject.texture": TokenDocument["ring"]["subject"]["texture"];
      "sight.attenuation": TokenDocument["sight"]["attenuation"];
      "sight.color": TokenDocument["sight"]["color"];
      "sight.contrast": TokenDocument["sight"]["contrast"];
      "sight.enabled": TokenDocument["sight"]["enabled"];
      "texture.anchorX": TokenDocument["texture"]["anchorX"];
      "texture.anchorY": TokenDocument["texture"]["anchorY"];
      "texture.fit": TokenDocument["texture"]["fit"];
      "texture.scaleX": TokenDocument["texture"]["scaleX"];
      "texture.scaleY": TokenDocument["texture"]["scaleY"];
      "texture.src": TokenDocument["texture"]["src"];
      "texture.tint": TokenDocument["texture"]["tint"];
    }
  }

  /**
   * A sheet that alters the values of the default Token configuration used when new Token documents are created.
   */
  class DefaultTokenConfig<
    Options extends
      DocumentSheet.Options<TokenDocument.Implementation> = DocumentSheet.Options<TokenDocument.Implementation>,
  > extends TokenConfig<Options> {
    constructor(object?: unknown, options?: Partial<Options>);

    object: TokenDocument.Implementation;

    /**
     * The named world setting that stores the default Token configuration
     * @defaultValue `"defaultToken"`
     */
    static SETTING: string;

    /**
     * @defaultValue
     * ```typescript
     * foundry.utils.mergeObject(super.defaultOptions, {
     *   template: "templates/scene/default-token-config.html",
     *   sheetConfig: false
     * })
     * ```
     */
    static override get defaultOptions(): DocumentSheet.Options<TokenDocument.Implementation>;

    override get id(): string;

    override get title(): string;

    override get isEditable(): boolean;

    protected override _canUserView(user: User.Implementation): boolean;

    override getData(options: unknown): Promise<object>; // TODO: Implement GetDataReturnType

    override _getSubmitData(
      updateData?: Parameters<TokenConfig["_getSubmitData"]>[0],
    ): ReturnType<TokenConfig["_getSubmitData"]>;

    override _updateObject(event: Event, formData?: object): Promise<unknown>;

    override activateListeners(html: JQuery): void;

    /**
     * Reset the form to default values
     */
    reset(): void;

    // eslint-disable-next-line @typescript-eslint/no-misused-promises
    protected override _onBarChange(): Promise<void>;

    protected override _onAddDetectionMode(modes: TokenDocument["detectionModes"]): void;

    protected override _onRemoveDetectionMode(index: number, modes: TokenDocument["detectionModes"]): void;
  }

  namespace DefaultTokenConfig {
    interface Any extends AnyDefaultTokenConfig {}
    interface AnyConstructor extends Identity<typeof AnyDefaultTokenConfig> {}
  }
}

declare abstract class AnyTokenConfig extends TokenConfig<DocumentSheet.Options<TokenDocument.Implementation>> {
  constructor(arg0: never, ...args: never[]);
}

declare abstract class AnyDefaultTokenConfig extends DefaultTokenConfig<
  DocumentSheet.Options<TokenDocument.Implementation>
> {
  constructor(arg0: never, ...args: never[]);
}<|MERGE_RESOLUTION|>--- conflicted
+++ resolved
@@ -1,9 +1,4 @@
-<<<<<<< HEAD
-import type { InterfaceToObject, AnyObject } from "fvtt-types/utils";
-=======
 import type { InterfaceToObject, AnyObject, Identity } from "fvtt-types/utils";
-import type StringTerm from "../../../client-esm/dice/terms/string.d.mts";
->>>>>>> fb7b5ebe
 
 declare global {
   /**
