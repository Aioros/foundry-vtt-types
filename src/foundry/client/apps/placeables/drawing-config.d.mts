--- conflicted
+++ resolved
@@ -49,7 +49,14 @@
   namespace DrawingConfig {
     type Any = DrawingConfig<any>;
 
-<<<<<<< HEAD
+    interface Options extends FormApplication.Options {
+      /**
+       * Configure the default drawing settings, instead of a specific Drawing
+       * @defaultValue `false`
+       */
+      configureDefault: boolean;
+    }
+
     /** @internal */
     type _FormData = Pick<
       DrawingDocument,
@@ -74,24 +81,6 @@
       | "y"
     >;
     interface FormData extends _FormData {
-=======
-    interface Options extends FormApplication.Options {
-      /**
-       * Configure the default drawing settings, instead of a specific Drawing
-       * @defaultValue `false`
-       */
-      configureDefault: boolean;
-    }
-
-    interface FormData {
-      author: string;
-      bezierFactor: DrawingDocument["bezierFactor"];
-      fillAlpha: DrawingDocument["fillAlpha"];
-      fillColor: DrawingDocument["fillColor"];
-      fillType: DrawingDocument["fillType"];
-      fontFamily: DrawingDocument["fontFamily"];
-      fontSize: DrawingDocument["fontSize"];
->>>>>>> 84f82df7
       "shape.height": DrawingDocument["shape"]["height"];
       "shape.width": DrawingDocument["shape"]["width"];
     }
