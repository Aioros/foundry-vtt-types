--- conflicted
+++ resolved
@@ -56,12 +56,8 @@
      */
     protected _onDeleteResult(event: JQuery.ClickEvent): Promise<TableResult.Implementation>;
 
-<<<<<<< HEAD
+    // eslint-disable-next-line @typescript-eslint/no-misused-promises
     protected override _onDrop(event: DragEvent): Promise<TableResult.Implementation[]> | void;
-=======
-    // eslint-disable-next-line @typescript-eslint/no-misused-promises
-    protected override _onDrop(event: DragEvent): Promise<TableResult.ConfiguredInstance[]> | void;
->>>>>>> 929d55d7
 
     /**
      * Handle changing the actor profile image by opening a FilePicker
