<<<<<<< HEAD
import type { GetDataReturnType, MaybePromise } from "fvtt-types/utils";
import type { Document } from "#common/abstract/_module.d.mts";
import type ApplicationV2 from "#client-esm/applications/api/application.mjs";
=======
import type { GetDataReturnType, MaybePromise } from "#utils";
import type DocumentSheetV2 from "../../../client-esm/applications/api/document-sheet.d.mts";
import type { Document } from "../../../common/abstract/module.d.mts";
>>>>>>> 241f1ea3

declare global {
  /**
   * Document Sheet Configuration Application
   * @template Options          - The type of the options object
   * @template ConcreteDocument - The type of the Document which is being managed
   */
  class DocumentSheetConfig<
    ConcreteDocument extends foundry.abstract.Document.Any = foundry.abstract.Document.Any,
    Options extends FormApplication.Options = FormApplication.Options,
  > extends FormApplication<ConcreteDocument, Options> {
    /**
     * @defaultValue
     * ```typescript
     * foundry.utils.mergeObject(super.defaultOptions, {
     *   classes: ["form", "sheet-config"],
     *   template: "templates/sheets/sheet-config.html",
     *   width: 400
     * })
     * ```
     */
    static get defaultOptions(): FormApplication.Options;

    /**
     * An array of pending sheet assignments which are submitted before other elements of the framework are ready.
     * @internal
     */
    static #pending: Array<DocumentSheetConfig.SheetAssignment>;

    override get title(): string;

    override getData(
      options?: Partial<Options>,
    ): MaybePromise<GetDataReturnType<DocumentSheetConfig.DocumentSheetConfigData>>;

    protected override _updateObject(event: Event, formData: DocumentSheetConfig.FormData): Promise<unknown>;

    /**
     * Marshal information on the available sheet classes for a given document type and sub-type, and format it for
     * @param documentName - The Document type.
     * @param subType      - The Document sub-type. // TODO: Generic to specify string options?
     */
    static getSheetClassesForSubType(
      documentName: Document.Type,
      subType: string,
    ): DocumentSheetConfig.SheetClassesForSubType;

    /**
     * Initialize the configured Sheet preferences for Documents which support dynamic Sheet assignment
     * Create the configuration structure for supported documents
     * Process any pending sheet registrations
     * Update the default values from settings data
     */
    static initializeSheets(): void;

    /**
     * @internal
     */
    protected static _getDocumentTypes(cls: Document.AnyConstructor, types?: string[]): string[];

    /**
     * Register a sheet class as a candidate which can be used to display documents of a given type
     * @param documentClass - The Document class for which to register a new Sheet option
     * @param scope         - Provide a unique namespace scope for this sheet
     * @param sheetClass    - A defined Application class used to render the sheet
     * @param config        - Additional options used for sheet registration
     */
    static registerSheet(
      documentClass: Document.AnyConstructor,
      scope: string,
      sheetClass: Application.AnyConstructor | ApplicationV2.AnyConstructor,
      config?: DocumentSheetConfig.RegisterSheetOptions,
    ): void;

    /**
     * Unregister a sheet class, removing it from the list of available Applications to use for a Document type
     * @param documentClass - The Document class for which to register a new Sheet option
     * @param scope         - Provide a unique namespace scope for this sheet
     * @param sheetClass    - A defined DocumentSheet subclass used to render the sheet
     * @param types         - An Array of types for which this sheet should be removed
     */
    static unregisterSheet(
      documentClass: Document.AnyConstructor,
      scope: string,
      sheetClass: Application.AnyConstructor | ApplicationV2.AnyConstructor,
      { types }?: DocumentSheetConfig.UnregisterSheetOptions,
    ): void;

    /**
     * Update the current default Sheets using a new core world setting.
     */
    static updateDefaultSheets(setting?: Record<Document.Type, Record<string, string>>): void;

    /**
     * Initialize default sheet configurations for all document types.
     * @internal
     */
    protected static _registerDefaultSheets(): void;

    #documentSheetConfig: true;
  }

  namespace DocumentSheetConfig {
    interface Any extends DocumentSheetConfig<any, any> {}

    interface SheetRegistration {
      action: "register";

      /** The Document class being registered */
      documentClass: Document.AnyConstructor;

      /** The sheet ID being registered */
      id: string;

      /** The human-readable sheet label */
      label: string;

      /** The sheet class definition being registered */
      sheetClass: Application.AnyConstructor;

      /** An array of types for which this sheet is added */
      types: string[];

      /** Make this sheet the default for provided types? */
      makeDefault: boolean;
    }

    interface SheetUnregistration {
      action: "unregister";

      /** The Document class being unregistered */
      documentClass: Document.AnyConstructor;

      /** The sheet ID being unregistered */
      id: string;

      /** An array of types for which this sheet is removed */
      types: string[];
    }

    type SheetAssignment = SheetRegistration | SheetUnregistration;

    interface FormData {
      defaultClass: string;
      sheetClass: string;
    }

    interface RegisterSheetOptions {
      /** A human-readable label for the sheet name, which will be localized */
      label?: string | undefined;

      /** An array of document types for which this sheet should be used */
      types?: string[] | undefined;

      /**
       * An object of theme keys to labels that the sheet supports. If this option is not supplied,
       * the sheet is assumed to support both light and dark themes. If null is supplied, it
       * indicates that the sheet does not support theming.
       */
      themes?: Record<string, string> | null | undefined;

      /**
       * Whether to make this sheet the default for provided types
       * @defaultValue `false`
       */
      makeDefault?: boolean | undefined;

      /**
       * Whether this sheet is available to be selected as a default sheet for all Documents of that type.
       * @defaultValue `true`
       */
      canBeDefault?: boolean | undefined;

      /**
       * Whether this sheet appears in the sheet configuration UI for users.
       * @defaultValue `true`
       */
      canConfigure?: boolean | undefined;
    }

    interface UnregisterSheetOptions {
      types?: string[] | undefined;
    }

    interface SheetClassesForSubType {
      sheetClasses: Record<string, string>;
      defaultClass: string;
      defaultClasses: Record<string, string>;
    }

    interface DocumentSheetConfigData extends SheetClassesForSubType {
      isGM: boolean;
      object: foundry.abstract.Document.Any;
      options: FormApplication.Options;
      sheetClass: string;
      blankLabel: string;
    }
  }
}<|MERGE_RESOLUTION|>--- conflicted
+++ resolved
@@ -1,12 +1,6 @@
-<<<<<<< HEAD
-import type { GetDataReturnType, MaybePromise } from "fvtt-types/utils";
+import type { GetDataReturnType, MaybePromise } from "#utils";
 import type { Document } from "#common/abstract/_module.d.mts";
 import type ApplicationV2 from "#client-esm/applications/api/application.mjs";
-=======
-import type { GetDataReturnType, MaybePromise } from "#utils";
-import type DocumentSheetV2 from "../../../client-esm/applications/api/document-sheet.d.mts";
-import type { Document } from "../../../common/abstract/module.d.mts";
->>>>>>> 241f1ea3
 
 declare global {
   /**
