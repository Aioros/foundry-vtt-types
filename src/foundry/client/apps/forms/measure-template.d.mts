--- conflicted
+++ resolved
@@ -1,8 +1,4 @@
-<<<<<<< HEAD
-import type { GetDataReturnType, MaybePromise } from "../../../../utils/index.d.mts";
-=======
-import type { GetDataReturnType, MaybePromise, ValueOf } from "fvtt-types/utils";
->>>>>>> 2d28e76c
+import type { GetDataReturnType, MaybePromise } from "fvtt-types/utils";
 
 declare global {
   /**
