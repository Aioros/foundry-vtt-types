import type { GetDataReturnType, MaybePromise } from "../../../../types/utils.d.mts";

export {};

declare global {
  class FontConfig<Options extends FontConfig.Options = FontConfig.Options> extends FormApplication<
    Options,
    NewFontDefinition
  > {
    constructor(object?: NewFontDefinition, options?: Options);

    /**
     * @defaultValue
     * ```typescript
     * foundry.utils.mergeObject(super.defaultOptions, {
     *   title: game.i18n.localize("SETTINGS.FontConfigL"),
     *   id: "font-config",
     *   template: "templates/sidebar/apps/font-config.html",
     *   popOut: true,
     *   width: 600,
     *   height: "auto",
     *   closeOnSubmit: false,
     *   submitOnChange: true
     * });
     * ```
     */
    static override get defaultOptions(): FontConfig.Options;

    /**
     * Whether a font is distributed to connected clients or found on their OS.
     */
    static FONT_TYPES: { FILE: "file"; SYSTEM: "system" };

    override getData(options?: Partial<Options>): MaybePromise<GetDataReturnType<FontConfig.FontConfigData>>;

    /**
     * Template data for a given font definition.
     * @param family     - The font family.
     * @param definition - The font family definition.
     */
    protected _getDataForDefinition(
      family: string,
      definition: CONFIG.Font.FamilyDefinition,
    ): { family: string; index: number; font: string }[];

    override activateListeners(html: JQuery<HTMLElement>): void;

    protected override _updateObject(event: Event, formData?: object): Promise<void>;

    close(options?: FormApplication.CloseOptions): Promise<void>;

    /**
     * Handle application controls.
     * @param event - The click event.
     */
    protected _onClickControl(event: MouseEvent): void;

    /**
     * Add a new custom font definition.
     */
    protected _onAddFont(): Promise<void>;

    /**
     * Delete a font.
     * @param event - The click event
     */
    protected _onDeleteFont(event: MouseEvent): Promise<void>;

    /**
     * Select a font to preview.
     * @param event - The click event
     */
    protected _onSelectFont(event: MouseEvent): void;

    /**
     * Define the setting key where this world's font information will be stored.
     */
    static SETTING: "fonts";

    /**
     * Get the list of fonts that successfully loaded.
     */
    static getAvailableFonts(): string[];

    /**
     * Get the list of fonts formatted for display with selectOptions.
     */
    static getAvailableFontChoices(): Record<string, string>;

    /**
     * Load a font definition.
     * @param family     - The font family name (case-sensitive).
     * @param definition - The font family definition.
     * @returns Returns true if the font was successfully loaded.
     */
    static loadFont(family: string, definition: CONFIG.Font.FamilyDefinition): Promise<boolean>;

    /**
     * Ensure that fonts have loaded and are ready for use.
     * Enforce a maximum timeout in milliseconds.
     * Proceed after that point even if fonts are not yet available.
     * @param ms -  The maximum time to spend loading fonts before proceeding.
     *              (default: `4500`)
     */
    protected static _loadFonts(ms?: number): Promise<void>;

    /**
     * Collect all the font definitions and combine them.
     */
    protected static _collectDefinitions(): Record<string, CONFIG.Font.FamilyDefinition>;

    /**
     * Create FontFace object from a FontDefinition.
     * @param family - The font family name.
     * @param font   - The font definition.
     */
    protected static _createFontFace(family: string, font: CONFIG.Font.Definition): FontFace;

    /**
     * Format a font definition for display.
     * @param family     - The font family.
     * @param definition - The font definition.
     */
    protected static _formatFont(family: string, definition: CONFIG.Font.Definition): string;
  }

  interface NewFontDefinition {
    /**
     * The font family.
     */
    family?: string;

    /**
     * The font weight.
     * @defaultValue `400`
     */
    weight?: number;

    /**
     * The font style.
     * @defaultValue `"normal"`
     */
    style?: string;

    /**
     * The font file
     * @defaultValue `""`
     */
    src?: string;

    /**
     * The text to preview the font.
     * @defaultValue `game.i18n.localize("FONTS.FontPreview")`
     */
    preview?: string;
  }

  namespace FontConfig {
<<<<<<< HEAD
    // eslint-disable-next-line @typescript-eslint/no-empty-object-type
=======
    type Any = FontConfig<any>;

>>>>>>> ef5f129e
    interface Options extends FormApplicationOptions {}

    interface FontConfigData {
      fonts: { family: string; index: number; font: string }[];
      selected: { family: string; index: number } | null;
      family: string | undefined;
      weights: Array<{ value: foundry.CONST.FONT_WEIGHTS; label: string }>;
    }
  }
}<|MERGE_RESOLUTION|>--- conflicted
+++ resolved
@@ -156,12 +156,9 @@
   }
 
   namespace FontConfig {
-<<<<<<< HEAD
-    // eslint-disable-next-line @typescript-eslint/no-empty-object-type
-=======
     type Any = FontConfig<any>;
 
->>>>>>> ef5f129e
+    // eslint-disable-next-line @typescript-eslint/no-empty-object-type
     interface Options extends FormApplicationOptions {}
 
     interface FontConfigData {
