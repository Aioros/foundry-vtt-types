--- conflicted
+++ resolved
@@ -125,7 +125,7 @@
   type NewFontDefinition = FontConfig.NewFontDefinition;
 
   namespace FontConfig {
-    type Any = FontConfig<any>;
+    interface Any extends FontConfig<any> {}
 
     interface Options extends FormApplication.Options {}
 
@@ -134,16 +134,7 @@
      */
     type FontConfigData = Data;
 
-<<<<<<< HEAD
     interface Data {
-=======
-  namespace FontConfig {
-    interface Any extends FontConfig<any> {}
-
-    interface Options extends FormApplicationOptions {}
-
-    interface FontConfigData {
->>>>>>> c4aefa54
       fonts: { family: string; index: number; font: string }[];
       selected: { family: string; index: number } | null;
       family: string | undefined;
