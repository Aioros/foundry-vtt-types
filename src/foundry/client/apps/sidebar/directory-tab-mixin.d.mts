--- conflicted
+++ resolved
@@ -46,11 +46,7 @@
    */
   protected _matchSearchFolders(
     query: RegExp,
-<<<<<<< HEAD
-    includeFolder: (folder: Folder.Implementation, autoExpand?: boolean) => boolean,
-=======
-    /** @immediate */ includeFolder: (folder: Folder.ConfiguredInstance, autoExpand?: boolean) => boolean,
->>>>>>> c4aefa54
+    /** @immediate */ includeFolder: (folder: Folder.Implementation, autoExpand?: boolean) => boolean,
   ): void;
 
   /**
@@ -65,11 +61,7 @@
     query: RegExp,
     entryIds: Set<string>,
     folderIds: Set<string>,
-<<<<<<< HEAD
-    includeFolder: (folder: Folder.Implementation, autoExpand?: boolean) => boolean,
-=======
-    /** @immediate */ includeFolder: (folder: Folder.ConfiguredInstance, autoExpand?: boolean) => boolean,
->>>>>>> c4aefa54
+    /** @immediate */ includeFolder: (folder: Folder.Implementation, autoExpand?: boolean) => boolean,
   ): void;
 
   /**
