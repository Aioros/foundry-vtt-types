--- conflicted
+++ resolved
@@ -15,11 +15,7 @@
 
     protected override _canDragDrop(selector: string): boolean;
 
-<<<<<<< HEAD
-    protected override _getEntryContextOptions(): ContextMenu.Entry[];
-=======
     protected override _getEntryContextOptions(): foundry.applications.ux.ContextMenu.Entry<JQuery>[];
->>>>>>> cd8ac1c0
   }
 
   namespace ActorDirectory {
