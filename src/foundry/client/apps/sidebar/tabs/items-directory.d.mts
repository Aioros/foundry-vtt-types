import type { Identity } from "fvtt-types/utils";

declare global {
  /**
   * The sidebar directory which organizes and displays world-level Item documents.
   */
  class ItemDirectory extends DocumentDirectory<"Item"> {
    static override documentName: "Item";

    protected override _canDragDrop(selector: string): boolean;

<<<<<<< HEAD
    protected override _getEntryContextOptions(): ContextMenu.Entry[];
=======
    protected override _getEntryContextOptions(): foundry.applications.ux.ContextMenu.Entry<JQuery>[];
>>>>>>> cd8ac1c0
  }

  namespace ItemDirectory {
    interface Any extends AnyItemDirectory {}
    interface AnyConstructor extends Identity<typeof AnyItemDirectory> {}
  }
}

declare abstract class AnyItemDirectory extends ItemDirectory {
  constructor(...args: never);
}<|MERGE_RESOLUTION|>--- conflicted
+++ resolved
@@ -9,11 +9,7 @@
 
     protected override _canDragDrop(selector: string): boolean;
 
-<<<<<<< HEAD
-    protected override _getEntryContextOptions(): ContextMenu.Entry[];
-=======
     protected override _getEntryContextOptions(): foundry.applications.ux.ContextMenu.Entry<JQuery>[];
->>>>>>> cd8ac1c0
   }
 
   namespace ItemDirectory {
