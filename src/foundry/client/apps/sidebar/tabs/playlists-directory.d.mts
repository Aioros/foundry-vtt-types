export {};

declare global {
  /**
   * The sidebar directory which organizes and displays world-level Playlist documents.
   * @typeParam Options - The type of the options object
   */
  class PlaylistDirectory<
    Options extends DocumentDirectoryOptions = DocumentDirectoryOptions,
  > extends DocumentDirectory<"Playlist", Options> {
    constructor(options?: Partial<Options>);

    /**
     * Track the playlist IDs which are currently expanded in their display
     * @internal
     */
    protected _expanded: Set<string>;

    /**
     * Are the global volume controls currently expanded?
     * @defaultValue `false`
     * @internal
     */
    protected _volumeExpanded: boolean;

    /**
     * Cache the set of Playlist documents that are displayed as playing when the directory is rendered
     * @defaultValue `[]`
     */
    protected _playingPlaylists: Playlist.Implementation[];

    /**
     * Cache the set of PlaylistSound documents that are displayed as playing when the directory is rendered
     * @defaultValue `[]`
     */
    protected _playingSounds: PlaylistSound.Implementation[];

    /**
     * @internal
     * @defaultValue `undefined`
     * @remarks This is only initialized and set in `getData`.
     */
    protected _playingSoundsData?: PlaylistDirectory.SoundData[] | undefined;

    static override documentName: "Playlist";

    /**
     * @defaultValue `"templates/sidebar/partials/playlist-partial.html"`
     */
    static override entryPartial: string;

    /**
     * @defaultValue
     * ```typescript
     * const options = super.defaultOptions;
     * options.template = "templates/sidebar/playlists-directory.html";
     * options.dragDrop[0].dragSelector = ".folder, .playlist-name, .sound-name";
     * options.renderUpdateKeys = ["name", "playing", "mode", "sounds", "sort", "sorting", "folder"];
     * options.contextMenuSelector = ".document .playlist-header";
     * return options;
     * ```
     */
    static override get defaultOptions(): DocumentDirectoryOptions;

    /**
     * Initialize the set of Playlists which should be displayed in an expanded form
     * @internal
     */
    protected _createExpandedSet(): Set<string>;

    /**
     * Return an Array of the Playlist documents which are currently playing
     */
    get playing(): Playlist.Implementation[];

    /**
     * Whether the "currently playing" element is pinned to the top or bottom of the display.
     * @internal
     */
    protected get _playingLocation(): "top" | "bottom";

    // TODO: Implement GetDataReturnType
    override getData(options?: Partial<Options>): Promise<object>;

    /**
     * Converts a volume level to a human-friendly % value
     * @param volume - Value between [0, 1] of the volume level
     */
    static volumeToTooltip(volume: number): string;

    /**
     * Augment the tree directory structure with playlist-level data objects for rendering
     * @param node - The tree leaf node being prepared
     * @internal
     */
<<<<<<< HEAD
    protected _prepareTreeData(node: DirectoryCollection.TreeNode<Playlist.Implementation>): void;
=======
    protected _prepareTreeData(node: DirectoryCollectionMixin.TreeNode<Playlist.ConfiguredInstance>): void;
>>>>>>> 2d28e76c

    /**
     * Create an object of rendering data for each Playlist document being displayed
     * @param playlist - The playlist to display
     * @returns The data for rendering
     * @internal
     */
    protected _preparePlaylistData(playlist: Playlist.Implementation): PlaylistDirectory.PlaylistData;

    /**
     * Get the icon used to represent the "play/stop" icon for the PlaylistSound
     * @param sound - The sound being rendered
     * @returns The icon that should be used
     * @internal
     */
    protected _getPlayIcon(sound: PlaylistSound.Implementation): string;

    /**
     * Get the icon used to represent the pause/loading icon for the PlaylistSound
     * @param sound - The sound being rendered
     * @returns The icon that should be used
     * @internal
     */
    protected _getPauseIcon(sound: PlaylistSound.Implementation): string;

    /**
     * Given a constant playback mode, provide the FontAwesome icon used to display it
     * @internal
     */
    protected _getModeIcon(mode: foundry.CONST.PLAYLIST_MODES): string;

    /**
     * Given a constant playback mode, provide the string tooltip used to describe it
     * @internal
     */
    protected _getModeTooltip(mode: foundry.CONST.PLAYLIST_MODES): string;

    override activateListeners(html: JQuery): void;

    /**
     * Handle global volume change for the playlist sidebar
     * @param event - The initial click event
     * @internal
     */
    protected _onGlobalVolume(event: JQuery.ClickEvent): unknown;

    override collapseAll(): void;

    protected override _onClickEntryName(event: PointerEvent): Promise<void>;

    /**
     * Handle global volume control collapse toggle
     * @param event - The initial click event
     * @internal
     */
    protected _onVolumeCollapse(event: JQuery.ClickEvent): void;

    /**
     * Helper method to render the expansion or collapse of playlists
     * @param speed - (default: `250`)
     * @internal
     */
    protected _collapse(el: HTMLElement, collapse: boolean, speed?: number): void;

    /**
     * Handle Playlist playback state changes
     * @param event   - The initial click event
     * @param playing - Is the playlist now playing?
     * @internal
     */
    protected _onPlaylistPlay(event: JQuery.ClickEvent, playing: boolean): Promise<Playlist.Implementation>;

    /**
     * Handle advancing the playlist to the next (or previous) sound
     * @param event  - The initial click event
     * @param action - The control action requested
     * @internal
     */
    protected _onPlaylistSkip(event: JQuery.ClickEvent, action: string): Promise<Playlist.Implementation>;

    /**
     * Handle cycling the playback mode for a Playlist
     * @param event - The initial click event
     * @internal
     */
    protected _onPlaylistToggleMode(event: JQuery.ClickEvent): Promise<Playlist.Implementation>;

    /**
     * Handle Playlist track addition request
     * @param event - The initial click event
     * @internal
     */
    protected _onSoundCreate(event: JQuery.ClickEvent): void;

    /**
     * Modify the playback state of a Sound within a Playlist
     * @param event  - The initial click event
     * @param action - The sound control action performed
     * @internal
     */
    protected _onSoundPlay(event: JQuery.ClickEvent, action: string): Promise<Playlist.Implementation | undefined>;

    /**
     * Handle volume adjustments to sounds within a Playlist
     * @param event - The initial change event
     * @internal
     */
    protected _onSoundVolume(event: JQuery.ChangeEvent): void;

    /**
     * Handle changes to the sound playback mode
     * @param event - The initial click event
     * @internal
     */
    protected _onSoundToggleMode(event: JQuery.ClickEvent): Promise<void>;

    /** @internal */
    protected _onPlayingPin(): void;

    protected override _onSearchFilter(event: KeyboardEvent, query: string, rgx: RegExp, html: HTMLElement): void;

    /**
     * Update the displayed timestamps for all currently playing audio sources.
     * Runs on an interval every 1000ms.
     * @internal
     */
    protected _updateTimestamps(): void;

    /**
     * Format the displayed timestamp given a number of seconds as input
     * @param seconds - The current playback time in seconds
     * @returns The formatted timestamp
     * @internal
     */
    protected _formatTimestamp(seconds: number): string;

    protected override _contextMenu(html: JQuery): void;

    protected override _getFolderContextOptions(): ContextMenuEntry[];

    protected override _getEntryContextOptions(): ContextMenuEntry[];

    /**
     * Get context menu options for individual sound effects
     * @returns The context options for each sound
     * @internal
     */
    protected _getSoundContextOptions(): ContextMenuEntry[];

    protected override _onDragStart(event: DragEvent): void;

    protected override _onDrop(event: DragEvent): Promise<Playlist.Implementation | boolean>;
  }

  namespace PlaylistDirectory {
    type Any = AnyPlaylistDirectory;
    type AnyConstructor = typeof AnyPlaylistDirectory;

    interface PlaylistData extends Playlist.PersistedData {
      modeTooltip: string;
      modeIcon: string;
      disabled: boolean;
      expanded: boolean;
      css: string;
      controlCSS: string;
      sounds: SoundData[];
    }

    interface SoundData extends PlaylistSound.PersistedData {
      playlistId: string | null;
      css: string;
      controlCSS: string;
      playIcon: string;
      playTitle: string;
      isPaused?: boolean;
      pauseIcon?: string;
      lvolume?: number;
      currentTime?: string;
      durationTime?: string;
    }
  }
}

declare abstract class AnyPlaylistDirectory extends PlaylistDirectory<DocumentDirectoryOptions> {
  constructor(arg0: never, ...args: never[]);
}<|MERGE_RESOLUTION|>--- conflicted
+++ resolved
@@ -33,7 +33,7 @@
      * Cache the set of PlaylistSound documents that are displayed as playing when the directory is rendered
      * @defaultValue `[]`
      */
-    protected _playingSounds: PlaylistSound.Implementation[];
+    protected _playingSounds: PlaylistSoundDocument.Implementation[];
 
     /**
      * @internal
@@ -93,11 +93,7 @@
      * @param node - The tree leaf node being prepared
      * @internal
      */
-<<<<<<< HEAD
-    protected _prepareTreeData(node: DirectoryCollection.TreeNode<Playlist.Implementation>): void;
-=======
-    protected _prepareTreeData(node: DirectoryCollectionMixin.TreeNode<Playlist.ConfiguredInstance>): void;
->>>>>>> 2d28e76c
+    protected _prepareTreeData(node: DirectoryCollectionMixin.TreeNode<Playlist.Implementation>): void;
 
     /**
      * Create an object of rendering data for each Playlist document being displayed
