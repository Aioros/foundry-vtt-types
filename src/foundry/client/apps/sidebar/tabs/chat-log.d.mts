--- conflicted
+++ resolved
@@ -1,10 +1,4 @@
-<<<<<<< HEAD
 import type { DocumentOnCreateOptions } from "../../../../common/abstract/document.d.mts";
-
-export {};
-=======
-import type Document from "../../../../common/abstract/document.d.mts";
->>>>>>> ef5f129e
 
 declare global {
   interface ChatLogOptions extends ApplicationOptions {
@@ -202,11 +196,7 @@
       command: string,
       match: RegExpMatchArray[],
       chatData: foundry.documents.BaseChatMessage.ConstructorData,
-<<<<<<< HEAD
       createOptions: DocumentOnCreateOptions<"ChatMessage">,
-=======
-      createOptions: Document.ModificationContext<Document.Any | null>,
->>>>>>> ef5f129e
     ): Promise<void>;
 
     /**
@@ -222,11 +212,7 @@
       command: string,
       match: RegExpMatchArray,
       chatData: foundry.documents.BaseChatMessage.ConstructorData,
-<<<<<<< HEAD
       createOptions: DocumentOnCreateOptions<"ChatMessage">,
-=======
-      createOptions: Document.ModificationContext<Document.Any | null>,
->>>>>>> ef5f129e
     ): void;
 
     /**
@@ -241,11 +227,7 @@
       command: string,
       match: RegExpMatchArray,
       chatData: foundry.documents.BaseChatMessage.ConstructorData,
-<<<<<<< HEAD
       createOptions: DocumentOnCreateOptions<"ChatMessage">,
-=======
-      createOptions: Document.ModificationContext<Document.Any | null>,
->>>>>>> ef5f129e
     ): void;
 
     /**
