import type { Identity } from "fvtt-types/utils";

declare global {
  /**
   * @deprecated {@link ChatLog.Options | `ChatLog.Options`}
   */
  type ChatLogOptions = ChatLog.Options;

  /**
   * The sidebar directory which organizes and displays world-level ChatMessage documents.
   * @see {@link Sidebar | `Sidebar`}
   */
  class ChatLog extends SidebarTab<ChatLog.Options> {
    constructor(options?: Partial<ChatLog.Options>);

    /**
     * Track any pending text which the user has submitted in the chat log textarea
     * @internal
     */
    protected _pendingText: string;

    /**
     * Track the history of the past 5 sent messages which can be accessed using the arrow keys
     * @defaultValue `[]`
     * @internal
     */
    protected _sentMessages: string[];

    /**
     * Track which remembered message is being currently displayed to cycle properly
     * @defaultValue `-1`
     * @internal
     */
    protected _sentMessageIndex: number;

    /**
     * Track the time when the last message was sent to avoid flooding notifications
     * @defaultValue `0`
     * @internal
     */
    protected _lastMessageTime: number;

    /**
     * Track the id of the last message displayed in the log
     * @defaultValue `null`
     * @internal
     */
    protected _lastId: string | null;

    /**
     * Track the last received message which included the user as a whisper recipient.
     * @defaultValue `null`
     * @internal
     */
    protected _lastWhisper: ChatMessage.Implementation | null;

    /**
     * A reference to the chat text entry bound key method
     * @defaultValue `null`
     * @internal
     */
    _onChatKeyDownBinding: ((event: JQuery.KeyDownEvent) => void) | null;

    /**
     * Returns if the chat log is currently scrolled to the bottom
     */
    get isAtBottom(): boolean;

    /**
     * @defaultValue
     * ```typescript
     * foundry.utils.mergeObject(super.defaultOptions, {
     *   id: "chat",
     *   template: "templates/sidebar/chat-log.html",
     *   title: game.i18n.localize("CHAT.Title"),
     *   stream: false,
     *   scrollY: ["#chat-log"]
     * });
     * ```
     */
    static override get defaultOptions(): ChatLog.Options;

    /**
     * An enumeration of regular expression patterns used to match chat messages.
     */
    static MESSAGE_PATTERNS: Record<ChatLog.Command, RegExp>;

    /**
     * The set of commands that can be processed over multiple lines.
     */
    static MULTILINE_COMMANDS: Set<string>;

    /**
     * A reference to the Messages collection that the chat log displays
     */
    get collection(): Messages;

    // TODO: Implement GetDataReturnType
    override getData(options?: Partial<ChatLog.Options>): Promise<object>;

    protected override _render(force?: boolean, options?: Application.RenderOptions<ChatLog.Options>): Promise<void>;

    protected override _renderInner(data: object): Promise<JQuery>;

    /**
     * Render a batch of additional messages, prepending them to the top of the log
     * @param html - The rendered jQuery HTML object
     * @param size - The batch size to include
     *
     * @internal
     */
    protected _renderBatch(html: JQuery, size: number): Promise<void>;

    /**
     * Delete a single message from the chat log
     * @param messageId - The ChatMessage entity to remove from the log
     * @param deleteAll - Is this part of a flush operation to delete all messages?
     *                    (default: `false`)
     */
    deleteMessage(messageId: string, { deleteAll }?: { deleteAll?: boolean }): void;

    /**
     * Trigger a notification that alerts the user visually and audibly that a new chat log message has been posted
     */
    notify(message: ChatMessage.Implementation): void;

    /**
     * Parse a chat string to identify the chat command (if any) which was used
     * @param message - The message to match
     * @returns The identified command and regex match
     * @remarks The returned RegExpMatchArray or string Array has the entire match as its first value, then the match for
     *          the slash command (or an empty string) and as last element the flavor or message text. The whisper match
     *          is an exception: Its third value is the target user name (optionally in brackets) and the fourth value is
     *          the message text.
     */
    static parse<S extends string>(message: S): [ChatLog.Command, RegExpMatchArray] | ["none", [S, "", S]];

    /**
     * Post a single chat message to the log
     * @param message         - A ChatMessage document instance to post to the log
     * @param options         - Additional options for how the message is posted to the log
     *                          (default: `{}`)
     * @returns A Promise which resolves once the message is posted
     */
    postOne(message: ChatMessage.Implementation, options?: ChatLog.PostOneOptions): Promise<void>;

    /**
     * Scroll the chat log to the bottom
     * @param options - (default: `{}`)
     */
    protected scrollBottom(options?: ChatLog.ScrollBottomOptions): Promise<void>;

    /**
     * Update the content of a previously posted message after its data has been replaced
     * @param message - The ChatMessage instance to update
     * @param notify  - Trigger a notification which shows the log as having a new unread message
     *                  (default: `false`)
     */
    updateMessage(message: ChatMessage.Implementation, notify?: boolean): Promise<void>;

    /**
     * Update the displayed timestamps for every displayed message in the chat log.
     * Timestamps are displayed in a humanized "timesince" format.
     */
    updateTimestamps(): void;

    override activateListeners(html: JQuery): void;

    /**
     * Handle dropping of transferred data onto the chat editor
     * @param event - The originating drop event which triggered the data transfer
     * @internal
     */
    protected static _onDropTextAreaData(event: DragEvent): Promise<void>;

    /**
     * Prepare the data object of chat message data depending on the type of message being posted
     * @param message - The original string of the message content
     * @returns A Promise resolving to the prepared chat data object, or void if we were executing
     *          a macro instead.
     */
    protected processMessage(message: string): Promise<ChatMessage.Implementation | undefined | void>;

    /**
     * Process messages which are posted using a dice-roll command
     * @param command       - The chat command type
     * @param matches       - Multi-line matched roll expressions
     * @param chatData      - The initial chat data
     * @param createOptions - Options used to create the message
     * @internal
     */
    protected _processDiceCommand(
      command: string,
      match: RegExpMatchArray[],
      chatData: foundry.documents.BaseChatMessage.CreateData,
      createOptions: ChatMessage.Database.CreateOperation<undefined>,
    ): Promise<void>;

    /**
     * Process messages which are posted using a chat whisper command
     * @param command       - The chat command type
     * @param match         - The matched RegExp expressions
     * @param chatData      - The initial chat data
     * @param createOptions - Options used to create the message
     * @throws If the user does not have the permission to whisper to other players
     * @internal
     */
    protected _processWhisperCommand(
      command: string,
      match: RegExpMatchArray,
      chatData: foundry.documents.BaseChatMessage.CreateData,
      createOptions: ChatMessage.Database.CreateOperation<undefined>,
    ): void;

    /**
     * Process messages which are posted using a chat whisper command
     * @param command       - The chat command type
     * @param match         - The matched RegExp expressions
     * @param chatData      - The initial chat data
     * @param createOptions - Options used to create the message
     * @internal
     */
    protected _processChatCommand(
      command: string,
      match: RegExpMatchArray,
      chatData: foundry.documents.BaseChatMessage.CreateData,
      createOptions: ChatMessage.Database.CreateOperation<undefined>,
    ): void;

    /**
     * Process messages which execute a macro.
     * @param command - The chat command typed.
     * @param match   - The RegExp matches.
     * @internal
     */
    protected _processMacroCommand(command: string, match: RegExpMatchArray): void;

    /**
     * Add a sent message to an array of remembered messages to be re-sent if the user pages up with the up arrow key
     * @param message - The message text being remembered
     * @internal
     */
    protected _remember(message: string): void;

    /**
     * Recall a previously sent message by incrementing up (1) or down (-1) through the sent messages array
     * @param direction - The direction to recall, positive for older, negative for more recent
     * @returns The recalled message, or an empty string
     * @internal
     */
    protected _recall(direction: number): string;

    protected override _contextMenu(html: JQuery): void;

    /**
     * Get the ChatLog entry context options
     * @returns The ChatLog entry context options
     * @internal
     */
<<<<<<< HEAD
    protected _getEntryContextOptions(): ContextMenu.Entry[];
=======
    protected _getEntryContextOptions(): foundry.applications.ux.ContextMenu.Entry<JQuery>[];
>>>>>>> cd8ac1c0

    /**
     * Handle keydown events in the chat entry textarea
     * @internal
     */
    protected _onChatKeyDown(event: JQuery.KeyDownEvent): Promise<void> | undefined;

    /**
     * Handle setting the preferred roll mode
     * @internal
     */
    protected _onChangeRollMode(event: JQuery.ChangeEvent): void;

    /**
     * Handle single message deletion workflow
     * @internal
     */
    protected _onDeleteMessage(event: JQuery.ClickEvent): Promise<ChatMessage.Implementation | undefined>;

    /**
     * Handle clicking of dice tooltip buttons
     * @internal
     */
    protected _onDiceRollClick(event: JQuery.ClickEvent): void;

    /**
     * Handle click events to export the chat log
     * @internal
     */
    protected _onExportLog(event: JQuery.ClickEvent): void;

    /**
     * Handle click events to flush the chat log
     * @internal
     */
    protected _onFlushLog(event: JQuery.ClickEvent): void;

    /**
     * Handle scroll events within the chat log container
     * @param event - The initial scroll event
     * @internal
     */
    protected _onScrollLog(event: JQuery.ScrollEvent): Promise<void> | undefined;

    /**
     * Update roll mode select dropdowns when the setting is changed
     * @param mode - The new roll mode setting
     * @internal
     */
    protected static _setRollMode(mode: keyof CONFIG.Dice.RollModes): void;
  }

  namespace ChatLog {
    interface Any extends AnyChatLog {}
    interface AnyConstructor extends Identity<typeof AnyChatLog> {}

    type Command =
      | "roll"
      | "gmroll"
      | "blindroll"
      | "selfroll"
      | "publicroll"
      | "ic"
      | "ooc"
      | "emote"
      | "whisper"
      | "reply"
      | "gm"
      | "players"
      | "macro"
      | "invalid"
      | "none";

    interface ScrollBottomOptions {
      /**
       * If a popout exists, scroll it too
       * @defaultValue `undefined`
       */
      popout?: boolean;

      /**
       * Wait for any images embedded in the chat log to load first before scrolling?
       */
      waitImages?: boolean;

      /**
       * Options to configure scrolling behaviour.
       */
      scrollOptions?: ScrollIntoViewOptions;
    }

    interface PostOneOptions {
      /**
       * An existing message ID to append the message before, by default the new message is
       * appended to the end of the log.
       */
      before?: string | undefined;
      /**
       * Trigger a notification which shows the log as having a new unread message.
       */
      notify?: boolean | undefined;
    }

    interface Options extends Application.Options {
      /**
       * Is this chat log being rendered as part of the stream view?
       * @defaultValue `false`
       */
      stream: boolean;
    }
  }
}

declare abstract class AnyChatLog extends ChatLog {
  constructor(...args: never);
}<|MERGE_RESOLUTION|>--- conflicted
+++ resolved
@@ -257,11 +257,7 @@
      * @returns The ChatLog entry context options
      * @internal
      */
-<<<<<<< HEAD
-    protected _getEntryContextOptions(): ContextMenu.Entry[];
-=======
     protected _getEntryContextOptions(): foundry.applications.ux.ContextMenu.Entry<JQuery>[];
->>>>>>> cd8ac1c0
 
     /**
      * Handle keydown events in the chat entry textarea
