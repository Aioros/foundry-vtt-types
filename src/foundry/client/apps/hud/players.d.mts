--- conflicted
+++ resolved
@@ -51,11 +51,7 @@
     /**
      * Return the default context options available for the Players application
      */
-<<<<<<< HEAD
-    protected _getUserContextOptions(): ContextMenu.Entry[];
-=======
     protected _getUserContextOptions(): foundry.applications.ux.ContextMenu.Entry<JQuery>[];
->>>>>>> cd8ac1c0
 
     /**
      * Toggle display of the Players hud setting for whether or not to display offline players
