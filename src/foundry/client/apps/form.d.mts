--- conflicted
+++ resolved
@@ -237,9 +237,6 @@
 
   namespace FormApplication {
     interface Any extends AnyFormApplication {}
-<<<<<<< HEAD
-    type AnyConstructor = typeof AnyFormApplication;
-=======
     interface AnyConstructor extends Identity<typeof AnyFormApplication> {}
 
     interface Options extends Application.Options {
@@ -278,7 +275,6 @@
        */
       sheetConfig: boolean;
     }
->>>>>>> 9ce6bb34
 
     interface CloseOptions extends Application.CloseOptions {
       submit?: boolean;
@@ -461,11 +457,7 @@
 
   namespace DocumentSheet {
     interface Any extends AnyDocumentSheet {}
-<<<<<<< HEAD
-    type AnyConstructor = typeof AnyDocumentSheet;
-=======
     interface AnyConstructor extends Identity<typeof AnyDocumentSheet> {}
->>>>>>> 9ce6bb34
 
     interface DocumentSheetData<
       Options extends DocumentSheet.Options<ConcreteDocument>,
