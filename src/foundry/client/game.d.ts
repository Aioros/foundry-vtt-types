import type { Socket } from "socket.io-client";
import {
  ConfiguredDocumentClass,
  ConfiguredDocumentClassForName,
  ConfiguredModule,
<<<<<<< HEAD
  ModuleRequiredOrOptional
=======
  DocumentConstructor,
  ModuleRequiredOrOptional,
>>>>>>> f7f02614
} from "../../types/helperTypes";
import type Document from "../common/abstract/document.mjs";

declare global {
  /**
   * The core Game instance which encapsulates the data, settings, and states relevant for managing the game experience.
   * The singleton instance of the Game class is available as the global variable game.
   */
  class Game {
    /**
     * @param view      - The named view which is active for this game instance.
     * @param data      - An object of all the World data vended by the server when the client first connects
     * @param sessionId - The ID of the currently active client session retrieved from the browser cookie
     * @param socket    - The open web-socket which should be used to transact game-state data
     */
    constructor(view: Game["view"], data: Game.ConstructorData, sessionId: Game["sessionId"], socket: Game["socket"]);

    /**
     * The named view which is currently active.
     * Game views include: join, setup, players, license, game, stream
     */
    view: Game.View;

    /**
     * The object of world data passed from the server
     */
    data: Game.Data;

    /** The Release data for this version of Foundry */
    release: foundry.config.ReleaseData;

    /**
     * The id of the active World user, if any
     */
    userId: string | null;

    /**
     * The game World which is currently active.
     */
    world: this["data"]["world"];

    /**
     * The System which is used to power this game World.
     */
    system: this["data"]["system"];

    /**
     * A Map of active Modules which are currently eligible to be enabled in this World.
     * The subset of Modules which are designated as active are currently enabled.
     */
    modules: Game.ModuleMap;

    /**
     * A mapping of WorldCollection instances, one per primary Document type.
     */
    collections: foundry.utils.Collection<WorldCollection<Document.Constructor, string>>;

    /**
     * A mapping of CompendiumCollection instances, one per Compendium pack.
     */
    packs: foundry.utils.Collection<CompendiumCollection<CompendiumCollection.Metadata>>;

    /**
     * A singleton web Worker manager.
     */
    workers: WorkerManager;

    /**
     * Localization support
     */
    i18n: Localization;

    /**
     * The Keyboard Manager
     * @remarks Initialized between the `"setup"` and `"ready"` hook events.
     * @defaultValue `null`
     */
    keyboard: KeyboardManager | null;

    /**
     * The Mouse Manager
     * @remarks Initialized between the `"setup"` and `"ready"` hook events.
     * @defaultValue `null`
     */
    mouse: MouseManager | null;

    /**
     * The Gamepad Manager
     * @remarks Initialized between the `"setup"` and `"ready"` hook events.
     * @defaultValue `null`
     */
    gamepad: GamepadManager | null;

    /**
     * The New User Experience manager.
     */
    nue: NewUserExperience;

    /**
     * The user role permissions setting
     * @remarks Initialized between the `"setup"` and `"ready"` hook events.
     * @defaultValue `null`
     */
    permissions: Game.Permissions | null;

    /**
     * The client session id which is currently active
     */
    sessionId: string;

    /**
     * Client settings which are used to configure application behavior
     */
    settings: ClientSettings;

    /**
     * Client keybindings which are used to configure application behavior
     */
    keybindings: ClientKeybindings;

    /**
     * A reference to the open Socket.io connection
     */
    socket: io.Socket | null;

    /**
     * A singleton GameTime instance which manages the progression of time within the game world.
     */
    time: GameTime;

    /**
     * A singleton reference to the Canvas object which may be used.
     */
    canvas: Canvas;

    /**
     * A singleton instance of the Audio Helper class
     */
    audio: AudioHelper;

    /**
     * A singleton instance of the Video Helper class
     */
    video: VideoHelper;

    /**
     * A singleton instance of the TooltipManager class
     */
    tooltip: TooltipManager;

    /**
     * A singleton instance of the Tour collection class
     */
    tours: Tours;

    /**
     * The global document index.
     */
    documentIndex: DocumentIndex;

    /**
     * Whether the Game is running in debug mode
     * @defaultValue `false`
     */
    debug: boolean;

    /**
     * A flag for whether texture assets for the game canvas are currently loading
     * @defaultValue `false`
     */
    loading: boolean;

    /**
     * A flag for whether the Game has successfully reached the "ready" hook
     * @defaultValue `false`
     */
    ready: boolean;

    /**
     * Fetch World data and return a Game instance
     * @param view      - The named view being created
     * @param sessionId - The current sessionId of the connecting client
     * @returns A Promise which resolves to the created Game instance
     */
    static create(view: string, sessionId: string | null): Promise<Game>;

    /**
     * Establish a live connection to the game server through the socket.io URL
     * @param sessionId - The client session ID with which to establish the connection
     * @returns A promise which resolves to the connected socket, if successful
     */
    static connect(sessionId: string): Promise<io.Socket>;

    /**
     * Retrieve the cookies which are attached to the client session
     * @returns The session cookies
     */
    static getCookies(): Record<string, string>;

    /**
     * Request World data from server and return it
     * @param socket - The active socket connection
     * @param view   - The view for which data is being requested
     */
    static getData(socket: Socket, view: string): Promise<unknown>;

    /**
     * Request World data from server and return it
     */
    static getWorldData(socket: io.Socket): Promise<Game.Data>;

    /**
     * Get the current World status upon initial connection.
     */
    static getWorldStatus(socket: io.Socket): Promise<boolean>;

    /**
     * Configure package data that is currently enabled for this world
     */
    setupPackages(data: Game.Data): void;

    /**
     * Return the named scopes which can exist for packages.
     * Scopes are returned in the prioritization order that their content is loaded.
     * @returns An array of string package scopes
     */
    getPackageScopes(): string[];

    /**
     * Initialize the Game for the current window location
     */
    initialize(): void;

    /**
     * Display certain usability error messages which are likely to result in the player having a bad experience.
     */
    protected _displayUsabilityErrors(): void;

    /**
     * Shut down the currently active Game. Requires GameMaster user permission.
     */
    shutDown(): Promise<void>;

    /**
     * Fully set up the game state, initializing Documents, UI applications, and the Canvas
     */
    setupGame(): Promise<void>;

    /**
     * Initialize game state data by creating WorldCollection instances for every primary Document type
     */
    initializeDocuments(): void;

    /**
     * @remarks Initialized between the `"setup"` and `"ready"` hook events.
     */
    users?: ConfiguredCollectionClassForName<"User">;

    /**
     * @remarks Initialized between the `"setup"` and `"ready"` hook events.
     */
    folders?: ConfiguredCollectionClassForName<"Folder">;

    /**
     * @remarks Initialized between the `"setup"` and `"ready"` hook events.
     */
    actors?: ConfiguredCollectionClassForName<"Actor">;

    /**
     * @remarks Initialized between the `"setup"` and `"ready"` hook events.
     */
    items?: ConfiguredCollectionClassForName<"Item">;

    /**
     * @remarks Initialized between the `"setup"` and `"ready"` hook events.
     */
    scenes?: ConfiguredCollectionClassForName<"Scene">;

    /**
     * @remarks Initialized between the `"setup"` and `"ready"` hook events.
     */
    combats?: ConfiguredCollectionClassForName<"Combat">;

    /**
     * @remarks Initialized between the `"setup"` and `"ready"` hook events.
     */
    journal?: ConfiguredCollectionClassForName<"JournalEntry">;

    /**
     * @remarks Initialized between the `"setup"` and `"ready"` hook events.
     */
    macros?: ConfiguredCollectionClassForName<"Macro">;

    /**
     * @remarks Initialized between the `"setup"` and `"ready"` hook events.
     */
    playlists?: ConfiguredCollectionClassForName<"Playlist">;

    /**
     * @remarks Initialized between the `"setup"` and `"ready"` hook events.
     */
    tables?: ConfiguredCollectionClassForName<"RollTable">;

    /**
     * @remarks Initialized between the `"setup"` and `"ready"` hook events.
     */
    cards?: ConfiguredCollectionClassForName<"Cards">;

    /**
     * @remarks Initialized between the `"setup"` and `"ready"` hook events.
     */
    messages?: ConfiguredCollectionClassForName<"ChatMessage">;

    /**
     * Initialize the Compendium packs which are present within this Game
     * Create a Collection which maps each Compendium pack using it's collection ID
     */
    initializePacks(): Promise<this["packs"]>;

    /**
     * Initialize the WebRTC implementation
     */
    initializeRTC(): Promise<boolean>;

    /**
     * @remarks Initialized between the `"setup"` and `"ready"` hook events.
     */
    webrtc?: AVMaster;

    /**
     * Initialize core UI elements
     */
    initializeUI(): void;

    /**
     * Initialize the game Canvas
     */
    initializeCanvas(): Promise<void>;

    /**
     * Initialize Keyboard controls
     */
    initializeKeyboard(): void;

    /**
     * Initialize Mouse controls
     */
    initializeMouse(): void;

    /**
     * Initialize Gamepad controls
     */
    initializeGamepads(): void;

    /**
     * Register core game settings
     */
    registerSettings(): void;

    /**
     * Register core Tours
     */
    registerTours(): Promise<void>;

    /**
     * Is the current session user authenticated as an application administrator?
     */
    get isAdmin(): boolean;

    /**
     * The currently connected User entity, or null if Users is not yet initialized
     */
    get user(): StoredDocument<InstanceType<ConfiguredDocumentClass<typeof User>>> | null;

    /**
     * A convenience accessor for the currently viewed Combat encounter
     */
    get combat(): CombatEncounters["viewed"];

    /**
     * A state variable which tracks whether the game session is currently paused
     */
    get paused(): boolean;

    /**
     * A convenient reference to the currently active canvas tool
     */
    get activeTool(): string;

    /**
     * Toggle the pause state of the game
     * Trigger the `pauseGame` Hook when the paused state changes
     * @param pause - The desired pause state; true for paused, false for un-paused
     * @param push  - Push the pause state change to other connected clients? Requires an GM user.
     *                (default: `false`)
     * @returns The new paused state
     */
    togglePause(pause: boolean, push?: boolean): void;

    /**
     * Open Character sheet for current token or controlled actor
     * @returns The ActorSheet which was toggled, or null if the User has no character
     */
    toggleCharacterSheet(): ActorSheet | null;

    /**
     * Log out of the game session by returning to the Join screen
     */
    logOut(): void;

    /**
     * Scale the base font size according to the user's settings.
     * @param index - Optionally supply a font size index to use, otherwise use the user's setting.
     *                Available font sizes, starting at index 1, are: 8, 10, 12, 14, 16, 18, 20, 24, 28, and 32.
     */
    scaleFonts(index?: number): void;

    /**
     * Activate Socket event listeners which are used to transact game state data with the server
     */
    activateSocketListeners(): void;

    /**
     * Activate Event Listeners which apply to every Game View
     */
    activateListeners(): void;

    /**
     * Support mousewheel control for range type input elements
     * @param event - A Mouse Wheel scroll event
     */
    protected static _handleMouseWheelInputChange(event: WheelEvent): void;

    /**
     * On left mouse clicks, check if the element is contained in a valid hyperlink and open it in a new tab.
     */
    protected _onClickHyperlink(event: MouseEvent): void;

    /**
     * Prevent starting a drag and drop workflow on elements within the document unless the element has the draggable
     * attribute explicitly defined or overrides the dragstart handler.
     * @param event - The initiating drag start event
     */
    protected _onPreventDragstart(event: DragEvent): boolean;

    /**
     * Disallow dragging of external content onto anything but a file input element
     * @param event - The requested drag event
     */
    protected _onPreventDragover(event: DragEvent): void;

    /**
     * Disallow dropping of external content onto anything but a file input element
     * @param event - The requested drag event
     */
    protected _onPreventDrop(event: DragEvent): void;

    /**
     * On a left-click event, remove any currently displayed inline roll tooltip
     * @param event - The mousedown pointer event
     */
    protected _onPointerDown(event: PointerEvent): void;

    /**
     * Fallback handling for mouse-up events which aren't handled further upstream.
     * @param event - The mouseup pointer event
     */
    protected _onPointerUp(event: PointerEvent): void;

    /**
     * Handle resizing of the game window by adjusting the canvas and repositioning active interface applications.
     * @param event - The window resize event which has occurred
     * @internal
     */
    protected _onWindowResize(event: UIEvent): void;

    /**
     * Handle window unload operations to clean up any data which may be pending a final save
     * @param event - The window unload event which is about to occur
     */
    protected _onWindowBeforeUnload(event: Event): Promise<void>;

    /**
     * Handle cases where the browser window loses focus to reset detection of currently pressed keys
     * @param event - The originating window.blur event
     */
    protected _onWindowBlur(event: FocusEvent): void;

    protected _onWindowPopState(event: PopStateEvent): void;

    /**
     * Initialize elements required for the current view
     */
    protected _initializeView(): Promise<void>;

    /**
     * Initialization steps for the primary Game view
     */
    protected _initializeGameView(): Promise<void>;

    /**
     * Initialization steps for the Stream helper view
     */
    protected _initializeStreamView(): Promise<void>;
  }

  namespace Game {
    interface Language {
      lang: string;
      name: string;
      path: string;
    }

    interface PackageData<T> {
      availability: number;
      data: T;
      esmodules: string[];
      id: string;
      languages: Language[];
      locked: boolean;
      packs: {
        absPath: string;
        /** @deprecated since V9 */
        entity: foundry.CONST.COMPENDIUM_DOCUMENT_TYPES;
        label: string;
        name: string;
        package: string;
        path: string;
        private: boolean;
        system?: string;
        type: foundry.CONST.COMPENDIUM_DOCUMENT_TYPES;
      }[];
      scripts: string[];
      styles: string[];
      type: "world" | "system" | "module";
      unavailable: boolean;
    }

    interface ModuleData<T> extends PackageData<T> {
      active: boolean;
      path: string;
      type: "module";
    }

    interface SystemData<T> extends PackageData<T> {
      _systemUpdateCheckTime: number;
      documentTypes: {
        [Key in
          | foundry.CONST.DOCUMENT_TYPES
          | "ActiveEffect"
          | "Adventure"
          | "AmbientLight"
          | "AmbientSound"
          | "Card"
          | "Combatant"
          | "Drawing"
          | "FogExploration"
          | "MeasuredTemplate"
          | "Note"
          | "PlaylistSound"
          | "Setting"
          | "TableResult"
          | "Tile"
          | "Token"
          | "Wall"]: string[];
      };
      model: {
        Actor: Record<string, Record<string, unknown>>;
        Cards: Record<string, Record<string, unknown>>;
        Item: Record<string, Record<string, unknown>>;
      };
      path: string;
      template: {
        Actor?: {
          types: string[];
          templates?: Record<string, unknown>;
        } & Record<string, unknown>;
        Item?: {
          types: string[];
          templates?: Record<string, unknown>;
        } & Record<string, unknown>;
      };
      type: "system";
    }

    interface WorldData<T> extends PackageData<T> {
      _systemUpdateCheckTime: number;
      type: "world";
    }

    interface ModuleMap extends Map<string, Game["data"]["modules"][number]> {
      /**
       * Gets the module requested for by ID
       * @see {@link ModuleConfig} to add custom properties to modules like APIs.
       * @see {@link RequiredModules} to remove `undefined` from the return type for a given module
       * @param id - The module ID to look up
       */
      get<T extends string>(
        id: T,
      ): (Game["data"]["modules"][number] & ConfiguredModule<T>) | ModuleRequiredOrOptional<T>;
    }

    type Data = {
      activeUsers: string[];
      addresses: {
        local: string;
        remote?: string | undefined;
        remoteIsAccessible: boolean | null;
      };
      coreUpdate: {
        channel: unknown | null;
        couldReachWebsite: boolean;
        hasUpdate: boolean;
        slowResponse: boolean;
        version: unknown | null;
        willDisableModules: boolean;
      };
      files: {
        s3?: {
          endpoint: {
            protocol: string;
            host: string;
            port: number;
            hostname: string;
            pathname: string;
            path: string;
            href: string;
          };
          buckets: string[];
        } | null;
        storages: ("public" | "data" | "s3")[];
      };
      modules: ModuleData<foundry.packages.ModuleData>[];
      options: {
        demo: boolean;
        language: string;
        port: number;
        routePrefix: string | null;
        updateChannel: string;
      };
      packs: {
        /** @deprecated since V9 */
        entity: foundry.CONST.COMPENDIUM_DOCUMENT_TYPES;
        index: {
          _id: string;
          name: string;
          type: string;
        }[];
        label: string;
        name: string;
        package: string;
        path: string;
        private: boolean;
        system?: string;
        type: foundry.CONST.COMPENDIUM_DOCUMENT_TYPES;
      }[];
      paused: boolean;
      release: {
        build: number;
        channel: "Stable" | "Testing" | "Development" | "Prototype";
        download: string;
        generation: string;
        notes: string;
        time: number;
      };
      system: SystemData<foundry.packages.SystemData>;
      systemUpdate: string | null;
      userId: string;
      /** @deprecated since V9 */
      version?: string;
      world: WorldData<foundry.packages.WorldData>;
    } & {
      [DocumentType in
        | foundry.CONST.DOCUMENT_TYPES
        | "Setting" as ConfiguredDocumentClassForName<DocumentType>["metadata"]["collection"]]?: InstanceType<
        ConfiguredDocumentClassForName<DocumentType>
      >["data"]["_source"][];
    };

    type ConstructorData = Omit<Data, "world" | "system" | "modules"> & {
      world: WorldData<foundry.packages.WorldData["_source"]>;
      system: SystemData<foundry.packages.SystemData["_source"]>;
      modules: ModuleData<foundry.packages.ModuleData["_source"]>[];
    };

    type Permissions = {
      [Key in keyof typeof foundry.CONST.USER_PERMISSIONS]: foundry.CONST.USER_ROLES[];
    };

    type View = ValueOf<typeof foundry.CONST.GAME_VIEWS>;
  }

  /**
   * @defaultValue `undefined`
   * Initialized between the `"DOMContentLoaded"` event and the `"init"` hook event.
   */
  let canvas: "canvas" extends keyof LenientGlobalVariableTypes ? Canvas : Canvas | undefined;
}

type ConfiguredCollectionClassForName<Name extends foundry.CONST.DOCUMENT_TYPES> = InstanceType<
  CONFIG[Name]["collection"]
>;<|MERGE_RESOLUTION|>--- conflicted
+++ resolved
@@ -3,12 +3,7 @@
   ConfiguredDocumentClass,
   ConfiguredDocumentClassForName,
   ConfiguredModule,
-<<<<<<< HEAD
-  ModuleRequiredOrOptional
-=======
-  DocumentConstructor,
   ModuleRequiredOrOptional,
->>>>>>> f7f02614
 } from "../../types/helperTypes";
 import type Document from "../common/abstract/document.mjs";
 
