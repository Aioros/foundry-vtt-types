import { expectTypeOf } from "vitest";
import type EmbeddedCollection from "../../../../src/foundry/common/abstract/embedded-collection.d.mts";
import type { NumberField, SchemaField } from "../../../../src/foundry/common/data/fields.d.mts";
<<<<<<< HEAD
import type DataModel from "../../../../src/foundry/common/abstract/data.d.mts";
import type { Merge } from "../../../../src/types/utils.d.mts";
=======
>>>>>>> c95a204f
import type { TypeDataModel } from "../../../../src/foundry/common/abstract/type-data.d.mts";

// @ts-expect-error name and type are required
new foundry.documents.BaseActor();

// @ts-expect-error name and type are required
new foundry.documents.BaseActor({});

const baseActor = new foundry.documents.BaseActor({ name: "foo", type: "character" });
expectTypeOf(baseActor.name).toEqualTypeOf<string>();
expectTypeOf(baseActor.effects).toEqualTypeOf<
  EmbeddedCollection<ActiveEffect.ConfiguredInstance, Actor.ConfiguredInstance>
>();
expectTypeOf(baseActor.effects.get("")).toEqualTypeOf<ActiveEffect.ConfiguredInstance | undefined>();
expectTypeOf(baseActor.effects.get("")!.name).toEqualTypeOf<string>();
expectTypeOf(baseActor.items).toEqualTypeOf<EmbeddedCollection<Item.ConfiguredInstance, Actor.ConfiguredInstance>>();
expectTypeOf(baseActor.items.get("")).toEqualTypeOf<Item | undefined>();
expectTypeOf(baseActor.items.get("")!.img).toEqualTypeOf<string | null | undefined>();
expectTypeOf(baseActor._source.effects[0]!.duration.seconds).toEqualTypeOf<number | null | undefined>();

/**
 * Data Model Integration
 */

// type MyCharacterSchema = ReturnType<(typeof MyCharacter)["defineSchema"]>;

type MyCharacterSchema = {
  abilities: SchemaField<{
    strength: SchemaField<{
      value: NumberField<{
        required: true;
        nullable: false;
        integer: true;
      }>;
    }>;
    dexterity: SchemaField<{
      value: NumberField<{
        required: true;
        nullable: false;
        integer: true;
      }>;
    }>;
  }>;
};

class MyCharacter extends foundry.abstract.TypeDataModel<MyCharacterSchema, Actor.ConfiguredInstance> {
  static defineSchema() {
    const { SchemaField, NumberField } = foundry.data.fields;
    return {
      abilities: new SchemaField({
        strength: new SchemaField({
          value: new NumberField({
            required: true,
            nullable: false,
            integer: true,
          }),
        }),
        dexterity: new SchemaField({
          value: new NumberField({
            required: true,
            nullable: false,
            integer: true,
          }),
        }),
      }),
    };
  }

  prepareDerivedData(this: Merge<DataModel<MyCharacterSchema, Actor.ConfiguredInstance>, {}>): void {
    this.abilities.strength.value + 2;
    for (const ability of Object.values(this.abilities)) {
      // @ts-expect-error Derived data must be declared
      ability.modifier = (ability.value - 10) / 2;
    }
  }
}

// interface MyCharacter extends foundry.data.fields.SchemaField.InnerInitializedType<MyCharacterSchema> {}

declare const MyCharacterSystem: MyCharacter;

expectTypeOf(MyCharacterSystem.abilities.strength.value).toEqualTypeOf<number>();

type RequiredInteger = { required: true; nullable: false; integer: true };

declare namespace BoilerplateActorBase {
  interface Schema extends DataSchema {
    health: foundry.data.fields.SchemaField<{
      value: foundry.data.fields.NumberField<RequiredInteger>;
      max: foundry.data.fields.NumberField<RequiredInteger>;
    }>;
    power: foundry.data.fields.SchemaField<{
      value: foundry.data.fields.NumberField<RequiredInteger>;
      max: foundry.data.fields.NumberField<RequiredInteger>;
    }>;
    biography: foundry.data.fields.HTMLField;
  }
}

class BoilerplateActorBase<
  Schema extends BoilerplateActorBase.Schema = BoilerplateActorBase.Schema,
  BaseData extends Record<string, unknown> = Record<string, never>,
  DerivedData extends Record<string, unknown> = Record<string, never>,
> extends foundry.abstract.TypeDataModel<Schema, Actor.ConfiguredInstance, BaseData, DerivedData> {
  static defineSchema(): BoilerplateActorBase.Schema {
    const fields = foundry.data.fields;
    const requiredInteger = { required: true, nullable: false, integer: true };
    const schema: DataSchema = {};

    schema.health = new fields.SchemaField({
      value: new fields.NumberField({ ...requiredInteger, initial: 10, min: 0 }),
      max: new fields.NumberField({ ...requiredInteger, initial: 10 }),
    });
    schema.power = new fields.SchemaField({
      value: new fields.NumberField({ ...requiredInteger, initial: 5, min: 0 }),
      max: new fields.NumberField({ ...requiredInteger, initial: 5 }),
    });
    schema.biography = new fields.HTMLField();

    return schema as BoilerplateActorBase.Schema;
  }
}

declare global {
  interface CONFIG {
    BOILERPLATE: {
      abilities: Record<string, string>;
      abilityAbbreviations: Record<string, string>;
    };
  }
}

declare namespace BoilerplateCharacter {
  interface Schema extends BoilerplateActorBase.Schema {
    attributes: foundry.data.fields.SchemaField<{
      level: foundry.data.fields.SchemaField<{
        value: foundry.data.fields.NumberField<RequiredInteger>;
      }>;
    }>;
    abilities: foundry.data.fields.SchemaField<{
      strength: foundry.data.fields.SchemaField<{
        value: foundry.data.fields.NumberField<RequiredInteger>;
      }>;
    }>;
    extra: foundry.data.fields.SchemaField<{
      deep: foundry.data.fields.SchemaField<{
        check: foundry.data.fields.SchemaField<{
          propA: foundry.data.fields.StringField<{ required: true }>;
        }>;
      }>;
    }>;
  }

  interface DerivedProps extends Record<string, unknown> {
    abilities: {
      strength: {
        mod: number;
        label: string;
      };
    };
    extra: {
      deep: {
        check: {
          deepDerivedProp: number;
        };

        derived: {
          prop: string;
        };
      };
    };
    derivedString: string;
  }
}

class BoilerplateCharacter extends BoilerplateActorBase<
  BoilerplateCharacter.Schema,
  Record<string, never>,
  BoilerplateCharacter.DerivedProps & Record<string, unknown>
> {
  static defineSchema() {
    const fields = foundry.data.fields;
    const requiredInteger = { required: true, nullable: false, integer: true };
    const schema = super.defineSchema();

    schema.attributes = new fields.SchemaField({
      level: new fields.SchemaField({
        value: new fields.NumberField({ ...requiredInteger, initial: 1 }),
      }),
    });

    // Iterate over ability names and create a new SchemaField for each.
    schema.abilities = new fields.SchemaField(
      Object.keys(CONFIG.BOILERPLATE.abilities).reduce((obj: DataSchema, ability) => {
        obj[ability] = new fields.SchemaField({
          value: new fields.NumberField({ ...requiredInteger, initial: 10, min: 0 }),
        });
        return obj;
      }, {}),
    );

    return schema;
  }

  prepareDerivedData(this: TypeDataModel.PrepareDerivedDataThis<this>) {
    // Loop through ability scores, and add their modifiers to our sheet output.
    for (const [key, abil] of Object.entries(this.abilities)) {
      // Calculate the modifier using d20 rules.
      abil.mod = Math.floor((abil.value - 10) / 2);
      // Handle ability label localization.
      abil.label = game.i18n!.localize(CONFIG.BOILERPLATE.abilities[key]) ?? key;
    }

    expectTypeOf(this.extra.deep.check.propA).toEqualTypeOf<string>();
    expectTypeOf(this.extra.deep.check.deepDerivedProp).toEqualTypeOf<number | undefined>();
    expectTypeOf(this.extra.deep.derived?.prop).toEqualTypeOf<string | undefined>();

    expectTypeOf(this.derivedString).toEqualTypeOf<string | undefined>();
  }

  getRollData() {
    const data: Record<string, unknown> = {};

    // Copy the ability scores to the top level, so that rolls can use
    // formulas like `@str.mod + 4`.
    if (this.abilities) {
      for (const [k, v] of Object.entries(this.abilities)) {
        data[k] = foundry.utils.deepClone(v);
      }
    }
    data.lvl = this.attributes.level.value;

    return data;
  }
}

declare const boilerplateCharacter: BoilerplateCharacter;

// The class is assumed to have fully gone through initialization.
// Therefore the derived properties are all available.
expectTypeOf(boilerplateCharacter.abilities.strength.mod).toEqualTypeOf<number>();
expectTypeOf(boilerplateCharacter.extra.deep.check.deepDerivedProp).toEqualTypeOf<number>();
expectTypeOf(boilerplateCharacter.extra.deep.derived.prop).toEqualTypeOf<string>();

declare global {
  interface DataModelConfig {
    Actor: {
      character: BoilerplateCharacter;
    };
  }
}

// Flags for Actor, Items, Card, and Cards documents can be configured via the SourceConfig. This is tested here.
// For configuring flags for actors and items via FlagConfig please have a look into baseItem.test-d.ts.
// shared flags are available
// expectTypeOf(baseActor.getFlag("my-module", "known")).toEqualTypeOf<boolean>();
// // non shared flags are not available
// expectTypeOf(baseActor.getFlag("my-module", "xp")).toEqualTypeOf<never>();
// expectTypeOf(baseActor.getFlag("my-module", "hidden-name")).toEqualTypeOf<never>();
// // non shared flags are also not available if the type is known
// if (baseActor._source.type === "character") {
//   expectTypeOf(baseActor.getFlag("my-module", "xp")).toEqualTypeOf<never>();
// }
// if (baseActor.type === "character") {
//   expectTypeOf(baseActor.getFlag("my-module", "xp")).toEqualTypeOf<never>();
// }
// expectTypeOf(baseActor.documentName).toEqualTypeOf<"Actor">();<|MERGE_RESOLUTION|>--- conflicted
+++ resolved
@@ -1,11 +1,8 @@
 import { expectTypeOf } from "vitest";
 import type EmbeddedCollection from "../../../../src/foundry/common/abstract/embedded-collection.d.mts";
 import type { NumberField, SchemaField } from "../../../../src/foundry/common/data/fields.d.mts";
-<<<<<<< HEAD
 import type DataModel from "../../../../src/foundry/common/abstract/data.d.mts";
 import type { Merge } from "../../../../src/types/utils.d.mts";
-=======
->>>>>>> c95a204f
 import type { TypeDataModel } from "../../../../src/foundry/common/abstract/type-data.d.mts";
 
 // @ts-expect-error name and type are required
@@ -184,7 +181,7 @@
 class BoilerplateCharacter extends BoilerplateActorBase<
   BoilerplateCharacter.Schema,
   Record<string, never>,
-  BoilerplateCharacter.DerivedProps & Record<string, unknown>
+  BoilerplateCharacter.DerivedProps
 > {
   static defineSchema() {
     const fields = foundry.data.fields;
