{
  "name": "@league-of-foundry-developers/foundry-vtt-types",
  "version": "9.269.0",
  "description": "TypeScript type definitions for Foundry VTT",
  "exports": {
    ".": {
      "types": "./index.d.ts"
    },
    "./lenient": {
      "types": "./index-lenient.d.ts"
    }
  },
  "types": "./index.d.ts",
  "scripts": {
    "lint": "./node_modules/typescript/bin/tsc && eslint --ext .d.ts,.test-d.ts .",
    "lint:fix": "eslint --fix --ext .d.ts,.test-d.ts .",
    "lint:ci": "eslint --ext .d.ts,.test-d.ts .",
    "eslint:report": "eslint --output-file eslint_report.json --format json --ext .d.ts,.test-d.ts .",
    "test": "tsd",
    "typecheck": "./node_modules/typescript/bin/tsc",
    "prepare": "husky install"
  },
  "repository": {
    "type": "git",
    "url": "https://github.com/League-of-Foundry-Developers/foundry-vtt-types"
  },
  "contributors": [
    {
      "name": "Kai Moschcau"
    },
    {
      "name": "Johannes Loher"
    },
    {
      "name": "Oskar Pfeifer-Bley"
    },
    {
      "name": "FloRad"
    },
    {
      "name": "NickEastNL"
    },
    {
      "name": "BoltsJ"
    }
  ],
  "license": "MIT",
  "bugs": {
    "url": "https://github.com/League-of-Foundry-Developers/foundry-vtt-types/issues"
  },
  "homepage": "https://github.com/League-of-Foundry-Developers/foundry-vtt-types",
  "keywords": [
    "foundry",
    "foundry-vtt",
    "types",
    "typscript"
  ],
  "dependencies": {
<<<<<<< HEAD
    "@pixi/graphics-smooth": "0.0.30",
=======
    "@pixi/graphics-smooth": "0.0.22",
    "@pixi/particle-emitter": "5.0.7",
>>>>>>> dc679469
    "@types/jquery": "~3.5.9",
    "@types/simple-peer": "~9.11.1",
    "handlebars": "4.7.7",
    "pixi.js": "5.3.11",
    "prosemirror-collab": "1.3.0",
    "prosemirror-inputrules": "1.2.0",
    "prosemirror-model": "1.18.1",
    "prosemirror-state": "1.4.1",
    "prosemirror-transform": "1.6.0",
    "prosemirror-view": "1.26.5",
    "socket.io-client": "4.3.2",
    "tinymce": "5.10.1"
  },
  "devDependencies": {
    "@typescript-eslint/eslint-plugin": "^5.5.0",
    "@typescript-eslint/parser": "^5.5.0",
    "eslint": "^8.4.0",
    "eslint-config-prettier": "^8.3.0",
    "eslint-plugin-prettier": "^4.0.0",
    "eslint-plugin-tsdoc": "^0.2.14",
    "husky": "^8.0.0",
    "lint-staged": "^13.0.0",
    "prettier": "^2.5.1",
    "tsd": "^0.22.0",
    "typescript": "~4.7.2"
  },
  "husky": {
    "hooks": {
      "pre-commit": "lint-staged"
    }
  },
  "lint-staged": {
    "*.(d.ts|test-d.ts)": "eslint --fix",
    "*.(js|json|yml)": "prettier --write"
  },
  "files": [
    "index.d.ts",
    "index-lenient.d.ts",
    "src"
  ],
  "publishConfig": {
    "access": "public"
  }
}<|MERGE_RESOLUTION|>--- conflicted
+++ resolved
@@ -56,12 +56,8 @@
     "typscript"
   ],
   "dependencies": {
-<<<<<<< HEAD
     "@pixi/graphics-smooth": "0.0.30",
-=======
-    "@pixi/graphics-smooth": "0.0.22",
     "@pixi/particle-emitter": "5.0.7",
->>>>>>> dc679469
     "@types/jquery": "~3.5.9",
     "@types/simple-peer": "~9.11.1",
     "handlebars": "4.7.7",
