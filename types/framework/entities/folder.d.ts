--- conflicted
+++ resolved
@@ -1,13 +1,3 @@
-declare class Folders extends Collection<Folder> {}
+declare class Folders extends Collection<Folder> { }
 
-<<<<<<< HEAD
-declare class Folders extends EntityCollection {
-
-}
-
-declare class Folder extends Entity {
-	
-}
-=======
-declare class Folder extends Entity {}
->>>>>>> 7ea47bdc
+declare class Folder extends Entity { }