<<<<<<< HEAD
declare class RollTables extends EntityCollection {
=======
declare class RollTables extends Collection<RollTable> {
>>>>>>> 7ea47bdc
	entities: RollTable[];

	values(): IterableIterator<RollTable>;
}

declare class RollTable extends Entity {
	/** @override */
	static get config(): {
		baseEntity: RollTable;
		collection: RollTables;
		embeddedEntities: { TableResult: string };
	};

	/**
	 * A convenience accessor for the array of TableResult embedded documents
	 */
	get results(): any[];

	/* -------------------------------------------- */
	/*  Methods
	/* -------------------------------------------- */

	/**
	 * Draw a result from the RollTable based on the table formula or a provided Roll instance
	 * @param roll			An existing Roll instance to use for drawing from the table
	 * @param results		A roll table result or null, to draw randomly based on the roll
	 * @param displayChat	Whether to automatically display the results in chat
	 * @param rollMode		The chat roll mode to use when displaying the result
	 * @returns			 	Promise which resolves to an object containing the executed roll and the produced results
	 */
	draw({
		roll,
		results,
		displayChat,
		rollMode
	}?: {
		roll?: Roll;
		results?: any[];
		displayChat?: boolean
		rollMode?: string
	}): Promise<{ roll: Roll, results: any[] }>;

	/**
	 * Draw multiple results from a RollTable, constructing a final synthetic Roll as a dice pool of inner rolls.
	 * @param number     	The number of results to draw
	 * @param roll      	An optional pre-configured Roll instance which defines the dice roll to use
	 * @param displayChat   Automatically display the drawn results in chat? Default is true
	 * @param rollMode      Customize the roll mode used to display the drawn results
	 * @return 				A Promise which resolves to an object containing the executed roll and the produced results
	 */
	drawMany(number: number, {
		roll,
		displayChat,
		rollMode
	}?: {
		roll?: Roll;
		displayChat?: boolean
		rollMode?: string
	}): Promise<{ roll: Roll, results: any[] }>;

	/**
	 * Display the result drawn from the table as a chat message
	 * @param result
	 * @param speaker
	 * @param rollMode
	 */
	protected _displayChatResult(
		result: object,
		speaker: object,
		rollMode: string
	): ChatMessage;

	/**
	 * Normalize the probabilities of rolling each item in the RollTable based on their assigned weights
	 */
	normalize(): Promise<RollTable>;

	/**
	 * Reset the state of the RollTable to return any drawn items to the table
	 */
	reset(): Promise<RollTable>;

	/**
	 * Evaluate a RollTable, returning a the drawn result
	 * @returns	An Array, containing the Roll and the result
	 */
	roll(): [Roll, any];

	/* -------------------------------------------- */
	/*  Table Result Management Methods             */
	/* -------------------------------------------- */

	/** @extends Entity.getEmbeddedEntity */
	getTableResult(id: string): any;
}<|MERGE_RESOLUTION|>--- conflicted
+++ resolved
@@ -1,8 +1,4 @@
-<<<<<<< HEAD
-declare class RollTables extends EntityCollection {
-=======
 declare class RollTables extends Collection<RollTable> {
->>>>>>> 7ea47bdc
 	entities: RollTable[];
 
 	values(): IterableIterator<RollTable>;
