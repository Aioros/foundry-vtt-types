--- conflicted
+++ resolved
@@ -1,8 +1,4 @@
-<<<<<<< HEAD
-declare class Playlists extends EntityCollection {
-=======
 declare class Playlists extends Collection<Playlist> {
->>>>>>> 7ea47bdc
 	entities: Playlist[];
 
 	/** @override */
