--- conflicted
+++ resolved
@@ -1,70 +1,10 @@
-<<<<<<< HEAD
 declare abstract class EmbeddedEntity<D extends EmbeddedEntity.Data = EmbeddedEntity.Data> {
-    constructor(data: D, parent: Entity);
-
-    /**
-     * The embedded entity data object
-     */
-    data: D;
-
-    /**
-     * The parent Entity to which this belongs
-     */
-    parent: Entity;
-
-    /**
-     * Assign a "flag" to this EmbeddedEntity.
-     * Flags represent key-value type data which can be used to store flexible or arbitrary data required by either
-     * the core software, game systems, or user-created modules.
-     *
-     * Each flag should be set using a scope which provides a namespace for the flag to help prevent collisions.
-     *
-     * Flags set by the core software use the "core" scope.
-     * Flags set by game systems or modules should use the canonical name attribute for the module
-     * Flags set by an individual world should "world" as the scope.
-     *
-     * Flag values can assume almost any data type. Setting a flag value to null will delete that flag.
-     *
-     * @param scope The flag scope which namespaces the key
-     * @param key   The flag key
-     * @param value The flag value
-     *
-     * @return      A Promise resolving to the updated EmbeddedEntity
-     */
-    setFlag(scope: string, key: string, value: any): Promise<this>;
-
-    /**
-     * Get the value of a "flag" for this EmbeddedEntity
-     * See the setFlag method for more details on flags
-     *
-     * @param scope The flag scope which namespaces the key
-     * @param key   The flag key
-     * @return      The flag value
-     */
-    getFlag(scope: string, key: string): unknown;
-
-    /**
-     * Remove a flag assigned to the EmbeddedEntity
-     * @param scope The flag scope which namespaces the key
-     * @param key   The flag key
-     * @return      A Promise resolving to the updated Entity
-     */
-    unsetFlag(scope: string, key: string): Promise<this>;
-}
-
-declare namespace EmbeddedEntity {
-    interface Data {
-        _id: string;
-        flags: Record<string, unknown>;
-    }
-=======
-declare abstract class EmbeddedEntity {
-  constructor(data: any, parent: Entity);
+  constructor(data: D, parent: Entity);
 
   /**
    * The embedded entity data object
    */
-  data: any;
+  data: D;
 
   /**
    * The parent Entity to which this belongs
@@ -84,39 +24,38 @@
    *
    * Flag values can assume almost any data type. Setting a flag value to null will delete that flag.
    *
-   * @param {string} scope    The flag scope which namespaces the key
-   * @param {string} key      The flag key
-   * @param {*} value         The flag value
-   *
-   * @return {Promise}        A Promise resolving to the updated EmbeddedEntity
-   */
-  setFlag(scope: string, key: string, value: any): Promise<EmbeddedEntity>;
+   * @param scope - The flag scope which namespaces the key
+   * @param key - The flag key
+   * @param value - The flag value
+   *
+   * @returns A Promise resolving to the updated EmbeddedEntity
+   */
+  setFlag(scope: string, key: string, value: any): Promise<this>;
 
   /**
    * Get the value of a "flag" for this EmbeddedEntity
    * See the setFlag method for more details on flags
    *
-   * @param {string} scope    The flag scope which namespaces the key
-   * @param {string} key      The flag key
-   * @return {*}              The flag value
-   */
-  getFlag(scope: string, key: string): any;
+   * @param scope - The flag scope which namespaces the key
+   * @param key - The flag key
+   * @returns The flag value
+   */
+  getFlag(scope: string, key: string): unknown;
 
   /**
    * Remove a flag assigned to the EmbeddedEntity
-   * @param {string} scope    The flag scope which namespaces the key
-   * @param {string} key      The flag key
-   * @return {Promise}        A Promise resolving to the updated Entity
-   */
-  unsetFlag(scope: string, key: string): Promise<EmbeddedEntity>;
+   * @param scope - The flag scope which namespaces the key
+   * @param key - The flag key
+   * @returns A Promise resolving to the updated Entity
+   */
+  unsetFlag(scope: string, key: string): Promise<this>;
 }
 
-declare interface ActiveEffectChange {
-  key: string;
-  mode: number;
-  priority: number;
-  value: any;
->>>>>>> 7f7eccf1
+declare namespace EmbeddedEntity {
+  interface Data {
+    _id: string;
+    flags: Record<string, unknown>;
+  }
 }
 
 /**
@@ -124,194 +63,17 @@
  * @see {@link Actor#effects}
  * @see {@link Item#effects} *
  */
-<<<<<<< HEAD
 declare class ActiveEffect extends EmbeddedEntity<ActiveEffect.Data> {
-    /**
-     * @param data      Data for the Active Effect
-     * @param parent    The parent Entity which owns the effect
-     */
-    constructor(data: ActiveEffect.Data, parent: Actor | Item);
-
-    /**
-     * Report the active effect duration
-     */
-    get duration(): ActiveEffect.ReturnedDuration;
-
-    /**
-     * Describe whether the ActiveEffect has a temporary duration based on combat turns or rounds.
-     */
-    get isTemporary(): boolean;
-
-    /**
-     * A cached property for obtaining the source name
-     */
-    get sourceName(): string;
-
-    /**
-     * An instance of the ActiveEffectConfig sheet to use for this ActiveEffect instance.
-     * The reference to the sheet is cached so the same sheet instance is reused.
-     */
-    get sheet(): ActiveEffectConfig;
-
-    /**
-     * Apply this ActiveEffect to a provided Actor.
-     * @param actor     The Actor to whom this effect should be applied
-     * @param change    The change data being applied
-     * @return          The resulting applied value
-     */
-    apply<I extends Item, D extends Actor.Data>(actor: Actor<I, D>, change: ActiveEffect.Change): unknown;
-
-    /**
-     * A convenience method for creating an ActiveEffect instance within a parent Actor or Item.
-     * @see {@link Entity#createEmbeddedEntity}
-     * @param options   Configuration options which modify the request.
-     * @return          The created ActiveEffect data.
-     */
-    create(options?: Entity.CreateOptions): Promise<ActiveEffect.Data>;
-
-    /**
-     * A convenience method for updating an ActiveEffect instance in an parent Actor or Item.
-     * @see {@link Entity#updateEmbeddedEntity}
-     * @param data      Differential data with which to update the ActiveEffect.
-     * @param options   Configuration options which modify the request.
-     * @return          The updated ActiveEffect data.
-     */
-    update(data: Partial<ActiveEffect.Data>, options?: Entity.UpdateOptions): Promise<ActiveEffect.Data>;
-
-    /**
-     * A convenience method for deleting an ActiveEffect instance in an parent Actor or Item.
-     * @see {@link Entity#deleteEmbeddedEntity}
-     * @param options   Configuration options which modify the request.
-     * @return          The deleted ActiveEffect _id.
-     */
-    delete(options?: Entity.DeleteOptions): Promise<string>;
-
-    /**
-     * A factory method which creates an ActiveEffect instance using the configured class.
-     * @param args  Initialization arguments passed to the ActiveEffect constructor.
-     * @return      The constructed ActiveEffect instance.
-     */
-    static create(...args: [ActiveEffect.Data, Actor | Item]): ActiveEffect;
-
-    /**
-     * A helper function to handle obtaining dropped ActiveEffect data from a dropped data transfer event.
-     * @param data  The data object extracted from a DataTransfer event
-     * @return      The ActiveEffect instance which contains the dropped effect data or null, if other data was dropped.
-     */
-    static fromDropData(data: Record<string, unknown>): Promise<ActiveEffect | null>;
-}
-
-declare namespace ActiveEffect {
-    interface Change {
-        /**
-         * The key
-         */
-        key: string;
-
-        /**
-         * The value of the change
-         */
-        value: unknown;
-
-        /**
-         * The mode of the change application
-         */
-        mode: number;
-
-        /**
-         * The priority with which this change is applied
-         */
-        priority: number;
-    }
-
-    interface Duration {
-        /**
-         * The game time in seconds when the effect started
-         */
-        startTime?: number;
-
-        /**
-         * The duration of the effect, in seconds
-         */
-        seconds?: number;
-
-        /**
-         * The _id of the Combat entity where the effect began
-         */
-        combat?: string;
-
-        /**
-         * The number of combat rounds the effect lasts
-         */
-        rounds?: number;
-
-        /**
-         * The number of combat turns that the effect lasts
-         */
-        turns?: number;
-
-        /**
-         * The round of combat in which the effect started
-         */
-        startRound?: number;
-
-        /**
-         * The turn of combat in which the effect started
-         */
-        startTurn?: number;
-    }
-
-    interface ReturnedDuration {
-        type: string;
-        duration: number | null;
-        remaining: number | null;
-        label: string;
-    }
-
-    interface Data extends EmbeddedEntity.Data {
-        /**
-         * The label which describes this effect
-         */
-        label: string;
-
-        /**
-         * The duration of the effect
-         */
-        duration: Duration;
-
-        /**
-         * The changes applied by this effect
-         */
-        changes: Array<Change>;
-
-        /**
-         * Is this effect currently disabled?
-         */
-        disabled?: boolean;
-
-        /**
-         * An image icon path for this effect
-         */
-        icon?: string;
-
-        /**
-         * A hex color string to tint the effect icon
-         */
-        tint?: string;
-
-        /**
-         * The UUID of an Entity or EmbeddedEntity which was the source of this effect
-         */
-        origin?: string;
-
-        /**
-         * Should this effect transfer automatically to an Actor when its Item becomes owned?
-         */
-        transfer?: boolean;
-    }
-=======
-declare class ActiveEffect extends EmbeddedEntity {
-  get duration(): any;
+  /**
+   * @param data - Data for the Active Effect
+   * @param parent - The parent Entity which owns the effect
+   */
+  constructor(data: ActiveEffect.Data, parent: Actor | Item);
+
+  /**
+   * Report the active effect duration
+   */
+  get duration(): ActiveEffect.ReturnedDuration;
 
   /**
    * Describe whether the ActiveEffect has a temporary duration based on combat turns or rounds.
@@ -322,37 +84,167 @@
    * A cached property for obtaining the source name
    */
   get sourceName(): string;
+
+  /**
+   * An instance of the ActiveEffectConfig sheet to use for this ActiveEffect instance.
+   * The reference to the sheet is cached so the same sheet instance is reused.
+   */
+  get sheet(): ActiveEffectConfig;
+
+  /**
+   * Apply this ActiveEffect to a provided Actor.
+   * @param actor - The Actor to whom this effect should be applied
+   * @param change - The change data being applied
+   * @returns The resulting applied value
+   */
+  apply<I extends Item, D extends Actor.Data>(actor: Actor<I, D>, change: ActiveEffect.Change): unknown;
 
   /**
    * A convenience method for creating an ActiveEffect instance within a parent Actor or Item.
    * @see {@link Entity#createEmbeddedEntity}
-   * @param {Options} options     Configuration options which modify the request.
-   * @return                      The created ActiveEffect data.
-   */
-  create(options: any): Promise<any>;
+   * @param options - Configuration options which modify the request.
+   * @returns The created ActiveEffect data.
+   */
+  create(options?: Entity.CreateOptions): Promise<ActiveEffect.Data>;
 
   /**
    * A convenience method for updating an ActiveEffect instance in an parent Actor or Item.
    * @see {@link Entity#updateEmbeddedEntity}
-   * @param {Data} data           Differential data with which to update the ActiveEffect.
-   * @param {Options} options     Configuration options which modify the request.
-   * @return                      The updated ActiveEffect data.
-   */
-  update(data: any, options?: any): Promise<any>;
+   * @param data - Differential data with which to update the ActiveEffect.
+   * @param options - Configuration options which modify the request.
+   * @returns The updated ActiveEffect data.
+   */
+  update(data: Partial<ActiveEffect.Data>, options?: Entity.UpdateOptions): Promise<ActiveEffect.Data>;
 
   /**
    * A convenience method for deleting an ActiveEffect instance in an parent Actor or Item.
    * @see {@link Entity#deleteEmbeddedEntity}
-   * @param {Options} options     Configuration options which modify the request.
-   * @return                      The deleted ActiveEffect _id.
-   */
-  delete(options?: any): Promise<string>;
+   * @param options - Configuration options which modify the request.
+   * @returns The deleted ActiveEffect _id.
+   */
+  delete(options?: Entity.DeleteOptions): Promise<string>;
 
   /**
    * A factory method which creates an ActiveEffect instance using the configured class.
-   * @param args      Initialization arguments passed to the ActiveEffect constructor.
-   * @return          The constructed ActiveEffect instance.
-   */
-  static create(...args: any[]): Promise<ActiveEffect>;
->>>>>>> 7f7eccf1
+   * @param args - Initialization arguments passed to the ActiveEffect constructor.
+   * @returns The constructed ActiveEffect instance.
+   */
+  static create(...args: [ActiveEffect.Data, Actor | Item]): ActiveEffect;
+
+  /**
+   * A helper function to handle obtaining dropped ActiveEffect data from a dropped data transfer event.
+   * @param data - The data object extracted from a DataTransfer event
+   * @returns The ActiveEffect instance which contains the dropped effect data or null, if other data was dropped.
+   */
+  static fromDropData(data: Record<string, unknown>): Promise<ActiveEffect | null>;
+}
+
+declare namespace ActiveEffect {
+  interface Change {
+    /**
+     * The key
+     */
+    key: string;
+
+    /**
+     * The value of the change
+     */
+    value: unknown;
+
+    /**
+     * The mode of the change application
+     */
+    mode: number;
+
+    /**
+     * The priority with which this change is applied
+     */
+    priority: number;
+  }
+
+  interface Duration {
+    /**
+     * The game time in seconds when the effect started
+     */
+    startTime?: number;
+
+    /**
+     * The duration of the effect, in seconds
+     */
+    seconds?: number;
+
+    /**
+     * The _id of the Combat entity where the effect began
+     */
+    combat?: string;
+
+    /**
+     * The number of combat rounds the effect lasts
+     */
+    rounds?: number;
+
+    /**
+     * The number of combat turns that the effect lasts
+     */
+    turns?: number;
+
+    /**
+     * The round of combat in which the effect started
+     */
+    startRound?: number;
+
+    /**
+     * The turn of combat in which the effect started
+     */
+    startTurn?: number;
+  }
+
+  interface ReturnedDuration {
+    type: string;
+    duration: number | null;
+    remaining: number | null;
+    label: string;
+  }
+
+  interface Data extends EmbeddedEntity.Data {
+    /**
+     * The label which describes this effect
+     */
+    label: string;
+
+    /**
+     * The duration of the effect
+     */
+    duration: Duration;
+
+    /**
+     * The changes applied by this effect
+     */
+    changes: Array<Change>;
+
+    /**
+     * Is this effect currently disabled?
+     */
+    disabled?: boolean;
+
+    /**
+     * An image icon path for this effect
+     */
+    icon?: string;
+
+    /**
+     * A hex color string to tint the effect icon
+     */
+    tint?: string;
+
+    /**
+     * The UUID of an Entity or EmbeddedEntity which was the source of this effect
+     */
+    origin?: string;
+
+    /**
+     * Should this effect transfer automatically to an Actor when its Item becomes owned?
+     */
+    transfer?: boolean;
+  }
 }